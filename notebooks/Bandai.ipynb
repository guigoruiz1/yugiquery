--- conflicted
+++ resolved
@@ -6,17 +6,10 @@
    "id": "0",
    "metadata": {
     "papermill": {
-<<<<<<< HEAD
-     "duration": 0.881396,
-     "end_time": "2024-09-20T23:04:43.938709",
-     "exception": false,
-     "start_time": "2024-09-20T23:04:43.057313",
-=======
      "duration": 0.900807,
      "end_time": "2024-09-19T17:05:41.949512",
      "exception": false,
      "start_time": "2024-09-19T17:05:41.048705",
->>>>>>> 92756326
      "status": "completed"
     },
     "tags": []
@@ -35,17 +28,10 @@
    "id": "1",
    "metadata": {
     "papermill": {
-<<<<<<< HEAD
-     "duration": 0.006011,
-     "end_time": "2024-09-20T23:04:43.951686",
-     "exception": false,
-     "start_time": "2024-09-20T23:04:43.945675",
-=======
      "duration": 0.006224,
      "end_time": "2024-09-19T17:05:41.963099",
      "exception": false,
      "start_time": "2024-09-19T17:05:41.956875",
->>>>>>> 92756326
      "status": "completed"
     },
     "tags": []
@@ -59,17 +45,10 @@
    "id": "2",
    "metadata": {
     "papermill": {
-<<<<<<< HEAD
-     "duration": 0.005869,
-     "end_time": "2024-09-20T23:04:43.963863",
-     "exception": false,
-     "start_time": "2024-09-20T23:04:43.957994",
-=======
      "duration": 0.006004,
      "end_time": "2024-09-19T17:05:41.975248",
      "exception": false,
      "start_time": "2024-09-19T17:05:41.969244",
->>>>>>> 92756326
      "status": "completed"
     },
     "tags": []
@@ -104,17 +83,10 @@
    "id": "3",
    "metadata": {
     "papermill": {
-<<<<<<< HEAD
-     "duration": 0.005609,
-     "end_time": "2024-09-20T23:04:43.975171",
-     "exception": false,
-     "start_time": "2024-09-20T23:04:43.969562",
-=======
      "duration": 0.005722,
      "end_time": "2024-09-19T17:05:41.986878",
      "exception": false,
      "start_time": "2024-09-19T17:05:41.981156",
->>>>>>> 92756326
      "status": "completed"
     },
     "tags": []
@@ -129,17 +101,10 @@
    "metadata": {
     "jp-MarkdownHeadingCollapsed": true,
     "papermill": {
-<<<<<<< HEAD
-     "duration": 0.005493,
-     "end_time": "2024-09-20T23:04:43.986159",
-     "exception": false,
-     "start_time": "2024-09-20T23:04:43.980666",
-=======
      "duration": 0.005553,
      "end_time": "2024-09-19T17:05:41.997884",
      "exception": false,
      "start_time": "2024-09-19T17:05:41.992331",
->>>>>>> 92756326
      "status": "completed"
     },
     "tags": []
@@ -155,17 +120,10 @@
    "metadata": {
     "editable": true,
     "papermill": {
-<<<<<<< HEAD
-     "duration": 0.009016,
-     "end_time": "2024-09-20T23:04:44.000562",
-     "exception": false,
-     "start_time": "2024-09-20T23:04:43.991546",
-=======
      "duration": 0.009149,
      "end_time": "2024-09-19T17:05:42.012408",
      "exception": false,
      "start_time": "2024-09-19T17:05:42.003259",
->>>>>>> 92756326
      "status": "completed"
     },
     "slideshow": {
@@ -185,17 +143,10 @@
    "metadata": {
     "editable": true,
     "papermill": {
-<<<<<<< HEAD
-     "duration": 1.036426,
-     "end_time": "2024-09-20T23:04:45.042664",
-     "exception": false,
-     "start_time": "2024-09-20T23:04:44.006238",
-=======
      "duration": 0.957983,
      "end_time": "2024-09-19T17:05:42.976393",
      "exception": false,
      "start_time": "2024-09-19T17:05:42.018410",
->>>>>>> 92756326
      "status": "completed"
     },
     "slideshow": {
@@ -214,17 +165,10 @@
    "metadata": {
     "jp-MarkdownHeadingCollapsed": true,
     "papermill": {
-<<<<<<< HEAD
-     "duration": 0.029418,
-     "end_time": "2024-09-20T23:04:45.102690",
-     "exception": false,
-     "start_time": "2024-09-20T23:04:45.073272",
-=======
      "duration": 0.01127,
      "end_time": "2024-09-19T17:05:43.005910",
      "exception": false,
      "start_time": "2024-09-19T17:05:42.994640",
->>>>>>> 92756326
      "status": "completed"
     },
     "tags": []
@@ -238,17 +182,10 @@
    "id": "8",
    "metadata": {
     "papermill": {
-<<<<<<< HEAD
-     "duration": 0.018761,
-     "end_time": "2024-09-20T23:04:45.154008",
-     "exception": false,
-     "start_time": "2024-09-20T23:04:45.135247",
-=======
      "duration": 0.00841,
      "end_time": "2024-09-19T17:05:43.024039",
      "exception": false,
      "start_time": "2024-09-19T17:05:43.015629",
->>>>>>> 92756326
      "status": "completed"
     },
     "tags": []
@@ -263,17 +200,10 @@
    "id": "9",
    "metadata": {
     "papermill": {
-<<<<<<< HEAD
-     "duration": 0.022133,
-     "end_time": "2024-09-20T23:04:45.184357",
-     "exception": false,
-     "start_time": "2024-09-20T23:04:45.162224",
-=======
      "duration": 0.018482,
      "end_time": "2024-09-19T17:05:43.050215",
      "exception": false,
      "start_time": "2024-09-19T17:05:43.031733",
->>>>>>> 92756326
      "status": "completed"
     },
     "tags": []
@@ -292,17 +222,10 @@
    "id": "10",
    "metadata": {
     "papermill": {
-<<<<<<< HEAD
-     "duration": 0.005916,
-     "end_time": "2024-09-20T23:04:45.197167",
-     "exception": false,
-     "start_time": "2024-09-20T23:04:45.191251",
-=======
      "duration": 0.007074,
      "end_time": "2024-09-19T17:05:43.064380",
      "exception": false,
      "start_time": "2024-09-19T17:05:43.057306",
->>>>>>> 92756326
      "status": "completed"
     },
     "tags": []
@@ -317,17 +240,10 @@
    "id": "11",
    "metadata": {
     "papermill": {
-<<<<<<< HEAD
-     "duration": 0.019031,
-     "end_time": "2024-09-20T23:04:45.222538",
-     "exception": false,
-     "start_time": "2024-09-20T23:04:45.203507",
-=======
      "duration": 0.018354,
      "end_time": "2024-09-19T17:05:43.088727",
      "exception": false,
      "start_time": "2024-09-19T17:05:43.070373",
->>>>>>> 92756326
      "status": "completed"
     },
     "tags": []
@@ -353,17 +269,10 @@
    "id": "12",
    "metadata": {
     "papermill": {
-<<<<<<< HEAD
-     "duration": 0.00571,
-     "end_time": "2024-09-20T23:04:45.234799",
-     "exception": false,
-     "start_time": "2024-09-20T23:04:45.229089",
-=======
      "duration": 0.00648,
      "end_time": "2024-09-19T17:05:43.101675",
      "exception": false,
      "start_time": "2024-09-19T17:05:43.095195",
->>>>>>> 92756326
      "status": "completed"
     },
     "tags": []
@@ -378,17 +287,10 @@
    "id": "13",
    "metadata": {
     "papermill": {
-<<<<<<< HEAD
-     "duration": 0.010318,
-     "end_time": "2024-09-20T23:04:45.251766",
-     "exception": false,
-     "start_time": "2024-09-20T23:04:45.241448",
-=======
      "duration": 0.010205,
      "end_time": "2024-09-19T17:05:43.117926",
      "exception": false,
      "start_time": "2024-09-19T17:05:43.107721",
->>>>>>> 92756326
      "status": "completed"
     },
     "tags": []
@@ -410,17 +312,10 @@
    "id": "14",
    "metadata": {
     "papermill": {
-<<<<<<< HEAD
-     "duration": 0.006238,
-     "end_time": "2024-09-20T23:04:45.264288",
-     "exception": false,
-     "start_time": "2024-09-20T23:04:45.258050",
-=======
      "duration": 0.006167,
      "end_time": "2024-09-19T17:05:43.130570",
      "exception": false,
      "start_time": "2024-09-19T17:05:43.124403",
->>>>>>> 92756326
      "status": "completed"
     },
     "tags": []
@@ -435,17 +330,10 @@
    "id": "15",
    "metadata": {
     "papermill": {
-<<<<<<< HEAD
-     "duration": 0.017235,
-     "end_time": "2024-09-20T23:04:45.287918",
-     "exception": false,
-     "start_time": "2024-09-20T23:04:45.270683",
-=======
      "duration": 0.01558,
      "end_time": "2024-09-19T17:05:43.152467",
      "exception": false,
      "start_time": "2024-09-19T17:05:43.136887",
->>>>>>> 92756326
      "status": "completed"
     },
     "tags": []
@@ -461,17 +349,10 @@
    "metadata": {
     "jp-MarkdownHeadingCollapsed": true,
     "papermill": {
-<<<<<<< HEAD
-     "duration": 0.006905,
-     "end_time": "2024-09-20T23:04:45.301471",
-     "exception": false,
-     "start_time": "2024-09-20T23:04:45.294566",
-=======
      "duration": 0.006449,
      "end_time": "2024-09-19T17:05:43.165099",
      "exception": false,
      "start_time": "2024-09-19T17:05:43.158650",
->>>>>>> 92756326
      "status": "completed"
     },
     "tags": []
@@ -486,17 +367,10 @@
    "id": "17",
    "metadata": {
     "papermill": {
-<<<<<<< HEAD
-     "duration": 0.010707,
-     "end_time": "2024-09-20T23:04:45.318899",
-     "exception": false,
-     "start_time": "2024-09-20T23:04:45.308192",
-=======
      "duration": 0.01142,
      "end_time": "2024-09-19T17:05:43.182824",
      "exception": false,
      "start_time": "2024-09-19T17:05:43.171404",
->>>>>>> 92756326
      "status": "completed"
     },
     "tags": []
@@ -512,17 +386,10 @@
    "id": "18",
    "metadata": {
     "papermill": {
-<<<<<<< HEAD
-     "duration": 0.049562,
-     "end_time": "2024-09-20T23:04:45.375119",
-     "exception": false,
-     "start_time": "2024-09-20T23:04:45.325557",
-=======
      "duration": 0.048162,
      "end_time": "2024-09-19T17:05:43.237608",
      "exception": false,
      "start_time": "2024-09-19T17:05:43.189446",
->>>>>>> 92756326
      "status": "completed"
     },
     "tags": []
@@ -540,17 +407,10 @@
    "metadata": {
     "jp-MarkdownHeadingCollapsed": true,
     "papermill": {
-<<<<<<< HEAD
-     "duration": 0.006721,
-     "end_time": "2024-09-20T23:04:45.389412",
-     "exception": false,
-     "start_time": "2024-09-20T23:04:45.382691",
-=======
      "duration": 0.006849,
      "end_time": "2024-09-19T17:05:43.251981",
      "exception": false,
      "start_time": "2024-09-19T17:05:43.245132",
->>>>>>> 92756326
      "status": "completed"
     },
     "tags": []
@@ -565,17 +425,10 @@
    "id": "20",
    "metadata": {
     "papermill": {
-<<<<<<< HEAD
-     "duration": 0.011427,
-     "end_time": "2024-09-20T23:04:45.407807",
-     "exception": false,
-     "start_time": "2024-09-20T23:04:45.396380",
-=======
      "duration": 0.011679,
      "end_time": "2024-09-19T17:05:43.270094",
      "exception": false,
      "start_time": "2024-09-19T17:05:43.258415",
->>>>>>> 92756326
      "status": "completed"
     },
     "tags": []
@@ -591,17 +444,10 @@
    "id": "21",
    "metadata": {
     "papermill": {
-<<<<<<< HEAD
-     "duration": 0.014762,
-     "end_time": "2024-09-20T23:04:45.429629",
-     "exception": false,
-     "start_time": "2024-09-20T23:04:45.414867",
-=======
      "duration": 0.016138,
      "end_time": "2024-09-19T17:05:43.293023",
      "exception": false,
      "start_time": "2024-09-19T17:05:43.276885",
->>>>>>> 92756326
      "status": "completed"
     },
     "tags": []
@@ -619,17 +465,10 @@
    "id": "22",
    "metadata": {
     "papermill": {
-<<<<<<< HEAD
-     "duration": 0.062592,
-     "end_time": "2024-09-20T23:04:45.499344",
-     "exception": false,
-     "start_time": "2024-09-20T23:04:45.436752",
-=======
      "duration": 0.062933,
      "end_time": "2024-09-19T17:05:43.363158",
      "exception": false,
      "start_time": "2024-09-19T17:05:43.300225",
->>>>>>> 92756326
      "status": "completed"
     },
     "tags": []
@@ -649,17 +488,10 @@
    "metadata": {
     "jp-MarkdownHeadingCollapsed": true,
     "papermill": {
-<<<<<<< HEAD
-     "duration": 0.007564,
-     "end_time": "2024-09-20T23:04:45.514756",
-     "exception": false,
-     "start_time": "2024-09-20T23:04:45.507192",
-=======
      "duration": 0.00761,
      "end_time": "2024-09-19T17:05:43.379383",
      "exception": false,
      "start_time": "2024-09-19T17:05:43.371773",
->>>>>>> 92756326
      "status": "completed"
     },
     "tags": []
@@ -674,17 +506,10 @@
    "id": "24",
    "metadata": {
     "papermill": {
-<<<<<<< HEAD
-     "duration": 0.011985,
-     "end_time": "2024-09-20T23:04:45.534608",
-     "exception": false,
-     "start_time": "2024-09-20T23:04:45.522623",
-=======
      "duration": 0.012719,
      "end_time": "2024-09-19T17:05:43.399637",
      "exception": false,
      "start_time": "2024-09-19T17:05:43.386918",
->>>>>>> 92756326
      "status": "completed"
     },
     "tags": []
@@ -700,17 +525,10 @@
    "id": "25",
    "metadata": {
     "papermill": {
-<<<<<<< HEAD
-     "duration": 0.015014,
-     "end_time": "2024-09-20T23:04:45.557282",
-     "exception": false,
-     "start_time": "2024-09-20T23:04:45.542268",
-=======
      "duration": 0.015504,
      "end_time": "2024-09-19T17:05:43.422996",
      "exception": false,
      "start_time": "2024-09-19T17:05:43.407492",
->>>>>>> 92756326
      "status": "completed"
     },
     "tags": []
@@ -728,17 +546,10 @@
    "id": "26",
    "metadata": {
     "papermill": {
-<<<<<<< HEAD
-     "duration": 0.064429,
-     "end_time": "2024-09-20T23:04:45.629262",
-     "exception": false,
-     "start_time": "2024-09-20T23:04:45.564833",
-=======
      "duration": 0.063712,
      "end_time": "2024-09-19T17:05:43.494535",
      "exception": false,
      "start_time": "2024-09-19T17:05:43.430823",
->>>>>>> 92756326
      "status": "completed"
     },
     "tags": []
@@ -758,17 +569,10 @@
    "metadata": {
     "jp-MarkdownHeadingCollapsed": true,
     "papermill": {
-<<<<<<< HEAD
-     "duration": 0.007847,
-     "end_time": "2024-09-20T23:04:45.645474",
-     "exception": false,
-     "start_time": "2024-09-20T23:04:45.637627",
-=======
      "duration": 0.008576,
      "end_time": "2024-09-19T17:05:43.511931",
      "exception": false,
      "start_time": "2024-09-19T17:05:43.503355",
->>>>>>> 92756326
      "status": "completed"
     },
     "tags": []
@@ -783,17 +587,10 @@
    "id": "28",
    "metadata": {
     "papermill": {
-<<<<<<< HEAD
-     "duration": 0.015672,
-     "end_time": "2024-09-20T23:04:45.669269",
-     "exception": false,
-     "start_time": "2024-09-20T23:04:45.653597",
-=======
      "duration": 0.015681,
      "end_time": "2024-09-19T17:05:43.535743",
      "exception": false,
      "start_time": "2024-09-19T17:05:43.520062",
->>>>>>> 92756326
      "status": "completed"
     },
     "tags": []
@@ -811,17 +608,10 @@
    "id": "29",
    "metadata": {
     "papermill": {
-<<<<<<< HEAD
-     "duration": 0.043175,
-     "end_time": "2024-09-20T23:04:45.720908",
-     "exception": false,
-     "start_time": "2024-09-20T23:04:45.677733",
-=======
      "duration": 0.043113,
      "end_time": "2024-09-19T17:05:43.587191",
      "exception": false,
      "start_time": "2024-09-19T17:05:43.544078",
->>>>>>> 92756326
      "status": "completed"
     },
     "tags": []
@@ -840,17 +630,10 @@
    "id": "30",
    "metadata": {
     "papermill": {
-<<<<<<< HEAD
-     "duration": 0.00827,
-     "end_time": "2024-09-20T23:04:45.738013",
-     "exception": false,
-     "start_time": "2024-09-20T23:04:45.729743",
-=======
      "duration": 0.008657,
      "end_time": "2024-09-19T17:05:43.604293",
      "exception": false,
      "start_time": "2024-09-19T17:05:43.595636",
->>>>>>> 92756326
      "status": "completed"
     },
     "tags": []
@@ -865,17 +648,10 @@
    "id": "31",
    "metadata": {
     "papermill": {
-<<<<<<< HEAD
-     "duration": 0.023969,
-     "end_time": "2024-09-20T23:04:45.770389",
-     "exception": false,
-     "start_time": "2024-09-20T23:04:45.746420",
-=======
      "duration": 0.025222,
      "end_time": "2024-09-19T17:05:43.638353",
      "exception": false,
      "start_time": "2024-09-19T17:05:43.613131",
->>>>>>> 92756326
      "status": "completed"
     },
     "tags": []
@@ -890,17 +666,10 @@
    "id": "32",
    "metadata": {
     "papermill": {
-<<<<<<< HEAD
-     "duration": 0.008378,
-     "end_time": "2024-09-20T23:04:45.787309",
-     "exception": false,
-     "start_time": "2024-09-20T23:04:45.778931",
-=======
      "duration": 0.008422,
      "end_time": "2024-09-19T17:05:43.655448",
      "exception": false,
      "start_time": "2024-09-19T17:05:43.647026",
->>>>>>> 92756326
      "status": "completed"
     },
     "tags": []
@@ -915,17 +684,10 @@
    "id": "33",
    "metadata": {
     "papermill": {
-<<<<<<< HEAD
-     "duration": 0.022646,
-     "end_time": "2024-09-20T23:04:45.818626",
-     "exception": false,
-     "start_time": "2024-09-20T23:04:45.795980",
-=======
      "duration": 0.023417,
      "end_time": "2024-09-19T17:05:43.687207",
      "exception": false,
      "start_time": "2024-09-19T17:05:43.663790",
->>>>>>> 92756326
      "status": "completed"
     },
     "tags": []
@@ -940,17 +702,10 @@
    "id": "34",
    "metadata": {
     "papermill": {
-<<<<<<< HEAD
-     "duration": 0.008295,
-     "end_time": "2024-09-20T23:04:45.835452",
-     "exception": false,
-     "start_time": "2024-09-20T23:04:45.827157",
-=======
      "duration": 0.008364,
      "end_time": "2024-09-19T17:05:43.704093",
      "exception": false,
      "start_time": "2024-09-19T17:05:43.695729",
->>>>>>> 92756326
      "status": "completed"
     },
     "tags": []
@@ -965,17 +720,10 @@
    "id": "35",
    "metadata": {
     "papermill": {
-<<<<<<< HEAD
-     "duration": 0.012739,
-     "end_time": "2024-09-20T23:04:45.856841",
-     "exception": false,
-     "start_time": "2024-09-20T23:04:45.844102",
-=======
      "duration": 0.012651,
      "end_time": "2024-09-19T17:05:43.725088",
      "exception": false,
      "start_time": "2024-09-19T17:05:43.712437",
->>>>>>> 92756326
      "status": "completed"
     },
     "tags": []
@@ -991,17 +739,10 @@
    "id": "36",
    "metadata": {
     "papermill": {
-<<<<<<< HEAD
-     "duration": 0.015352,
-     "end_time": "2024-09-20T23:04:45.881064",
-     "exception": false,
-     "start_time": "2024-09-20T23:04:45.865712",
-=======
      "duration": 0.015605,
      "end_time": "2024-09-19T17:05:43.749286",
      "exception": false,
      "start_time": "2024-09-19T17:05:43.733681",
->>>>>>> 92756326
      "status": "completed"
     },
     "tags": []
@@ -1017,17 +758,10 @@
    "id": "37",
    "metadata": {
     "papermill": {
-<<<<<<< HEAD
-     "duration": 0.055635,
-     "end_time": "2024-09-20T23:04:45.947076",
-     "exception": false,
-     "start_time": "2024-09-20T23:04:45.891441",
-=======
      "duration": 0.055593,
      "end_time": "2024-09-19T17:05:43.813360",
      "exception": false,
      "start_time": "2024-09-19T17:05:43.757767",
->>>>>>> 92756326
      "status": "completed"
     },
     "tags": []
@@ -1044,17 +778,10 @@
    "id": "38",
    "metadata": {
     "papermill": {
-<<<<<<< HEAD
-     "duration": 0.008929,
-     "end_time": "2024-09-20T23:04:45.965746",
-     "exception": false,
-     "start_time": "2024-09-20T23:04:45.956817",
-=======
      "duration": 0.009487,
      "end_time": "2024-09-19T17:05:43.832880",
      "exception": false,
      "start_time": "2024-09-19T17:05:43.823393",
->>>>>>> 92756326
      "status": "completed"
     },
     "tags": []
@@ -1069,17 +796,10 @@
    "id": "39",
    "metadata": {
     "papermill": {
-<<<<<<< HEAD
-     "duration": 0.014192,
-     "end_time": "2024-09-20T23:04:45.989145",
-     "exception": false,
-     "start_time": "2024-09-20T23:04:45.974953",
-=======
      "duration": 0.013471,
      "end_time": "2024-09-19T17:05:43.855762",
      "exception": false,
      "start_time": "2024-09-19T17:05:43.842291",
->>>>>>> 92756326
      "status": "completed"
     },
     "tags": []
@@ -1095,17 +815,10 @@
    "id": "40",
    "metadata": {
     "papermill": {
-<<<<<<< HEAD
-     "duration": 0.025072,
-     "end_time": "2024-09-20T23:04:46.026575",
-     "exception": false,
-     "start_time": "2024-09-20T23:04:46.001503",
-=======
      "duration": 0.01736,
      "end_time": "2024-09-19T17:05:43.882781",
      "exception": false,
      "start_time": "2024-09-19T17:05:43.865421",
->>>>>>> 92756326
      "status": "completed"
     },
     "tags": []
@@ -1120,17 +833,10 @@
    "id": "41",
    "metadata": {
     "papermill": {
-<<<<<<< HEAD
-     "duration": 0.01306,
-     "end_time": "2024-09-20T23:04:46.101728",
-     "exception": false,
-     "start_time": "2024-09-20T23:04:46.088668",
-=======
      "duration": 0.008873,
      "end_time": "2024-09-19T17:05:43.900998",
      "exception": false,
      "start_time": "2024-09-19T17:05:43.892125",
->>>>>>> 92756326
      "status": "completed"
     },
     "tags": []
@@ -1145,17 +851,10 @@
    "id": "42",
    "metadata": {
     "papermill": {
-<<<<<<< HEAD
-     "duration": 0.158981,
-     "end_time": "2024-09-20T23:04:46.271055",
-     "exception": false,
-     "start_time": "2024-09-20T23:04:46.112074",
-=======
      "duration": 0.171808,
      "end_time": "2024-09-19T17:05:44.081826",
      "exception": false,
      "start_time": "2024-09-19T17:05:43.910018",
->>>>>>> 92756326
      "status": "completed"
     },
     "tags": []
@@ -1171,17 +870,10 @@
    "id": "43",
    "metadata": {
     "papermill": {
-<<<<<<< HEAD
-     "duration": 0.015073,
-     "end_time": "2024-09-20T23:04:46.297117",
-     "exception": false,
-     "start_time": "2024-09-20T23:04:46.282044",
-=======
      "duration": 0.015081,
      "end_time": "2024-09-19T17:05:44.108053",
      "exception": false,
      "start_time": "2024-09-19T17:05:44.092972",
->>>>>>> 92756326
      "status": "completed"
     },
     "tags": []
@@ -1196,17 +888,10 @@
    "id": "44",
    "metadata": {
     "papermill": {
-<<<<<<< HEAD
-     "duration": 0.009804,
-     "end_time": "2024-09-20T23:04:46.317211",
-     "exception": false,
-     "start_time": "2024-09-20T23:04:46.307407",
-=======
      "duration": 0.009824,
      "end_time": "2024-09-19T17:05:44.128213",
      "exception": false,
      "start_time": "2024-09-19T17:05:44.118389",
->>>>>>> 92756326
      "status": "completed"
     },
     "tags": []
@@ -1221,17 +906,10 @@
    "id": "45",
    "metadata": {
     "papermill": {
-<<<<<<< HEAD
-     "duration": 0.015965,
-     "end_time": "2024-09-20T23:04:46.342856",
-     "exception": false,
-     "start_time": "2024-09-20T23:04:46.326891",
-=======
      "duration": 0.015666,
      "end_time": "2024-09-19T17:05:44.153718",
      "exception": false,
      "start_time": "2024-09-19T17:05:44.138052",
->>>>>>> 92756326
      "status": "completed"
     },
     "tags": []
@@ -1248,17 +926,10 @@
    "id": "46",
    "metadata": {
     "papermill": {
-<<<<<<< HEAD
-     "duration": 0.292724,
-     "end_time": "2024-09-20T23:04:46.644982",
-     "exception": false,
-     "start_time": "2024-09-20T23:04:46.352258",
-=======
      "duration": 0.39663,
      "end_time": "2024-09-19T17:05:44.560192",
      "exception": false,
      "start_time": "2024-09-19T17:05:44.163562",
->>>>>>> 92756326
      "status": "completed"
     },
     "tags": []
@@ -1273,17 +944,10 @@
    "id": "47",
    "metadata": {
     "papermill": {
-<<<<<<< HEAD
-     "duration": 0.009813,
-     "end_time": "2024-09-20T23:04:46.665352",
-     "exception": false,
-     "start_time": "2024-09-20T23:04:46.655539",
-=======
      "duration": 0.009508,
      "end_time": "2024-09-19T17:05:44.580080",
      "exception": false,
      "start_time": "2024-09-19T17:05:44.570572",
->>>>>>> 92756326
      "status": "completed"
     },
     "tags": [
@@ -1303,11 +967,7 @@
      "duration": null,
      "end_time": null,
      "exception": false,
-<<<<<<< HEAD
-     "start_time": "2024-09-20T23:04:46.675561",
-=======
      "start_time": "2024-09-19T17:05:44.589625",
->>>>>>> 92756326
      "status": "running"
     },
     "tags": []
@@ -1345,11 +1005,7 @@
    "input_path": "/Users/Guigoruiz1/Documents/Python/Yugiquery/notebooks/Bandai.ipynb",
    "output_path": "/Users/Guigoruiz1/Documents/Python/Yugiquery/notebooks/Bandai.ipynb",
    "parameters": {},
-<<<<<<< HEAD
-   "start_time": "2024-09-20T23:04:42.277420",
-=======
    "start_time": "2024-09-19T17:05:40.303970",
->>>>>>> 92756326
    "version": "2.6.0"
   }
  },
