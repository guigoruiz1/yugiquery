--- conflicted
+++ resolved
@@ -6,10 +6,10 @@
    "id": "0",
    "metadata": {
     "papermill": {
-     "duration": 23.412141,
-     "end_time": "2025-02-22T07:03:19.380507",
-     "exception": false,
-     "start_time": "2025-02-22T07:02:55.968366",
+     "duration": 0.021081,
+     "end_time": "2024-10-24T15:18:10.183912",
+     "exception": false,
+     "start_time": "2024-10-24T15:18:10.162831",
      "status": "completed"
     },
     "tags": []
@@ -28,10 +28,10 @@
    "id": "1",
    "metadata": {
     "papermill": {
-     "duration": 0.537927,
-     "end_time": "2025-02-22T07:03:19.950854",
-     "exception": false,
-     "start_time": "2025-02-22T07:03:19.412927",
+     "duration": 0.005887,
+     "end_time": "2024-10-24T15:18:10.197289",
+     "exception": false,
+     "start_time": "2024-10-24T15:18:10.191402",
      "status": "completed"
     },
     "tags": []
@@ -45,10 +45,10 @@
    "id": "2",
    "metadata": {
     "papermill": {
-     "duration": 0.11032,
-     "end_time": "2025-02-22T07:03:20.170934",
-     "exception": false,
-     "start_time": "2025-02-22T07:03:20.060614",
+     "duration": 0.006744,
+     "end_time": "2024-10-24T15:18:10.210202",
+     "exception": false,
+     "start_time": "2024-10-24T15:18:10.203458",
      "status": "completed"
     },
     "tags": []
@@ -81,10 +81,10 @@
    "id": "3",
    "metadata": {
     "papermill": {
-     "duration": 0.215549,
-     "end_time": "2025-02-22T07:03:20.562433",
-     "exception": false,
-     "start_time": "2025-02-22T07:03:20.346884",
+     "duration": 0.005968,
+     "end_time": "2024-10-24T15:18:10.222452",
+     "exception": false,
+     "start_time": "2024-10-24T15:18:10.216484",
      "status": "completed"
     },
     "tags": []
@@ -99,10 +99,10 @@
    "metadata": {
     "jp-MarkdownHeadingCollapsed": true,
     "papermill": {
-     "duration": 0.215391,
-     "end_time": "2025-02-22T07:03:21.197484",
-     "exception": false,
-     "start_time": "2025-02-22T07:03:20.982093",
+     "duration": 0.005941,
+     "end_time": "2024-10-24T15:18:10.234174",
+     "exception": false,
+     "start_time": "2024-10-24T15:18:10.228233",
      "status": "completed"
     },
     "tags": []
@@ -118,10 +118,10 @@
    "metadata": {
     "editable": true,
     "papermill": {
-     "duration": 0.037742,
-     "end_time": "2025-02-22T07:03:21.366379",
-     "exception": false,
-     "start_time": "2025-02-22T07:03:21.328637",
+     "duration": 0.009799,
+     "end_time": "2024-10-24T15:18:10.249722",
+     "exception": false,
+     "start_time": "2024-10-24T15:18:10.239923",
      "status": "completed"
     },
     "slideshow": {
@@ -141,10 +141,10 @@
    "metadata": {
     "editable": true,
     "papermill": {
-     "duration": 1.781211,
-     "end_time": "2025-02-22T07:03:23.959861",
-     "exception": false,
-     "start_time": "2025-02-22T07:03:22.178650",
+     "duration": 0.92445,
+     "end_time": "2024-10-24T15:18:11.180088",
+     "exception": false,
+     "start_time": "2024-10-24T15:18:10.255638",
      "status": "completed"
     },
     "slideshow": {
@@ -163,10 +163,10 @@
    "metadata": {
     "jp-MarkdownHeadingCollapsed": true,
     "papermill": {
-     "duration": 0.626734,
-     "end_time": "2025-02-22T07:03:24.914470",
-     "exception": false,
-     "start_time": "2025-02-22T07:03:24.287736",
+     "duration": 0.008606,
+     "end_time": "2024-10-24T15:18:11.196509",
+     "exception": false,
+     "start_time": "2024-10-24T15:18:11.187903",
      "status": "completed"
     },
     "tags": []
@@ -180,10 +180,10 @@
    "id": "8",
    "metadata": {
     "papermill": {
-     "duration": 0.69804,
-     "end_time": "2025-02-22T07:03:26.432016",
-     "exception": false,
-     "start_time": "2025-02-22T07:03:25.733976",
+     "duration": 0.008282,
+     "end_time": "2024-10-24T15:18:11.213042",
+     "exception": false,
+     "start_time": "2024-10-24T15:18:11.204760",
      "status": "completed"
     },
     "tags": []
@@ -198,10 +198,10 @@
    "id": "9",
    "metadata": {
     "papermill": {
-     "duration": 0.945407,
-     "end_time": "2025-02-22T07:03:27.960035",
-     "exception": false,
-     "start_time": "2025-02-22T07:03:27.014628",
+     "duration": 0.017953,
+     "end_time": "2024-10-24T15:18:11.238864",
+     "exception": false,
+     "start_time": "2024-10-24T15:18:11.220911",
      "status": "completed"
     },
     "tags": []
@@ -220,10 +220,10 @@
    "id": "10",
    "metadata": {
     "papermill": {
-     "duration": 0.156682,
-     "end_time": "2025-02-22T07:03:28.236263",
-     "exception": false,
-     "start_time": "2025-02-22T07:03:28.079581",
+     "duration": 0.006672,
+     "end_time": "2024-10-24T15:18:11.252675",
+     "exception": false,
+     "start_time": "2024-10-24T15:18:11.246003",
      "status": "completed"
     },
     "tags": []
@@ -238,10 +238,10 @@
    "id": "11",
    "metadata": {
     "papermill": {
-     "duration": 0.477565,
-     "end_time": "2025-02-22T07:03:29.032649",
-     "exception": false,
-     "start_time": "2025-02-22T07:03:28.555084",
+     "duration": 0.020945,
+     "end_time": "2024-10-24T15:18:11.280220",
+     "exception": false,
+     "start_time": "2024-10-24T15:18:11.259275",
      "status": "completed"
     },
     "tags": []
@@ -272,10 +272,10 @@
    "id": "12",
    "metadata": {
     "papermill": {
-     "duration": 0.163592,
-     "end_time": "2025-02-22T07:03:29.334061",
-     "exception": false,
-     "start_time": "2025-02-22T07:03:29.170469",
+     "duration": 0.006178,
+     "end_time": "2024-10-24T15:18:11.292857",
+     "exception": false,
+     "start_time": "2024-10-24T15:18:11.286679",
      "status": "completed"
     },
     "tags": []
@@ -290,10 +290,10 @@
    "id": "13",
    "metadata": {
     "papermill": {
-     "duration": 0.215544,
-     "end_time": "2025-02-22T07:03:30.252022",
-     "exception": false,
-     "start_time": "2025-02-22T07:03:30.036478",
+     "duration": 0.010182,
+     "end_time": "2024-10-24T15:18:11.309396",
+     "exception": false,
+     "start_time": "2024-10-24T15:18:11.299214",
      "status": "completed"
     },
     "tags": []
@@ -315,10 +315,10 @@
    "id": "14",
    "metadata": {
     "papermill": {
-     "duration": 0.629514,
-     "end_time": "2025-02-22T07:03:31.154285",
-     "exception": false,
-     "start_time": "2025-02-22T07:03:30.524771",
+     "duration": 0.006036,
+     "end_time": "2024-10-24T15:18:11.321708",
+     "exception": false,
+     "start_time": "2024-10-24T15:18:11.315672",
      "status": "completed"
     },
     "tags": []
@@ -333,10 +333,10 @@
    "id": "15",
    "metadata": {
     "papermill": {
-     "duration": 0.567804,
-     "end_time": "2025-02-22T07:03:31.953551",
-     "exception": false,
-     "start_time": "2025-02-22T07:03:31.385747",
+     "duration": 0.016298,
+     "end_time": "2024-10-24T15:18:11.344381",
+     "exception": false,
+     "start_time": "2024-10-24T15:18:11.328083",
      "status": "completed"
     },
     "tags": []
@@ -352,10 +352,10 @@
    "metadata": {
     "jp-MarkdownHeadingCollapsed": true,
     "papermill": {
-     "duration": 0.44397,
-     "end_time": "2025-02-22T07:03:32.432467",
-     "exception": false,
-     "start_time": "2025-02-22T07:03:31.988497",
+     "duration": 0.006556,
+     "end_time": "2024-10-24T15:18:11.357359",
+     "exception": false,
+     "start_time": "2024-10-24T15:18:11.350803",
      "status": "completed"
     },
     "tags": []
@@ -370,10 +370,10 @@
    "id": "17",
    "metadata": {
     "papermill": {
-     "duration": 0.404726,
-     "end_time": "2025-02-22T07:03:33.222152",
-     "exception": false,
-     "start_time": "2025-02-22T07:03:32.817426",
+     "duration": 0.011134,
+     "end_time": "2024-10-24T15:18:11.374712",
+     "exception": false,
+     "start_time": "2024-10-24T15:18:11.363578",
      "status": "completed"
     },
     "tags": []
@@ -389,10 +389,10 @@
    "id": "18",
    "metadata": {
     "papermill": {
-     "duration": 0.986741,
-     "end_time": "2025-02-22T07:03:34.418693",
-     "exception": false,
-     "start_time": "2025-02-22T07:03:33.431952",
+     "duration": 0.045012,
+     "end_time": "2024-10-24T15:18:11.426390",
+     "exception": false,
+     "start_time": "2024-10-24T15:18:11.381378",
      "status": "completed"
     },
     "tags": []
@@ -410,10 +410,10 @@
    "metadata": {
     "jp-MarkdownHeadingCollapsed": true,
     "papermill": {
-     "duration": 0.597684,
-     "end_time": "2025-02-22T07:03:35.051564",
-     "exception": false,
-     "start_time": "2025-02-22T07:03:34.453880",
+     "duration": 0.00718,
+     "end_time": "2024-10-24T15:18:11.440818",
+     "exception": false,
+     "start_time": "2024-10-24T15:18:11.433638",
      "status": "completed"
     },
     "tags": []
@@ -428,10 +428,10 @@
    "id": "20",
    "metadata": {
     "papermill": {
-     "duration": 0.337499,
-     "end_time": "2025-02-22T07:03:35.763225",
-     "exception": false,
-     "start_time": "2025-02-22T07:03:35.425726",
+     "duration": 0.012223,
+     "end_time": "2024-10-24T15:18:11.459921",
+     "exception": false,
+     "start_time": "2024-10-24T15:18:11.447698",
      "status": "completed"
     },
     "tags": []
@@ -447,10 +447,10 @@
    "id": "21",
    "metadata": {
     "papermill": {
-     "duration": 0.443249,
-     "end_time": "2025-02-22T07:03:36.668739",
-     "exception": false,
-     "start_time": "2025-02-22T07:03:36.225490",
+     "duration": 0.01522,
+     "end_time": "2024-10-24T15:18:11.482814",
+     "exception": false,
+     "start_time": "2024-10-24T15:18:11.467594",
      "status": "completed"
     },
     "tags": []
@@ -468,10 +468,10 @@
    "id": "22",
    "metadata": {
     "papermill": {
-     "duration": 1.12054,
-     "end_time": "2025-02-22T07:03:37.839825",
-     "exception": false,
-     "start_time": "2025-02-22T07:03:36.719285",
+     "duration": 0.071464,
+     "end_time": "2024-10-24T15:18:11.561584",
+     "exception": false,
+     "start_time": "2024-10-24T15:18:11.490120",
      "status": "completed"
     },
     "tags": []
@@ -491,10 +491,10 @@
    "metadata": {
     "jp-MarkdownHeadingCollapsed": true,
     "papermill": {
-     "duration": 0.311143,
-     "end_time": "2025-02-22T07:03:38.188717",
-     "exception": false,
-     "start_time": "2025-02-22T07:03:37.877574",
+     "duration": 0.007629,
+     "end_time": "2024-10-24T15:18:11.577307",
+     "exception": false,
+     "start_time": "2024-10-24T15:18:11.569678",
      "status": "completed"
     },
     "tags": []
@@ -509,10 +509,10 @@
    "id": "24",
    "metadata": {
     "papermill": {
-     "duration": 0.260256,
-     "end_time": "2025-02-22T07:03:38.786410",
-     "exception": false,
-     "start_time": "2025-02-22T07:03:38.526154",
+     "duration": 0.013217,
+     "end_time": "2024-10-24T15:18:11.599389",
+     "exception": false,
+     "start_time": "2024-10-24T15:18:11.586172",
      "status": "completed"
     },
     "tags": []
@@ -528,10 +528,10 @@
    "id": "25",
    "metadata": {
     "papermill": {
-     "duration": 0.483481,
-     "end_time": "2025-02-22T07:03:39.584952",
-     "exception": false,
-     "start_time": "2025-02-22T07:03:39.101471",
+     "duration": 0.016123,
+     "end_time": "2024-10-24T15:18:11.623252",
+     "exception": false,
+     "start_time": "2024-10-24T15:18:11.607129",
      "status": "completed"
     },
     "tags": []
@@ -549,10 +549,10 @@
    "id": "26",
    "metadata": {
     "papermill": {
-     "duration": 1.015454,
-     "end_time": "2025-02-22T07:03:40.900930",
-     "exception": false,
-     "start_time": "2025-02-22T07:03:39.885476",
+     "duration": 0.061573,
+     "end_time": "2024-10-24T15:18:11.693265",
+     "exception": false,
+     "start_time": "2024-10-24T15:18:11.631692",
      "status": "completed"
     },
     "tags": []
@@ -572,10 +572,10 @@
    "metadata": {
     "jp-MarkdownHeadingCollapsed": true,
     "papermill": {
-     "duration": 0.325347,
-     "end_time": "2025-02-22T07:03:41.421729",
-     "exception": false,
-     "start_time": "2025-02-22T07:03:41.096382",
+     "duration": 0.008218,
+     "end_time": "2024-10-24T15:18:11.710143",
+     "exception": false,
+     "start_time": "2024-10-24T15:18:11.701925",
      "status": "completed"
     },
     "tags": []
@@ -590,10 +590,10 @@
    "id": "28",
    "metadata": {
     "papermill": {
-     "duration": 0.431031,
-     "end_time": "2025-02-22T07:03:41.903354",
-     "exception": false,
-     "start_time": "2025-02-22T07:03:41.472323",
+     "duration": 0.015794,
+     "end_time": "2024-10-24T15:18:11.734079",
+     "exception": false,
+     "start_time": "2024-10-24T15:18:11.718285",
      "status": "completed"
     },
     "tags": []
@@ -611,10 +611,10 @@
    "id": "29",
    "metadata": {
     "papermill": {
-     "duration": 0.48184,
-     "end_time": "2025-02-22T07:03:42.435628",
-     "exception": false,
-     "start_time": "2025-02-22T07:03:41.953788",
+     "duration": 0.040847,
+     "end_time": "2024-10-24T15:18:11.783099",
+     "exception": false,
+     "start_time": "2024-10-24T15:18:11.742252",
      "status": "completed"
     },
     "tags": []
@@ -633,10 +633,10 @@
    "id": "30",
    "metadata": {
     "papermill": {
-     "duration": 0.234496,
-     "end_time": "2025-02-22T07:03:42.904218",
-     "exception": false,
-     "start_time": "2025-02-22T07:03:42.669722",
+     "duration": 0.008617,
+     "end_time": "2024-10-24T15:18:11.800314",
+     "exception": false,
+     "start_time": "2024-10-24T15:18:11.791697",
      "status": "completed"
     },
     "tags": []
@@ -651,10 +651,10 @@
    "id": "31",
    "metadata": {
     "papermill": {
-     "duration": 0.820996,
-     "end_time": "2025-02-22T07:03:44.063695",
-     "exception": false,
-     "start_time": "2025-02-22T07:03:43.242699",
+     "duration": 0.027166,
+     "end_time": "2024-10-24T15:18:11.836049",
+     "exception": false,
+     "start_time": "2024-10-24T15:18:11.808883",
      "status": "completed"
     },
     "tags": []
@@ -669,10 +669,10 @@
    "id": "32",
    "metadata": {
     "papermill": {
-     "duration": 0.711054,
-     "end_time": "2025-02-22T07:03:44.903007",
-     "exception": false,
-     "start_time": "2025-02-22T07:03:44.191953",
+     "duration": 0.00852,
+     "end_time": "2024-10-24T15:18:11.853557",
+     "exception": false,
+     "start_time": "2024-10-24T15:18:11.845037",
      "status": "completed"
     },
     "tags": []
@@ -687,10 +687,10 @@
    "id": "33",
    "metadata": {
     "papermill": {
-     "duration": 0.212208,
-     "end_time": "2025-02-22T07:03:45.680071",
-     "exception": false,
-     "start_time": "2025-02-22T07:03:45.467863",
+     "duration": 0.023158,
+     "end_time": "2024-10-24T15:18:11.885040",
+     "exception": false,
+     "start_time": "2024-10-24T15:18:11.861882",
      "status": "completed"
     },
     "tags": []
@@ -705,10 +705,10 @@
    "id": "34",
    "metadata": {
     "papermill": {
-     "duration": 0.253837,
-     "end_time": "2025-02-22T07:03:46.261375",
-     "exception": false,
-     "start_time": "2025-02-22T07:03:46.007538",
+     "duration": 0.008675,
+     "end_time": "2024-10-24T15:18:11.902000",
+     "exception": false,
+     "start_time": "2024-10-24T15:18:11.893325",
      "status": "completed"
     },
     "tags": []
@@ -723,10 +723,10 @@
    "id": "35",
    "metadata": {
     "papermill": {
-     "duration": 0.464791,
-     "end_time": "2025-02-22T07:03:46.917898",
-     "exception": false,
-     "start_time": "2025-02-22T07:03:46.453107",
+     "duration": 0.015178,
+     "end_time": "2024-10-24T15:18:11.925918",
+     "exception": false,
+     "start_time": "2024-10-24T15:18:11.910740",
      "status": "completed"
     },
     "tags": []
@@ -742,10 +742,10 @@
    "id": "36",
    "metadata": {
     "papermill": {
-     "duration": 0.340963,
-     "end_time": "2025-02-22T07:03:47.594261",
-     "exception": false,
-     "start_time": "2025-02-22T07:03:47.253298",
+     "duration": 0.016926,
+     "end_time": "2024-10-24T15:18:11.953208",
+     "exception": false,
+     "start_time": "2024-10-24T15:18:11.936282",
      "status": "completed"
     },
     "tags": []
@@ -761,10 +761,10 @@
    "id": "37",
    "metadata": {
     "papermill": {
-     "duration": 0.344022,
-     "end_time": "2025-02-22T07:03:48.465377",
-     "exception": false,
-     "start_time": "2025-02-22T07:03:48.121355",
+     "duration": 0.056105,
+     "end_time": "2024-10-24T15:18:12.018373",
+     "exception": false,
+     "start_time": "2024-10-24T15:18:11.962268",
      "status": "completed"
     },
     "tags": []
@@ -781,10 +781,10 @@
    "id": "38",
    "metadata": {
     "papermill": {
-     "duration": 0.639205,
-     "end_time": "2025-02-22T07:03:49.148461",
-     "exception": false,
-     "start_time": "2025-02-22T07:03:48.509256",
+     "duration": 0.009328,
+     "end_time": "2024-10-24T15:18:12.037423",
+     "exception": false,
+     "start_time": "2024-10-24T15:18:12.028095",
      "status": "completed"
     },
     "tags": []
@@ -799,10 +799,10 @@
    "id": "39",
    "metadata": {
     "papermill": {
-     "duration": 0.111708,
-     "end_time": "2025-02-22T07:03:49.474323",
-     "exception": false,
-     "start_time": "2025-02-22T07:03:49.362615",
+     "duration": 0.014787,
+     "end_time": "2024-10-24T15:18:12.061710",
+     "exception": false,
+     "start_time": "2024-10-24T15:18:12.046923",
      "status": "completed"
     },
     "tags": []
@@ -818,10 +818,10 @@
    "id": "40",
    "metadata": {
     "papermill": {
-     "duration": 0.521738,
-     "end_time": "2025-02-22T07:03:50.074510",
-     "exception": false,
-     "start_time": "2025-02-22T07:03:49.552772",
+     "duration": 0.025366,
+     "end_time": "2024-10-24T15:18:12.096410",
+     "exception": false,
+     "start_time": "2024-10-24T15:18:12.071044",
      "status": "completed"
     },
     "tags": []
@@ -836,10 +836,10 @@
    "id": "41",
    "metadata": {
     "papermill": {
-     "duration": 0.06276,
-     "end_time": "2025-02-22T07:03:50.277498",
-     "exception": false,
-     "start_time": "2025-02-22T07:03:50.214738",
+     "duration": 0.012295,
+     "end_time": "2024-10-24T15:18:12.118871",
+     "exception": false,
+     "start_time": "2024-10-24T15:18:12.106576",
      "status": "completed"
     },
     "tags": []
@@ -854,10 +854,10 @@
    "id": "42",
    "metadata": {
     "papermill": {
-     "duration": 6.367121,
-     "end_time": "2025-02-22T07:03:56.998574",
-     "exception": false,
-     "start_time": "2025-02-22T07:03:50.631453",
+     "duration": 0.205462,
+     "end_time": "2024-10-24T15:18:12.333995",
+     "exception": false,
+     "start_time": "2024-10-24T15:18:12.128533",
      "status": "completed"
     },
     "tags": []
@@ -873,10 +873,10 @@
    "id": "43",
    "metadata": {
     "papermill": {
-     "duration": 0.279682,
-     "end_time": "2025-02-22T07:03:57.890882",
-     "exception": false,
-     "start_time": "2025-02-22T07:03:57.611200",
+     "duration": 0.015586,
+     "end_time": "2024-10-24T15:18:12.359621",
+     "exception": false,
+     "start_time": "2024-10-24T15:18:12.344035",
      "status": "completed"
     },
     "tags": []
@@ -891,10 +891,10 @@
    "id": "44",
    "metadata": {
     "papermill": {
-     "duration": 0.094377,
-     "end_time": "2025-02-22T07:03:58.086687",
-     "exception": false,
-     "start_time": "2025-02-22T07:03:57.992310",
+     "duration": 0.009272,
+     "end_time": "2024-10-24T15:18:12.378732",
+     "exception": false,
+     "start_time": "2024-10-24T15:18:12.369460",
      "status": "completed"
     },
     "tags": []
@@ -909,10 +909,10 @@
    "id": "45",
    "metadata": {
     "papermill": {
-     "duration": 0.121745,
-     "end_time": "2025-02-22T07:03:58.260486",
-     "exception": false,
-     "start_time": "2025-02-22T07:03:58.138741",
+     "duration": 0.015371,
+     "end_time": "2024-10-24T15:18:12.403821",
+     "exception": false,
+     "start_time": "2024-10-24T15:18:12.388450",
      "status": "completed"
     },
     "tags": []
@@ -929,10 +929,10 @@
    "id": "46",
    "metadata": {
     "papermill": {
-     "duration": 3.546633,
-     "end_time": "2025-02-22T07:04:01.868034",
-     "exception": false,
-     "start_time": "2025-02-22T07:03:58.321401",
+     "duration": 0.312668,
+     "end_time": "2024-10-24T15:18:12.726060",
+     "exception": false,
+     "start_time": "2024-10-24T15:18:12.413392",
      "status": "completed"
     },
     "tags": []
@@ -947,10 +947,10 @@
    "id": "47",
    "metadata": {
     "papermill": {
-     "duration": 0.116729,
-     "end_time": "2025-02-22T07:04:02.032674",
-     "exception": false,
-     "start_time": "2025-02-22T07:04:01.915945",
+     "duration": 0.009734,
+     "end_time": "2024-10-24T15:18:12.746112",
+     "exception": false,
+     "start_time": "2024-10-24T15:18:12.736378",
      "status": "completed"
     },
     "tags": [
@@ -967,11 +967,11 @@
    "id": "48",
    "metadata": {
     "papermill": {
-     "duration": null,
-     "end_time": null,
-     "exception": false,
-     "start_time": "2025-02-22T07:04:02.101853",
-     "status": "running"
+     "duration": 0.545361,
+     "end_time": "2024-10-24T15:18:13.303670",
+     "exception": false,
+     "start_time": "2024-10-24T15:18:12.758309",
+     "status": "completed"
     },
     "tags": [
      "exclude"
@@ -999,22 +999,18 @@
    "name": "python",
    "nbconvert_exporter": "python",
    "pygments_lexer": "ipython3",
-<<<<<<< HEAD
-   "version": "3.11.6"
-=======
    "version": "3.12.8"
->>>>>>> f46a9b74
   },
   "papermill": {
    "default_parameters": {},
-   "duration": null,
-   "end_time": null,
+   "duration": 5.061881,
+   "end_time": "2024-10-24T15:18:13.734096",
    "environment_variables": {},
    "exception": null,
-   "input_path": "/home/jovyan/yugiquery/notebooks/Bandai.ipynb",
-   "output_path": "/home/jovyan/yugiquery/notebooks/Bandai.ipynb",
+   "input_path": "/Users/Guigoruiz1/Documents/Python/Yugiquery/notebooks/Bandai.ipynb",
+   "output_path": "/Users/Guigoruiz1/Documents/Python/Yugiquery/notebooks/Bandai.ipynb",
    "parameters": {},
-   "start_time": "2025-02-22T07:02:31.216522",
+   "start_time": "2024-10-24T15:18:08.672215",
    "version": "2.6.0"
   }
  },
