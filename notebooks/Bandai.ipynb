{
 "cells": [
  {
   "cell_type": "code",
   "execution_count": null,
   "id": "0",
   "metadata": {
    "papermill": {
<<<<<<< HEAD
     "duration": 19.817075,
     "end_time": "2025-08-30T06:03:48.118984",
     "exception": false,
     "start_time": "2025-08-30T06:03:28.301909",
=======
     "duration": 43.206662,
     "end_time": "2025-05-17T06:03:24.237348",
     "exception": false,
     "start_time": "2025-05-17T06:02:41.030686",
>>>>>>> 9141f8a6
     "status": "completed"
    },
    "tags": []
   },
   "outputs": [],
   "source": [
    "from yugiquery import *\n",
    "\n",
    "init_notebook_mode(all_interactive=True)\n",
    "\n",
    "header(\"Bandai\")"
   ]
  },
  {
   "cell_type": "markdown",
   "id": "1",
   "metadata": {
    "papermill": {
<<<<<<< HEAD
     "duration": 0.027101,
     "end_time": "2025-08-30T06:03:48.180165",
     "exception": false,
     "start_time": "2025-08-30T06:03:48.153064",
=======
     "duration": 0.180592,
     "end_time": "2025-05-17T06:03:24.686904",
     "exception": false,
     "start_time": "2025-05-17T06:03:24.506312",
>>>>>>> 9141f8a6
     "status": "completed"
    },
    "tags": []
   },
   "source": [
    "---"
   ]
  },
  {
   "cell_type": "markdown",
   "id": "2",
   "metadata": {
    "papermill": {
<<<<<<< HEAD
     "duration": 0.058065,
     "end_time": "2025-08-30T06:03:48.277248",
     "exception": false,
     "start_time": "2025-08-30T06:03:48.219183",
=======
     "duration": 0.049458,
     "end_time": "2025-05-17T06:03:24.880244",
     "exception": false,
     "start_time": "2025-05-17T06:03:24.830786",
>>>>>>> 9141f8a6
     "status": "completed"
    },
    "tags": []
   },
   "source": [
    "Table of Contents <a class=\"jp-toc-ignore\"></a>\n",
    "=================\n",
    "* [1 Data aquisition](#data-aquisition)\n",
    "  * [1.1 Fetch online data](#fetch-online-data)\n",
    "* [2 Check changes](#check-changes)\n",
    "  * [2.1 Load previous data](#load-previous-data)\n",
    "  * [2.2 Generate changelog](#generate-changelog)\n",
    "  * [2.3 Save data](#save-data)\n",
    "* [3 Data visualization](#data-visualization)\n",
    "  * [3.1 Card type](#card-type)\n",
    "  * [3.2 ATK](#atk)\n",
    "  * [3.3 DEF](#def)\n",
    "  * [3.4 Level](#level)\n",
    "    * [3.4.1 ATK statistics](#atk-statistics)\n",
    "    * [3.4.2 DEF statistics](#def-statistics)\n",
    "  * [3.5 Monster type](#monster-type)\n",
    "  * [3.6 Set](#set)\n",
    "* [4 Epilogue](#epilogue)\n",
    "  * [4.1 HTML export](#html-export)\n",
    "  <!-- * [4.2 Git](#git) -->"
   ]
  },
  {
   "cell_type": "markdown",
   "id": "3",
   "metadata": {
    "papermill": {
<<<<<<< HEAD
     "duration": 0.051145,
     "end_time": "2025-08-30T06:03:48.799303",
     "exception": false,
     "start_time": "2025-08-30T06:03:48.748158",
=======
     "duration": 0.091383,
     "end_time": "2025-05-17T06:03:25.330739",
     "exception": false,
     "start_time": "2025-05-17T06:03:25.239356",
>>>>>>> 9141f8a6
     "status": "completed"
    },
    "tags": []
   },
   "source": [
    "# Data aquisition"
   ]
  },
  {
   "cell_type": "markdown",
   "id": "4",
   "metadata": {
    "jp-MarkdownHeadingCollapsed": true,
    "papermill": {
<<<<<<< HEAD
     "duration": 0.058846,
     "end_time": "2025-08-30T06:03:48.969634",
     "exception": false,
     "start_time": "2025-08-30T06:03:48.910788",
=======
     "duration": 0.7795,
     "end_time": "2025-05-17T06:03:26.468431",
     "exception": false,
     "start_time": "2025-05-17T06:03:25.688931",
>>>>>>> 9141f8a6
     "status": "completed"
    },
    "tags": []
   },
   "source": [
    "## Fetch online data"
   ]
  },
  {
   "cell_type": "code",
   "execution_count": null,
   "id": "5",
   "metadata": {
    "editable": true,
    "papermill": {
<<<<<<< HEAD
     "duration": 0.037182,
     "end_time": "2025-08-30T06:03:49.048701",
     "exception": false,
     "start_time": "2025-08-30T06:03:49.011519",
=======
     "duration": 0.178863,
     "end_time": "2025-05-17T06:03:27.467687",
     "exception": false,
     "start_time": "2025-05-17T06:03:27.288824",
>>>>>>> 9141f8a6
     "status": "completed"
    },
    "slideshow": {
     "slide_type": ""
    },
    "tags": []
   },
   "outputs": [],
   "source": [
    "timestamp = arrow.utcnow()"
   ]
  },
  {
   "cell_type": "code",
   "execution_count": null,
   "id": "6",
   "metadata": {
    "editable": true,
    "papermill": {
<<<<<<< HEAD
     "duration": 8.786599,
     "end_time": "2025-08-30T06:03:57.871169",
     "exception": false,
     "start_time": "2025-08-30T06:03:49.084570",
=======
     "duration": 1.602253,
     "end_time": "2025-05-17T06:03:29.824059",
     "exception": false,
     "start_time": "2025-05-17T06:03:28.221806",
>>>>>>> 9141f8a6
     "status": "completed"
    },
    "slideshow": {
     "slide_type": ""
    },
    "tags": []
   },
   "outputs": [],
   "source": [
    "bandai_df = fetch_bandai(debug=False)"
   ]
  },
  {
   "cell_type": "markdown",
   "id": "7",
   "metadata": {
    "jp-MarkdownHeadingCollapsed": true,
    "papermill": {
<<<<<<< HEAD
     "duration": 0.027802,
     "end_time": "2025-08-30T06:03:57.932611",
     "exception": false,
     "start_time": "2025-08-30T06:03:57.904809",
=======
     "duration": 0.301133,
     "end_time": "2025-05-17T06:03:30.355104",
     "exception": false,
     "start_time": "2025-05-17T06:03:30.053971",
>>>>>>> 9141f8a6
     "status": "completed"
    },
    "tags": []
   },
   "source": [
    "# Check changes"
   ]
  },
  {
   "cell_type": "markdown",
   "id": "8",
   "metadata": {
    "papermill": {
<<<<<<< HEAD
     "duration": 0.040677,
     "end_time": "2025-08-30T06:03:58.359040",
     "exception": false,
     "start_time": "2025-08-30T06:03:58.318363",
=======
     "duration": 0.108472,
     "end_time": "2025-05-17T06:03:30.565510",
     "exception": false,
     "start_time": "2025-05-17T06:03:30.457038",
>>>>>>> 9141f8a6
     "status": "completed"
    },
    "tags": []
   },
   "source": [
    "## Load previous data"
   ]
  },
  {
   "cell_type": "code",
   "execution_count": null,
   "id": "9",
   "metadata": {
    "papermill": {
<<<<<<< HEAD
     "duration": 0.31984,
     "end_time": "2025-08-30T06:03:59.000982",
     "exception": false,
     "start_time": "2025-08-30T06:03:58.681142",
=======
     "duration": 0.64521,
     "end_time": "2025-05-17T06:03:31.275884",
     "exception": false,
     "start_time": "2025-05-17T06:03:30.630674",
>>>>>>> 9141f8a6
     "status": "completed"
    },
    "tags": []
   },
   "outputs": [],
   "source": [
    "# Get latest file if exist\n",
    "previous_df, previous_ts = load_latest_data(\"bandai\", return_ts=True)\n",
    "\n",
    "if previous_df is not None:\n",
    "    previous_df = previous_df.astype(bandai_df[previous_df.columns.intersection(bandai_df.columns)].dtypes.to_dict())"
   ]
  },
  {
   "cell_type": "markdown",
   "id": "10",
   "metadata": {
    "papermill": {
<<<<<<< HEAD
     "duration": 0.230086,
     "end_time": "2025-08-30T06:03:59.265281",
     "exception": false,
     "start_time": "2025-08-30T06:03:59.035195",
=======
     "duration": 0.268011,
     "end_time": "2025-05-17T06:03:31.889494",
     "exception": false,
     "start_time": "2025-05-17T06:03:31.621483",
>>>>>>> 9141f8a6
     "status": "completed"
    },
    "tags": []
   },
   "source": [
    "## Generate changelog"
   ]
  },
  {
   "cell_type": "code",
   "execution_count": null,
   "id": "11",
   "metadata": {
    "papermill": {
<<<<<<< HEAD
     "duration": 0.112743,
     "end_time": "2025-08-30T06:03:59.446636",
     "exception": false,
     "start_time": "2025-08-30T06:03:59.333893",
=======
     "duration": 0.181828,
     "end_time": "2025-05-17T06:03:32.104434",
     "exception": false,
     "start_time": "2025-05-17T06:03:31.922606",
>>>>>>> 9141f8a6
     "status": "completed"
    },
    "tags": []
   },
   "outputs": [],
   "source": [
    "if previous_df is None:\n",
    "    changelog = None\n",
    "    print(\"Skipped\")\n",
    "else:\n",
    "    changelog = generate_changelog(previous_df, bandai_df, col=\"Name\")\n",
    "    if not changelog.empty:\n",
    "        display(changelog)\n",
    "        new_names = changelog.index.value_counts()\n",
    "        new_names = new_names[new_names == 1].index\n",
    "        if len(new_names) > 0:\n",
    "            print(\"New cards:\")\n",
    "            display(changelog.loc[new_names])\n",
    "        changelog.to_csv(\n",
    "            dirs.DATA / make_filename(report=\"bandai\", timestamp=timestamp, previous_timestamp=previous_ts),\n",
    "            index=True,\n",
    "        )\n",
    "        print(\"Changelog saved\")"
   ]
  },
  {
   "cell_type": "markdown",
   "id": "12",
   "metadata": {
    "papermill": {
<<<<<<< HEAD
     "duration": 0.238932,
     "end_time": "2025-08-30T06:03:59.716151",
     "exception": false,
     "start_time": "2025-08-30T06:03:59.477219",
=======
     "duration": 0.199877,
     "end_time": "2025-05-17T06:03:32.348817",
     "exception": false,
     "start_time": "2025-05-17T06:03:32.148940",
>>>>>>> 9141f8a6
     "status": "completed"
    },
    "tags": []
   },
   "source": [
    "## Save data"
   ]
  },
  {
   "cell_type": "code",
   "execution_count": null,
   "id": "13",
   "metadata": {
    "papermill": {
<<<<<<< HEAD
     "duration": 0.134052,
     "end_time": "2025-08-30T06:03:59.895153",
     "exception": false,
     "start_time": "2025-08-30T06:03:59.761101",
=======
     "duration": 0.271596,
     "end_time": "2025-05-17T06:03:32.758461",
     "exception": false,
     "start_time": "2025-05-17T06:03:32.486865",
>>>>>>> 9141f8a6
     "status": "completed"
    },
    "tags": []
   },
   "outputs": [],
   "source": [
    "if changelog is not None and changelog.empty:\n",
    "    print(\"No changes. New data not saved\")\n",
    "else:\n",
    "    bandai_df.to_csv(\n",
    "        dirs.DATA / make_filename(report=\"bandai\", timestamp=timestamp),\n",
    "        index=False,\n",
    "    )\n",
    "    print(\"Data saved\")"
   ]
  },
  {
   "cell_type": "markdown",
   "id": "14",
   "metadata": {
    "papermill": {
<<<<<<< HEAD
     "duration": 0.078374,
     "end_time": "2025-08-30T06:04:00.247217",
     "exception": false,
     "start_time": "2025-08-30T06:04:00.168843",
=======
     "duration": 0.087842,
     "end_time": "2025-05-17T06:03:32.909752",
     "exception": false,
     "start_time": "2025-05-17T06:03:32.821910",
>>>>>>> 9141f8a6
     "status": "completed"
    },
    "tags": []
   },
   "source": [
    "# Data visualization"
   ]
  },
  {
   "cell_type": "code",
   "execution_count": null,
   "id": "15",
   "metadata": {
    "papermill": {
<<<<<<< HEAD
     "duration": 0.56933,
     "end_time": "2025-08-30T06:04:00.954243",
     "exception": false,
     "start_time": "2025-08-30T06:04:00.384913",
=======
     "duration": 0.617851,
     "end_time": "2025-05-17T06:03:33.725640",
     "exception": false,
     "start_time": "2025-05-17T06:03:33.107789",
>>>>>>> 9141f8a6
     "status": "completed"
    },
    "tags": []
   },
   "outputs": [],
   "source": [
    "bandai_df"
   ]
  },
  {
   "cell_type": "markdown",
   "id": "16",
   "metadata": {
    "jp-MarkdownHeadingCollapsed": true,
    "papermill": {
<<<<<<< HEAD
     "duration": 0.202327,
     "end_time": "2025-08-30T06:04:01.196230",
     "exception": false,
     "start_time": "2025-08-30T06:04:00.993903",
=======
     "duration": 0.14237,
     "end_time": "2025-05-17T06:03:33.905003",
     "exception": false,
     "start_time": "2025-05-17T06:03:33.762633",
>>>>>>> 9141f8a6
     "status": "completed"
    },
    "tags": []
   },
   "source": [
    "## Card type"
   ]
  },
  {
   "cell_type": "code",
   "execution_count": null,
   "id": "17",
   "metadata": {
    "papermill": {
<<<<<<< HEAD
     "duration": 0.160248,
     "end_time": "2025-08-30T06:04:01.447750",
     "exception": false,
     "start_time": "2025-08-30T06:04:01.287502",
=======
     "duration": 0.321973,
     "end_time": "2025-05-17T06:03:34.265002",
     "exception": false,
     "start_time": "2025-05-17T06:03:33.943029",
>>>>>>> 9141f8a6
     "status": "completed"
    },
    "tags": []
   },
   "outputs": [],
   "source": [
    "print(\"Total number of card types:\", bandai_df[\"Card type\"].nunique())"
   ]
  },
  {
   "cell_type": "code",
   "execution_count": null,
   "id": "18",
   "metadata": {
    "papermill": {
<<<<<<< HEAD
     "duration": 1.417458,
     "end_time": "2025-08-30T06:04:03.180348",
     "exception": false,
     "start_time": "2025-08-30T06:04:01.762890",
=======
     "duration": 1.714038,
     "end_time": "2025-05-17T06:03:36.353798",
     "exception": false,
     "start_time": "2025-05-17T06:03:34.639760",
>>>>>>> 9141f8a6
     "status": "completed"
    },
    "tags": []
   },
   "outputs": [],
   "source": [
    "card_type_colors = [plot.colors_dict[i] for i in bandai_df[\"Card type\"].value_counts().index]\n",
    "bandai_df[\"Card type\"].value_counts().plot.bar(figsize=(14, 6), rot=0, color=card_type_colors)\n",
    "plt.show()"
   ]
  },
  {
   "cell_type": "markdown",
   "id": "19",
   "metadata": {
    "jp-MarkdownHeadingCollapsed": true,
    "papermill": {
<<<<<<< HEAD
     "duration": 0.029841,
     "end_time": "2025-08-30T06:04:03.503307",
     "exception": false,
     "start_time": "2025-08-30T06:04:03.473466",
=======
     "duration": 0.59188,
     "end_time": "2025-05-17T06:03:36.985779",
     "exception": false,
     "start_time": "2025-05-17T06:03:36.393899",
>>>>>>> 9141f8a6
     "status": "completed"
    },
    "tags": []
   },
   "source": [
    "## ATK"
   ]
  },
  {
   "cell_type": "code",
   "execution_count": null,
   "id": "20",
   "metadata": {
    "papermill": {
<<<<<<< HEAD
     "duration": 0.067912,
     "end_time": "2025-08-30T06:04:03.638873",
     "exception": false,
     "start_time": "2025-08-30T06:04:03.570961",
=======
     "duration": 0.460244,
     "end_time": "2025-05-17T06:03:38.247809",
     "exception": false,
     "start_time": "2025-05-17T06:03:37.787565",
>>>>>>> 9141f8a6
     "status": "completed"
    },
    "tags": []
   },
   "outputs": [],
   "source": [
    "print(\"Total number of ATK values:\", bandai_df[\"ATK\"].nunique())"
   ]
  },
  {
   "cell_type": "code",
   "execution_count": null,
   "id": "21",
   "metadata": {
    "papermill": {
<<<<<<< HEAD
     "duration": 0.072059,
     "end_time": "2025-08-30T06:04:03.747510",
     "exception": false,
     "start_time": "2025-08-30T06:04:03.675451",
=======
     "duration": 0.114829,
     "end_time": "2025-05-17T06:03:38.489858",
     "exception": false,
     "start_time": "2025-05-17T06:03:38.375029",
>>>>>>> 9141f8a6
     "status": "completed"
    },
    "tags": []
   },
   "outputs": [],
   "source": [
    "bandai_df.drop(columns=[\"Card type\", \"Page name\", \"Page URL\"]).groupby(\"ATK\").nunique().sort_index(\n",
    "    key=lambda x: pd.to_numeric(x, errors=\"coerce\")\n",
    ")"
   ]
  },
  {
   "cell_type": "code",
   "execution_count": null,
   "id": "22",
   "metadata": {
    "papermill": {
<<<<<<< HEAD
     "duration": 0.454673,
     "end_time": "2025-08-30T06:04:04.240221",
     "exception": false,
     "start_time": "2025-08-30T06:04:03.785548",
=======
     "duration": 0.393048,
     "end_time": "2025-05-17T06:03:38.928260",
     "exception": false,
     "start_time": "2025-05-17T06:03:38.535212",
>>>>>>> 9141f8a6
     "status": "completed"
    },
    "tags": []
   },
   "outputs": [],
   "source": [
    "atk_colors = plot.colors_dict[\"Monster Card\"]\n",
    "bandai_df[\"ATK\"].value_counts().sort_index(key=lambda x: pd.to_numeric(x, errors=\"coerce\")).plot.bar(\n",
    "    figsize=(18, 6), color=atk_colors\n",
    ")\n",
    "plt.show()"
   ]
  },
  {
   "cell_type": "markdown",
   "id": "23",
   "metadata": {
    "jp-MarkdownHeadingCollapsed": true,
    "papermill": {
<<<<<<< HEAD
     "duration": 0.064761,
     "end_time": "2025-08-30T06:04:04.343454",
     "exception": false,
     "start_time": "2025-08-30T06:04:04.278693",
=======
     "duration": 0.298838,
     "end_time": "2025-05-17T06:03:39.746197",
     "exception": false,
     "start_time": "2025-05-17T06:03:39.447359",
>>>>>>> 9141f8a6
     "status": "completed"
    },
    "tags": []
   },
   "source": [
    "## DEF"
   ]
  },
  {
   "cell_type": "code",
   "execution_count": null,
   "id": "24",
   "metadata": {
    "papermill": {
<<<<<<< HEAD
     "duration": 0.062553,
     "end_time": "2025-08-30T06:04:04.455630",
     "exception": false,
     "start_time": "2025-08-30T06:04:04.393077",
=======
     "duration": 0.066308,
     "end_time": "2025-05-17T06:03:39.881233",
     "exception": false,
     "start_time": "2025-05-17T06:03:39.814925",
>>>>>>> 9141f8a6
     "status": "completed"
    },
    "tags": []
   },
   "outputs": [],
   "source": [
    "print(\"Total number of DEF values:\", bandai_df[\"DEF\"].nunique())"
   ]
  },
  {
   "cell_type": "code",
   "execution_count": null,
   "id": "25",
   "metadata": {
    "papermill": {
<<<<<<< HEAD
     "duration": 0.255731,
     "end_time": "2025-08-30T06:04:04.746791",
     "exception": false,
     "start_time": "2025-08-30T06:04:04.491060",
=======
     "duration": 0.09778,
     "end_time": "2025-05-17T06:03:40.025210",
     "exception": false,
     "start_time": "2025-05-17T06:03:39.927430",
>>>>>>> 9141f8a6
     "status": "completed"
    },
    "tags": []
   },
   "outputs": [],
   "source": [
    "bandai_df.drop(columns=[\"Card type\", \"Page name\", \"Page URL\"]).groupby(\"DEF\").nunique().sort_index(\n",
    "    key=lambda x: pd.to_numeric(x, errors=\"coerce\")\n",
    ")"
   ]
  },
  {
   "cell_type": "code",
   "execution_count": null,
   "id": "26",
   "metadata": {
    "papermill": {
<<<<<<< HEAD
     "duration": 0.380012,
     "end_time": "2025-08-30T06:04:05.167214",
     "exception": false,
     "start_time": "2025-08-30T06:04:04.787202",
=======
     "duration": 0.505151,
     "end_time": "2025-05-17T06:03:40.779616",
     "exception": false,
     "start_time": "2025-05-17T06:03:40.274465",
>>>>>>> 9141f8a6
     "status": "completed"
    },
    "tags": []
   },
   "outputs": [],
   "source": [
    "def_colors = plot.colors_dict[\"Monster Card\"]\n",
    "bandai_df[\"DEF\"].value_counts().sort_index(key=lambda x: pd.to_numeric(x, errors=\"coerce\")).plot.bar(\n",
    "    figsize=(18, 6), color=def_colors\n",
    ")\n",
    "plt.show()"
   ]
  },
  {
   "cell_type": "markdown",
   "id": "27",
   "metadata": {
    "jp-MarkdownHeadingCollapsed": true,
    "papermill": {
<<<<<<< HEAD
     "duration": 0.034085,
     "end_time": "2025-08-30T06:04:05.245043",
     "exception": false,
     "start_time": "2025-08-30T06:04:05.210958",
=======
     "duration": 0.106031,
     "end_time": "2025-05-17T06:03:40.937171",
     "exception": false,
     "start_time": "2025-05-17T06:03:40.831140",
>>>>>>> 9141f8a6
     "status": "completed"
    },
    "tags": []
   },
   "source": [
    "## Level"
   ]
  },
  {
   "cell_type": "code",
   "execution_count": null,
   "id": "28",
   "metadata": {
    "papermill": {
<<<<<<< HEAD
     "duration": 0.098106,
     "end_time": "2025-08-30T06:04:05.478690",
     "exception": false,
     "start_time": "2025-08-30T06:04:05.380584",
=======
     "duration": 0.239148,
     "end_time": "2025-05-17T06:03:41.597462",
     "exception": false,
     "start_time": "2025-05-17T06:03:41.358314",
>>>>>>> 9141f8a6
     "status": "completed"
    },
    "tags": []
   },
   "outputs": [],
   "source": [
    "bandai_df.drop(columns=[\"Card type\", \"Page name\", \"Page URL\"]).groupby(\"Level\").nunique().sort_index(\n",
    "    key=lambda x: pd.to_numeric(x, errors=\"coerce\")\n",
    ")"
   ]
  },
  {
   "cell_type": "code",
   "execution_count": null,
   "id": "29",
   "metadata": {
    "papermill": {
<<<<<<< HEAD
     "duration": 0.444604,
     "end_time": "2025-08-30T06:04:05.963829",
     "exception": false,
     "start_time": "2025-08-30T06:04:05.519225",
=======
     "duration": 0.194961,
     "end_time": "2025-05-17T06:03:41.832596",
     "exception": false,
     "start_time": "2025-05-17T06:03:41.637635",
>>>>>>> 9141f8a6
     "status": "completed"
    },
    "tags": []
   },
   "outputs": [],
   "source": [
    "level_colors = plot.colors_dict[\"Level\"]\n",
    "bandai_df[\"Level\"].value_counts().sort_index(key=lambda x: pd.to_numeric(x, errors=\"coerce\")).plot.bar(\n",
    "    figsize=(16, 6), rot=0, color=level_colors\n",
    ")\n",
    "plt.show()"
   ]
  },
  {
   "cell_type": "markdown",
   "id": "30",
   "metadata": {
    "papermill": {
<<<<<<< HEAD
     "duration": 0.045977,
     "end_time": "2025-08-30T06:04:06.056822",
     "exception": false,
     "start_time": "2025-08-30T06:04:06.010845",
=======
     "duration": 0.406534,
     "end_time": "2025-05-17T06:03:42.280284",
     "exception": false,
     "start_time": "2025-05-17T06:03:41.873750",
>>>>>>> 9141f8a6
     "status": "completed"
    },
    "tags": []
   },
   "source": [
    "### ATK statistics"
   ]
  },
  {
   "cell_type": "code",
   "execution_count": null,
   "id": "31",
   "metadata": {
    "papermill": {
<<<<<<< HEAD
     "duration": 0.279879,
     "end_time": "2025-08-30T06:04:06.377302",
     "exception": false,
     "start_time": "2025-08-30T06:04:06.097423",
=======
     "duration": 0.282954,
     "end_time": "2025-05-17T06:03:42.724593",
     "exception": false,
     "start_time": "2025-05-17T06:03:42.441639",
>>>>>>> 9141f8a6
     "status": "completed"
    },
    "tags": []
   },
   "outputs": [],
   "source": [
    "bandai_df[[\"Level\", \"ATK\"]].apply(pd.to_numeric, errors=\"coerce\").dropna().astype(int).groupby(\"Level\").describe().round(1)"
   ]
  },
  {
   "cell_type": "markdown",
   "id": "32",
   "metadata": {
    "papermill": {
<<<<<<< HEAD
     "duration": 0.15808,
     "end_time": "2025-08-30T06:04:06.591082",
     "exception": false,
     "start_time": "2025-08-30T06:04:06.433002",
=======
     "duration": 0.78309,
     "end_time": "2025-05-17T06:03:43.556970",
     "exception": false,
     "start_time": "2025-05-17T06:03:42.773880",
>>>>>>> 9141f8a6
     "status": "completed"
    },
    "tags": []
   },
   "source": [
    "### DEF statistics"
   ]
  },
  {
   "cell_type": "code",
   "execution_count": null,
   "id": "33",
   "metadata": {
    "papermill": {
<<<<<<< HEAD
     "duration": 0.105755,
     "end_time": "2025-08-30T06:04:06.746746",
     "exception": false,
     "start_time": "2025-08-30T06:04:06.640991",
=======
     "duration": 0.113625,
     "end_time": "2025-05-17T06:03:43.803891",
     "exception": false,
     "start_time": "2025-05-17T06:03:43.690266",
>>>>>>> 9141f8a6
     "status": "completed"
    },
    "tags": []
   },
   "outputs": [],
   "source": [
    "bandai_df[[\"Level\", \"DEF\"]].apply(pd.to_numeric, errors=\"coerce\").dropna().astype(int).groupby(\"Level\").describe().round(1)"
   ]
  },
  {
   "cell_type": "markdown",
   "id": "34",
   "metadata": {
    "papermill": {
<<<<<<< HEAD
     "duration": 0.112215,
     "end_time": "2025-08-30T06:04:07.172738",
     "exception": false,
     "start_time": "2025-08-30T06:04:07.060523",
=======
     "duration": 0.15066,
     "end_time": "2025-05-17T06:03:44.036639",
     "exception": false,
     "start_time": "2025-05-17T06:03:43.885979",
>>>>>>> 9141f8a6
     "status": "completed"
    },
    "tags": []
   },
   "source": [
    "## Monster type"
   ]
  },
  {
   "cell_type": "code",
   "execution_count": null,
   "id": "35",
   "metadata": {
    "papermill": {
<<<<<<< HEAD
     "duration": 0.057103,
     "end_time": "2025-08-30T06:04:07.280207",
     "exception": false,
     "start_time": "2025-08-30T06:04:07.223104",
=======
     "duration": 0.265138,
     "end_time": "2025-05-17T06:03:44.393410",
     "exception": false,
     "start_time": "2025-05-17T06:03:44.128272",
>>>>>>> 9141f8a6
     "status": "completed"
    },
    "tags": []
   },
   "outputs": [],
   "source": [
    "print(\"Total number of monster types:\", bandai_df[\"Monster type\"].nunique())"
   ]
  },
  {
   "cell_type": "code",
   "execution_count": null,
   "id": "36",
   "metadata": {
    "papermill": {
<<<<<<< HEAD
     "duration": 0.299556,
     "end_time": "2025-08-30T06:04:07.632366",
     "exception": false,
     "start_time": "2025-08-30T06:04:07.332810",
=======
     "duration": 0.369164,
     "end_time": "2025-05-17T06:03:45.004146",
     "exception": false,
     "start_time": "2025-05-17T06:03:44.634982",
>>>>>>> 9141f8a6
     "status": "completed"
    },
    "tags": []
   },
   "outputs": [],
   "source": [
    "bandai_df.drop(columns=[\"Card type\", \"Page name\", \"Page URL\"]).groupby(\"Monster type\").nunique()"
   ]
  },
  {
   "cell_type": "code",
   "execution_count": null,
   "id": "37",
   "metadata": {
    "papermill": {
<<<<<<< HEAD
     "duration": 0.289771,
     "end_time": "2025-08-30T06:04:07.973864",
     "exception": false,
     "start_time": "2025-08-30T06:04:07.684093",
=======
     "duration": 0.354651,
     "end_time": "2025-05-17T06:03:45.628420",
     "exception": false,
     "start_time": "2025-05-17T06:03:45.273769",
>>>>>>> 9141f8a6
     "status": "completed"
    },
    "tags": []
   },
   "outputs": [],
   "source": [
    "monster_type_colors = plot.colors_dict[\"Monster Card\"]\n",
    "bandai_df[\"Monster type\"].value_counts().plot.bar(figsize=(16, 6), rot=45, color=monster_type_colors)\n",
    "plt.show()"
   ]
  },
  {
   "cell_type": "markdown",
   "id": "38",
   "metadata": {
    "papermill": {
<<<<<<< HEAD
     "duration": 0.13049,
     "end_time": "2025-08-30T06:04:08.155459",
     "exception": false,
     "start_time": "2025-08-30T06:04:08.024969",
=======
     "duration": 0.808644,
     "end_time": "2025-05-17T06:03:46.525351",
     "exception": false,
     "start_time": "2025-05-17T06:03:45.716707",
>>>>>>> 9141f8a6
     "status": "completed"
    },
    "tags": []
   },
   "source": [
    "## Set"
   ]
  },
  {
   "cell_type": "code",
   "execution_count": null,
   "id": "39",
   "metadata": {
    "papermill": {
<<<<<<< HEAD
     "duration": 0.125688,
     "end_time": "2025-08-30T06:04:08.427455",
     "exception": false,
     "start_time": "2025-08-30T06:04:08.301767",
=======
     "duration": 0.129293,
     "end_time": "2025-05-17T06:03:46.789616",
     "exception": false,
     "start_time": "2025-05-17T06:03:46.660323",
>>>>>>> 9141f8a6
     "status": "completed"
    },
    "tags": []
   },
   "outputs": [],
   "source": [
    "print(\"Total number of sets:\", bandai_df[\"Set\"].nunique())"
   ]
  },
  {
   "cell_type": "code",
   "execution_count": null,
   "id": "40",
   "metadata": {
    "papermill": {
<<<<<<< HEAD
     "duration": 0.086266,
     "end_time": "2025-08-30T06:04:08.631141",
     "exception": false,
     "start_time": "2025-08-30T06:04:08.544875",
=======
     "duration": 0.260335,
     "end_time": "2025-05-17T06:03:47.169962",
     "exception": false,
     "start_time": "2025-05-17T06:03:46.909627",
>>>>>>> 9141f8a6
     "status": "completed"
    },
    "tags": []
   },
   "outputs": [],
   "source": [
    "bandai_df.drop(columns=[\"Page name\", \"Page URL\"]).groupby(\"Set\").nunique()"
   ]
  },
  {
   "cell_type": "markdown",
   "id": "41",
   "metadata": {
    "papermill": {
<<<<<<< HEAD
     "duration": 0.067134,
     "end_time": "2025-08-30T06:04:08.746943",
     "exception": false,
     "start_time": "2025-08-30T06:04:08.679809",
=======
     "duration": 0.145275,
     "end_time": "2025-05-17T06:03:47.440252",
     "exception": false,
     "start_time": "2025-05-17T06:03:47.294977",
>>>>>>> 9141f8a6
     "status": "completed"
    },
    "tags": []
   },
   "source": [
    "# Epilogue"
   ]
  },
  {
   "cell_type": "code",
   "execution_count": null,
   "id": "42",
   "metadata": {
    "papermill": {
<<<<<<< HEAD
     "duration": 10.260807,
     "end_time": "2025-08-30T06:04:19.059081",
     "exception": false,
     "start_time": "2025-08-30T06:04:08.798274",
=======
     "duration": 8.258739,
     "end_time": "2025-05-17T06:03:55.969348",
     "exception": false,
     "start_time": "2025-05-17T06:03:47.710609",
>>>>>>> 9141f8a6
     "status": "completed"
    },
    "tags": []
   },
   "outputs": [],
   "source": [
    "benchmark(report=\"bandai\", timestamp=timestamp)"
   ]
  },
  {
   "cell_type": "code",
   "execution_count": null,
   "id": "43",
   "metadata": {
    "papermill": {
<<<<<<< HEAD
     "duration": 0.058352,
     "end_time": "2025-08-30T06:04:19.164844",
     "exception": false,
     "start_time": "2025-08-30T06:04:19.106492",
=======
     "duration": 0.130327,
     "end_time": "2025-05-17T06:03:56.161856",
     "exception": false,
     "start_time": "2025-05-17T06:03:56.031529",
>>>>>>> 9141f8a6
     "status": "completed"
    },
    "tags": []
   },
   "outputs": [],
   "source": [
    "footer()"
   ]
  },
  {
   "cell_type": "markdown",
   "id": "44",
   "metadata": {
    "papermill": {
<<<<<<< HEAD
     "duration": 0.173881,
     "end_time": "2025-08-30T06:04:19.417877",
     "exception": false,
     "start_time": "2025-08-30T06:04:19.243996",
=======
     "duration": 0.090473,
     "end_time": "2025-05-17T06:03:56.382323",
     "exception": false,
     "start_time": "2025-05-17T06:03:56.291850",
>>>>>>> 9141f8a6
     "status": "completed"
    },
    "tags": []
   },
   "source": [
    "## HTML export"
   ]
  },
  {
   "cell_type": "code",
   "execution_count": null,
   "id": "45",
   "metadata": {
    "papermill": {
<<<<<<< HEAD
     "duration": 0.056312,
     "end_time": "2025-08-30T06:04:19.519027",
     "exception": false,
     "start_time": "2025-08-30T06:04:19.462715",
=======
     "duration": 0.114808,
     "end_time": "2025-05-17T06:03:56.771410",
     "exception": false,
     "start_time": "2025-05-17T06:03:56.656602",
>>>>>>> 9141f8a6
     "status": "completed"
    },
    "tags": []
   },
   "outputs": [],
   "source": [
    "# Save notebook on disck before generating HTML report\n",
    "save_notebook()"
   ]
  },
  {
   "cell_type": "code",
   "execution_count": null,
   "id": "46",
   "metadata": {
    "papermill": {
<<<<<<< HEAD
     "duration": 2.757693,
     "end_time": "2025-08-30T06:04:22.326198",
     "exception": false,
     "start_time": "2025-08-30T06:04:19.568505",
=======
     "duration": 3.067369,
     "end_time": "2025-05-17T06:03:59.921638",
     "exception": false,
     "start_time": "2025-05-17T06:03:56.854269",
>>>>>>> 9141f8a6
     "status": "completed"
    },
    "tags": []
   },
   "outputs": [],
   "source": [
    "export_notebook(dirs.NOTEBOOKS.user / \"Bandai.ipynb\")"
   ]
  },
  {
   "cell_type": "markdown",
   "id": "47",
   "metadata": {
    "papermill": {
<<<<<<< HEAD
     "duration": 0.074181,
     "end_time": "2025-08-30T06:04:22.448206",
     "exception": false,
     "start_time": "2025-08-30T06:04:22.374025",
=======
     "duration": 0.057222,
     "end_time": "2025-05-17T06:04:00.027173",
     "exception": false,
     "start_time": "2025-05-17T06:03:59.969951",
>>>>>>> 9141f8a6
     "status": "completed"
    },
    "tags": [
     "exclude"
    ]
   },
   "source": [
    "## Git"
   ]
  },
  {
   "cell_type": "code",
   "execution_count": null,
   "id": "48",
   "metadata": {
    "papermill": {
     "duration": null,
     "end_time": null,
     "exception": false,
<<<<<<< HEAD
     "start_time": "2025-08-30T06:04:22.524884",
=======
     "start_time": "2025-05-17T06:04:00.306956",
>>>>>>> 9141f8a6
     "status": "running"
    },
    "tags": [
     "exclude"
    ]
   },
   "outputs": [],
   "source": [
    "git.commit(\"*[Bb]andai*\", f\"Bandai update - {timestamp.isoformat()}\")"
   ]
  }
 ],
 "metadata": {
  "kernelspec": {
   "display_name": "Python3 (YugiQuery)",
   "language": "python",
   "name": "yugiquery"
  },
  "language_info": {
   "codemirror_mode": {
    "name": "ipython",
    "version": 3
   },
   "file_extension": ".py",
   "mimetype": "text/x-python",
   "name": "python",
   "nbconvert_exporter": "python",
   "pygments_lexer": "ipython3",
   "version": "3.11.6"
  },
  "papermill": {
   "default_parameters": {},
   "duration": null,
   "end_time": null,
   "environment_variables": {},
   "exception": null,
   "input_path": "/home/jovyan/yugiquery/notebooks/Bandai.ipynb",
   "output_path": "/home/jovyan/yugiquery/notebooks/Bandai.ipynb",
   "parameters": {},
<<<<<<< HEAD
   "start_time": "2025-08-30T06:02:57.564205",
=======
   "start_time": "2025-05-17T06:02:19.724703",
>>>>>>> 9141f8a6
   "version": "2.6.0"
  }
 },
 "nbformat": 4,
 "nbformat_minor": 5
}<|MERGE_RESOLUTION|>--- conflicted
+++ resolved
@@ -6,17 +6,10 @@
    "id": "0",
    "metadata": {
     "papermill": {
-<<<<<<< HEAD
-     "duration": 19.817075,
-     "end_time": "2025-08-30T06:03:48.118984",
-     "exception": false,
-     "start_time": "2025-08-30T06:03:28.301909",
-=======
      "duration": 43.206662,
      "end_time": "2025-05-17T06:03:24.237348",
      "exception": false,
      "start_time": "2025-05-17T06:02:41.030686",
->>>>>>> 9141f8a6
      "status": "completed"
     },
     "tags": []
@@ -35,17 +28,10 @@
    "id": "1",
    "metadata": {
     "papermill": {
-<<<<<<< HEAD
-     "duration": 0.027101,
-     "end_time": "2025-08-30T06:03:48.180165",
-     "exception": false,
-     "start_time": "2025-08-30T06:03:48.153064",
-=======
      "duration": 0.180592,
      "end_time": "2025-05-17T06:03:24.686904",
      "exception": false,
      "start_time": "2025-05-17T06:03:24.506312",
->>>>>>> 9141f8a6
      "status": "completed"
     },
     "tags": []
@@ -59,17 +45,10 @@
    "id": "2",
    "metadata": {
     "papermill": {
-<<<<<<< HEAD
-     "duration": 0.058065,
-     "end_time": "2025-08-30T06:03:48.277248",
-     "exception": false,
-     "start_time": "2025-08-30T06:03:48.219183",
-=======
      "duration": 0.049458,
      "end_time": "2025-05-17T06:03:24.880244",
      "exception": false,
      "start_time": "2025-05-17T06:03:24.830786",
->>>>>>> 9141f8a6
      "status": "completed"
     },
     "tags": []
@@ -102,17 +81,10 @@
    "id": "3",
    "metadata": {
     "papermill": {
-<<<<<<< HEAD
-     "duration": 0.051145,
-     "end_time": "2025-08-30T06:03:48.799303",
-     "exception": false,
-     "start_time": "2025-08-30T06:03:48.748158",
-=======
      "duration": 0.091383,
      "end_time": "2025-05-17T06:03:25.330739",
      "exception": false,
      "start_time": "2025-05-17T06:03:25.239356",
->>>>>>> 9141f8a6
      "status": "completed"
     },
     "tags": []
@@ -127,17 +99,10 @@
    "metadata": {
     "jp-MarkdownHeadingCollapsed": true,
     "papermill": {
-<<<<<<< HEAD
-     "duration": 0.058846,
-     "end_time": "2025-08-30T06:03:48.969634",
-     "exception": false,
-     "start_time": "2025-08-30T06:03:48.910788",
-=======
      "duration": 0.7795,
      "end_time": "2025-05-17T06:03:26.468431",
      "exception": false,
      "start_time": "2025-05-17T06:03:25.688931",
->>>>>>> 9141f8a6
      "status": "completed"
     },
     "tags": []
@@ -153,17 +118,10 @@
    "metadata": {
     "editable": true,
     "papermill": {
-<<<<<<< HEAD
-     "duration": 0.037182,
-     "end_time": "2025-08-30T06:03:49.048701",
-     "exception": false,
-     "start_time": "2025-08-30T06:03:49.011519",
-=======
      "duration": 0.178863,
      "end_time": "2025-05-17T06:03:27.467687",
      "exception": false,
      "start_time": "2025-05-17T06:03:27.288824",
->>>>>>> 9141f8a6
      "status": "completed"
     },
     "slideshow": {
@@ -183,17 +141,10 @@
    "metadata": {
     "editable": true,
     "papermill": {
-<<<<<<< HEAD
-     "duration": 8.786599,
-     "end_time": "2025-08-30T06:03:57.871169",
-     "exception": false,
-     "start_time": "2025-08-30T06:03:49.084570",
-=======
      "duration": 1.602253,
      "end_time": "2025-05-17T06:03:29.824059",
      "exception": false,
      "start_time": "2025-05-17T06:03:28.221806",
->>>>>>> 9141f8a6
      "status": "completed"
     },
     "slideshow": {
@@ -212,17 +163,10 @@
    "metadata": {
     "jp-MarkdownHeadingCollapsed": true,
     "papermill": {
-<<<<<<< HEAD
-     "duration": 0.027802,
-     "end_time": "2025-08-30T06:03:57.932611",
-     "exception": false,
-     "start_time": "2025-08-30T06:03:57.904809",
-=======
      "duration": 0.301133,
      "end_time": "2025-05-17T06:03:30.355104",
      "exception": false,
      "start_time": "2025-05-17T06:03:30.053971",
->>>>>>> 9141f8a6
      "status": "completed"
     },
     "tags": []
@@ -236,17 +180,10 @@
    "id": "8",
    "metadata": {
     "papermill": {
-<<<<<<< HEAD
-     "duration": 0.040677,
-     "end_time": "2025-08-30T06:03:58.359040",
-     "exception": false,
-     "start_time": "2025-08-30T06:03:58.318363",
-=======
      "duration": 0.108472,
      "end_time": "2025-05-17T06:03:30.565510",
      "exception": false,
      "start_time": "2025-05-17T06:03:30.457038",
->>>>>>> 9141f8a6
      "status": "completed"
     },
     "tags": []
@@ -261,17 +198,10 @@
    "id": "9",
    "metadata": {
     "papermill": {
-<<<<<<< HEAD
-     "duration": 0.31984,
-     "end_time": "2025-08-30T06:03:59.000982",
-     "exception": false,
-     "start_time": "2025-08-30T06:03:58.681142",
-=======
      "duration": 0.64521,
      "end_time": "2025-05-17T06:03:31.275884",
      "exception": false,
      "start_time": "2025-05-17T06:03:30.630674",
->>>>>>> 9141f8a6
      "status": "completed"
     },
     "tags": []
@@ -290,17 +220,10 @@
    "id": "10",
    "metadata": {
     "papermill": {
-<<<<<<< HEAD
-     "duration": 0.230086,
-     "end_time": "2025-08-30T06:03:59.265281",
-     "exception": false,
-     "start_time": "2025-08-30T06:03:59.035195",
-=======
      "duration": 0.268011,
      "end_time": "2025-05-17T06:03:31.889494",
      "exception": false,
      "start_time": "2025-05-17T06:03:31.621483",
->>>>>>> 9141f8a6
      "status": "completed"
     },
     "tags": []
@@ -315,17 +238,10 @@
    "id": "11",
    "metadata": {
     "papermill": {
-<<<<<<< HEAD
-     "duration": 0.112743,
-     "end_time": "2025-08-30T06:03:59.446636",
-     "exception": false,
-     "start_time": "2025-08-30T06:03:59.333893",
-=======
      "duration": 0.181828,
      "end_time": "2025-05-17T06:03:32.104434",
      "exception": false,
      "start_time": "2025-05-17T06:03:31.922606",
->>>>>>> 9141f8a6
      "status": "completed"
     },
     "tags": []
@@ -356,17 +272,10 @@
    "id": "12",
    "metadata": {
     "papermill": {
-<<<<<<< HEAD
-     "duration": 0.238932,
-     "end_time": "2025-08-30T06:03:59.716151",
-     "exception": false,
-     "start_time": "2025-08-30T06:03:59.477219",
-=======
      "duration": 0.199877,
      "end_time": "2025-05-17T06:03:32.348817",
      "exception": false,
      "start_time": "2025-05-17T06:03:32.148940",
->>>>>>> 9141f8a6
      "status": "completed"
     },
     "tags": []
@@ -381,17 +290,10 @@
    "id": "13",
    "metadata": {
     "papermill": {
-<<<<<<< HEAD
-     "duration": 0.134052,
-     "end_time": "2025-08-30T06:03:59.895153",
-     "exception": false,
-     "start_time": "2025-08-30T06:03:59.761101",
-=======
      "duration": 0.271596,
      "end_time": "2025-05-17T06:03:32.758461",
      "exception": false,
      "start_time": "2025-05-17T06:03:32.486865",
->>>>>>> 9141f8a6
      "status": "completed"
     },
     "tags": []
@@ -413,17 +315,10 @@
    "id": "14",
    "metadata": {
     "papermill": {
-<<<<<<< HEAD
-     "duration": 0.078374,
-     "end_time": "2025-08-30T06:04:00.247217",
-     "exception": false,
-     "start_time": "2025-08-30T06:04:00.168843",
-=======
      "duration": 0.087842,
      "end_time": "2025-05-17T06:03:32.909752",
      "exception": false,
      "start_time": "2025-05-17T06:03:32.821910",
->>>>>>> 9141f8a6
      "status": "completed"
     },
     "tags": []
@@ -438,17 +333,10 @@
    "id": "15",
    "metadata": {
     "papermill": {
-<<<<<<< HEAD
-     "duration": 0.56933,
-     "end_time": "2025-08-30T06:04:00.954243",
-     "exception": false,
-     "start_time": "2025-08-30T06:04:00.384913",
-=======
      "duration": 0.617851,
      "end_time": "2025-05-17T06:03:33.725640",
      "exception": false,
      "start_time": "2025-05-17T06:03:33.107789",
->>>>>>> 9141f8a6
      "status": "completed"
     },
     "tags": []
@@ -464,17 +352,10 @@
    "metadata": {
     "jp-MarkdownHeadingCollapsed": true,
     "papermill": {
-<<<<<<< HEAD
-     "duration": 0.202327,
-     "end_time": "2025-08-30T06:04:01.196230",
-     "exception": false,
-     "start_time": "2025-08-30T06:04:00.993903",
-=======
      "duration": 0.14237,
      "end_time": "2025-05-17T06:03:33.905003",
      "exception": false,
      "start_time": "2025-05-17T06:03:33.762633",
->>>>>>> 9141f8a6
      "status": "completed"
     },
     "tags": []
@@ -489,17 +370,10 @@
    "id": "17",
    "metadata": {
     "papermill": {
-<<<<<<< HEAD
-     "duration": 0.160248,
-     "end_time": "2025-08-30T06:04:01.447750",
-     "exception": false,
-     "start_time": "2025-08-30T06:04:01.287502",
-=======
      "duration": 0.321973,
      "end_time": "2025-05-17T06:03:34.265002",
      "exception": false,
      "start_time": "2025-05-17T06:03:33.943029",
->>>>>>> 9141f8a6
      "status": "completed"
     },
     "tags": []
@@ -515,17 +389,10 @@
    "id": "18",
    "metadata": {
     "papermill": {
-<<<<<<< HEAD
-     "duration": 1.417458,
-     "end_time": "2025-08-30T06:04:03.180348",
-     "exception": false,
-     "start_time": "2025-08-30T06:04:01.762890",
-=======
      "duration": 1.714038,
      "end_time": "2025-05-17T06:03:36.353798",
      "exception": false,
      "start_time": "2025-05-17T06:03:34.639760",
->>>>>>> 9141f8a6
      "status": "completed"
     },
     "tags": []
@@ -543,17 +410,10 @@
    "metadata": {
     "jp-MarkdownHeadingCollapsed": true,
     "papermill": {
-<<<<<<< HEAD
-     "duration": 0.029841,
-     "end_time": "2025-08-30T06:04:03.503307",
-     "exception": false,
-     "start_time": "2025-08-30T06:04:03.473466",
-=======
      "duration": 0.59188,
      "end_time": "2025-05-17T06:03:36.985779",
      "exception": false,
      "start_time": "2025-05-17T06:03:36.393899",
->>>>>>> 9141f8a6
      "status": "completed"
     },
     "tags": []
@@ -568,17 +428,10 @@
    "id": "20",
    "metadata": {
     "papermill": {
-<<<<<<< HEAD
-     "duration": 0.067912,
-     "end_time": "2025-08-30T06:04:03.638873",
-     "exception": false,
-     "start_time": "2025-08-30T06:04:03.570961",
-=======
      "duration": 0.460244,
      "end_time": "2025-05-17T06:03:38.247809",
      "exception": false,
      "start_time": "2025-05-17T06:03:37.787565",
->>>>>>> 9141f8a6
      "status": "completed"
     },
     "tags": []
@@ -594,17 +447,10 @@
    "id": "21",
    "metadata": {
     "papermill": {
-<<<<<<< HEAD
-     "duration": 0.072059,
-     "end_time": "2025-08-30T06:04:03.747510",
-     "exception": false,
-     "start_time": "2025-08-30T06:04:03.675451",
-=======
      "duration": 0.114829,
      "end_time": "2025-05-17T06:03:38.489858",
      "exception": false,
      "start_time": "2025-05-17T06:03:38.375029",
->>>>>>> 9141f8a6
      "status": "completed"
     },
     "tags": []
@@ -622,17 +468,10 @@
    "id": "22",
    "metadata": {
     "papermill": {
-<<<<<<< HEAD
-     "duration": 0.454673,
-     "end_time": "2025-08-30T06:04:04.240221",
-     "exception": false,
-     "start_time": "2025-08-30T06:04:03.785548",
-=======
      "duration": 0.393048,
      "end_time": "2025-05-17T06:03:38.928260",
      "exception": false,
      "start_time": "2025-05-17T06:03:38.535212",
->>>>>>> 9141f8a6
      "status": "completed"
     },
     "tags": []
@@ -652,17 +491,10 @@
    "metadata": {
     "jp-MarkdownHeadingCollapsed": true,
     "papermill": {
-<<<<<<< HEAD
-     "duration": 0.064761,
-     "end_time": "2025-08-30T06:04:04.343454",
-     "exception": false,
-     "start_time": "2025-08-30T06:04:04.278693",
-=======
      "duration": 0.298838,
      "end_time": "2025-05-17T06:03:39.746197",
      "exception": false,
      "start_time": "2025-05-17T06:03:39.447359",
->>>>>>> 9141f8a6
      "status": "completed"
     },
     "tags": []
@@ -677,17 +509,10 @@
    "id": "24",
    "metadata": {
     "papermill": {
-<<<<<<< HEAD
-     "duration": 0.062553,
-     "end_time": "2025-08-30T06:04:04.455630",
-     "exception": false,
-     "start_time": "2025-08-30T06:04:04.393077",
-=======
      "duration": 0.066308,
      "end_time": "2025-05-17T06:03:39.881233",
      "exception": false,
      "start_time": "2025-05-17T06:03:39.814925",
->>>>>>> 9141f8a6
      "status": "completed"
     },
     "tags": []
@@ -703,17 +528,10 @@
    "id": "25",
    "metadata": {
     "papermill": {
-<<<<<<< HEAD
-     "duration": 0.255731,
-     "end_time": "2025-08-30T06:04:04.746791",
-     "exception": false,
-     "start_time": "2025-08-30T06:04:04.491060",
-=======
      "duration": 0.09778,
      "end_time": "2025-05-17T06:03:40.025210",
      "exception": false,
      "start_time": "2025-05-17T06:03:39.927430",
->>>>>>> 9141f8a6
      "status": "completed"
     },
     "tags": []
@@ -731,17 +549,10 @@
    "id": "26",
    "metadata": {
     "papermill": {
-<<<<<<< HEAD
-     "duration": 0.380012,
-     "end_time": "2025-08-30T06:04:05.167214",
-     "exception": false,
-     "start_time": "2025-08-30T06:04:04.787202",
-=======
      "duration": 0.505151,
      "end_time": "2025-05-17T06:03:40.779616",
      "exception": false,
      "start_time": "2025-05-17T06:03:40.274465",
->>>>>>> 9141f8a6
      "status": "completed"
     },
     "tags": []
@@ -761,17 +572,10 @@
    "metadata": {
     "jp-MarkdownHeadingCollapsed": true,
     "papermill": {
-<<<<<<< HEAD
-     "duration": 0.034085,
-     "end_time": "2025-08-30T06:04:05.245043",
-     "exception": false,
-     "start_time": "2025-08-30T06:04:05.210958",
-=======
      "duration": 0.106031,
      "end_time": "2025-05-17T06:03:40.937171",
      "exception": false,
      "start_time": "2025-05-17T06:03:40.831140",
->>>>>>> 9141f8a6
      "status": "completed"
     },
     "tags": []
@@ -786,17 +590,10 @@
    "id": "28",
    "metadata": {
     "papermill": {
-<<<<<<< HEAD
-     "duration": 0.098106,
-     "end_time": "2025-08-30T06:04:05.478690",
-     "exception": false,
-     "start_time": "2025-08-30T06:04:05.380584",
-=======
      "duration": 0.239148,
      "end_time": "2025-05-17T06:03:41.597462",
      "exception": false,
      "start_time": "2025-05-17T06:03:41.358314",
->>>>>>> 9141f8a6
      "status": "completed"
     },
     "tags": []
@@ -814,17 +611,10 @@
    "id": "29",
    "metadata": {
     "papermill": {
-<<<<<<< HEAD
-     "duration": 0.444604,
-     "end_time": "2025-08-30T06:04:05.963829",
-     "exception": false,
-     "start_time": "2025-08-30T06:04:05.519225",
-=======
      "duration": 0.194961,
      "end_time": "2025-05-17T06:03:41.832596",
      "exception": false,
      "start_time": "2025-05-17T06:03:41.637635",
->>>>>>> 9141f8a6
      "status": "completed"
     },
     "tags": []
@@ -843,17 +633,10 @@
    "id": "30",
    "metadata": {
     "papermill": {
-<<<<<<< HEAD
-     "duration": 0.045977,
-     "end_time": "2025-08-30T06:04:06.056822",
-     "exception": false,
-     "start_time": "2025-08-30T06:04:06.010845",
-=======
      "duration": 0.406534,
      "end_time": "2025-05-17T06:03:42.280284",
      "exception": false,
      "start_time": "2025-05-17T06:03:41.873750",
->>>>>>> 9141f8a6
      "status": "completed"
     },
     "tags": []
@@ -868,17 +651,10 @@
    "id": "31",
    "metadata": {
     "papermill": {
-<<<<<<< HEAD
-     "duration": 0.279879,
-     "end_time": "2025-08-30T06:04:06.377302",
-     "exception": false,
-     "start_time": "2025-08-30T06:04:06.097423",
-=======
      "duration": 0.282954,
      "end_time": "2025-05-17T06:03:42.724593",
      "exception": false,
      "start_time": "2025-05-17T06:03:42.441639",
->>>>>>> 9141f8a6
      "status": "completed"
     },
     "tags": []
@@ -893,17 +669,10 @@
    "id": "32",
    "metadata": {
     "papermill": {
-<<<<<<< HEAD
-     "duration": 0.15808,
-     "end_time": "2025-08-30T06:04:06.591082",
-     "exception": false,
-     "start_time": "2025-08-30T06:04:06.433002",
-=======
      "duration": 0.78309,
      "end_time": "2025-05-17T06:03:43.556970",
      "exception": false,
      "start_time": "2025-05-17T06:03:42.773880",
->>>>>>> 9141f8a6
      "status": "completed"
     },
     "tags": []
@@ -918,17 +687,10 @@
    "id": "33",
    "metadata": {
     "papermill": {
-<<<<<<< HEAD
-     "duration": 0.105755,
-     "end_time": "2025-08-30T06:04:06.746746",
-     "exception": false,
-     "start_time": "2025-08-30T06:04:06.640991",
-=======
      "duration": 0.113625,
      "end_time": "2025-05-17T06:03:43.803891",
      "exception": false,
      "start_time": "2025-05-17T06:03:43.690266",
->>>>>>> 9141f8a6
      "status": "completed"
     },
     "tags": []
@@ -943,17 +705,10 @@
    "id": "34",
    "metadata": {
     "papermill": {
-<<<<<<< HEAD
-     "duration": 0.112215,
-     "end_time": "2025-08-30T06:04:07.172738",
-     "exception": false,
-     "start_time": "2025-08-30T06:04:07.060523",
-=======
      "duration": 0.15066,
      "end_time": "2025-05-17T06:03:44.036639",
      "exception": false,
      "start_time": "2025-05-17T06:03:43.885979",
->>>>>>> 9141f8a6
      "status": "completed"
     },
     "tags": []
@@ -968,17 +723,10 @@
    "id": "35",
    "metadata": {
     "papermill": {
-<<<<<<< HEAD
-     "duration": 0.057103,
-     "end_time": "2025-08-30T06:04:07.280207",
-     "exception": false,
-     "start_time": "2025-08-30T06:04:07.223104",
-=======
      "duration": 0.265138,
      "end_time": "2025-05-17T06:03:44.393410",
      "exception": false,
      "start_time": "2025-05-17T06:03:44.128272",
->>>>>>> 9141f8a6
      "status": "completed"
     },
     "tags": []
@@ -994,17 +742,10 @@
    "id": "36",
    "metadata": {
     "papermill": {
-<<<<<<< HEAD
-     "duration": 0.299556,
-     "end_time": "2025-08-30T06:04:07.632366",
-     "exception": false,
-     "start_time": "2025-08-30T06:04:07.332810",
-=======
      "duration": 0.369164,
      "end_time": "2025-05-17T06:03:45.004146",
      "exception": false,
      "start_time": "2025-05-17T06:03:44.634982",
->>>>>>> 9141f8a6
      "status": "completed"
     },
     "tags": []
@@ -1020,17 +761,10 @@
    "id": "37",
    "metadata": {
     "papermill": {
-<<<<<<< HEAD
-     "duration": 0.289771,
-     "end_time": "2025-08-30T06:04:07.973864",
-     "exception": false,
-     "start_time": "2025-08-30T06:04:07.684093",
-=======
      "duration": 0.354651,
      "end_time": "2025-05-17T06:03:45.628420",
      "exception": false,
      "start_time": "2025-05-17T06:03:45.273769",
->>>>>>> 9141f8a6
      "status": "completed"
     },
     "tags": []
@@ -1047,17 +781,10 @@
    "id": "38",
    "metadata": {
     "papermill": {
-<<<<<<< HEAD
-     "duration": 0.13049,
-     "end_time": "2025-08-30T06:04:08.155459",
-     "exception": false,
-     "start_time": "2025-08-30T06:04:08.024969",
-=======
      "duration": 0.808644,
      "end_time": "2025-05-17T06:03:46.525351",
      "exception": false,
      "start_time": "2025-05-17T06:03:45.716707",
->>>>>>> 9141f8a6
      "status": "completed"
     },
     "tags": []
@@ -1072,17 +799,10 @@
    "id": "39",
    "metadata": {
     "papermill": {
-<<<<<<< HEAD
-     "duration": 0.125688,
-     "end_time": "2025-08-30T06:04:08.427455",
-     "exception": false,
-     "start_time": "2025-08-30T06:04:08.301767",
-=======
      "duration": 0.129293,
      "end_time": "2025-05-17T06:03:46.789616",
      "exception": false,
      "start_time": "2025-05-17T06:03:46.660323",
->>>>>>> 9141f8a6
      "status": "completed"
     },
     "tags": []
@@ -1098,17 +818,10 @@
    "id": "40",
    "metadata": {
     "papermill": {
-<<<<<<< HEAD
-     "duration": 0.086266,
-     "end_time": "2025-08-30T06:04:08.631141",
-     "exception": false,
-     "start_time": "2025-08-30T06:04:08.544875",
-=======
      "duration": 0.260335,
      "end_time": "2025-05-17T06:03:47.169962",
      "exception": false,
      "start_time": "2025-05-17T06:03:46.909627",
->>>>>>> 9141f8a6
      "status": "completed"
     },
     "tags": []
@@ -1123,17 +836,10 @@
    "id": "41",
    "metadata": {
     "papermill": {
-<<<<<<< HEAD
-     "duration": 0.067134,
-     "end_time": "2025-08-30T06:04:08.746943",
-     "exception": false,
-     "start_time": "2025-08-30T06:04:08.679809",
-=======
      "duration": 0.145275,
      "end_time": "2025-05-17T06:03:47.440252",
      "exception": false,
      "start_time": "2025-05-17T06:03:47.294977",
->>>>>>> 9141f8a6
      "status": "completed"
     },
     "tags": []
@@ -1148,17 +854,10 @@
    "id": "42",
    "metadata": {
     "papermill": {
-<<<<<<< HEAD
-     "duration": 10.260807,
-     "end_time": "2025-08-30T06:04:19.059081",
-     "exception": false,
-     "start_time": "2025-08-30T06:04:08.798274",
-=======
      "duration": 8.258739,
      "end_time": "2025-05-17T06:03:55.969348",
      "exception": false,
      "start_time": "2025-05-17T06:03:47.710609",
->>>>>>> 9141f8a6
      "status": "completed"
     },
     "tags": []
@@ -1174,17 +873,10 @@
    "id": "43",
    "metadata": {
     "papermill": {
-<<<<<<< HEAD
-     "duration": 0.058352,
-     "end_time": "2025-08-30T06:04:19.164844",
-     "exception": false,
-     "start_time": "2025-08-30T06:04:19.106492",
-=======
      "duration": 0.130327,
      "end_time": "2025-05-17T06:03:56.161856",
      "exception": false,
      "start_time": "2025-05-17T06:03:56.031529",
->>>>>>> 9141f8a6
      "status": "completed"
     },
     "tags": []
@@ -1199,17 +891,10 @@
    "id": "44",
    "metadata": {
     "papermill": {
-<<<<<<< HEAD
-     "duration": 0.173881,
-     "end_time": "2025-08-30T06:04:19.417877",
-     "exception": false,
-     "start_time": "2025-08-30T06:04:19.243996",
-=======
      "duration": 0.090473,
      "end_time": "2025-05-17T06:03:56.382323",
      "exception": false,
      "start_time": "2025-05-17T06:03:56.291850",
->>>>>>> 9141f8a6
      "status": "completed"
     },
     "tags": []
@@ -1224,17 +909,10 @@
    "id": "45",
    "metadata": {
     "papermill": {
-<<<<<<< HEAD
-     "duration": 0.056312,
-     "end_time": "2025-08-30T06:04:19.519027",
-     "exception": false,
-     "start_time": "2025-08-30T06:04:19.462715",
-=======
      "duration": 0.114808,
      "end_time": "2025-05-17T06:03:56.771410",
      "exception": false,
      "start_time": "2025-05-17T06:03:56.656602",
->>>>>>> 9141f8a6
      "status": "completed"
     },
     "tags": []
@@ -1251,17 +929,10 @@
    "id": "46",
    "metadata": {
     "papermill": {
-<<<<<<< HEAD
-     "duration": 2.757693,
-     "end_time": "2025-08-30T06:04:22.326198",
-     "exception": false,
-     "start_time": "2025-08-30T06:04:19.568505",
-=======
      "duration": 3.067369,
      "end_time": "2025-05-17T06:03:59.921638",
      "exception": false,
      "start_time": "2025-05-17T06:03:56.854269",
->>>>>>> 9141f8a6
      "status": "completed"
     },
     "tags": []
@@ -1276,17 +947,10 @@
    "id": "47",
    "metadata": {
     "papermill": {
-<<<<<<< HEAD
-     "duration": 0.074181,
-     "end_time": "2025-08-30T06:04:22.448206",
-     "exception": false,
-     "start_time": "2025-08-30T06:04:22.374025",
-=======
      "duration": 0.057222,
      "end_time": "2025-05-17T06:04:00.027173",
      "exception": false,
      "start_time": "2025-05-17T06:03:59.969951",
->>>>>>> 9141f8a6
      "status": "completed"
     },
     "tags": [
@@ -1306,11 +970,7 @@
      "duration": null,
      "end_time": null,
      "exception": false,
-<<<<<<< HEAD
-     "start_time": "2025-08-30T06:04:22.524884",
-=======
      "start_time": "2025-05-17T06:04:00.306956",
->>>>>>> 9141f8a6
      "status": "running"
     },
     "tags": [
@@ -1350,11 +1010,7 @@
    "input_path": "/home/jovyan/yugiquery/notebooks/Bandai.ipynb",
    "output_path": "/home/jovyan/yugiquery/notebooks/Bandai.ipynb",
    "parameters": {},
-<<<<<<< HEAD
-   "start_time": "2025-08-30T06:02:57.564205",
-=======
    "start_time": "2025-05-17T06:02:19.724703",
->>>>>>> 9141f8a6
    "version": "2.6.0"
   }
  },
