--- conflicted
+++ resolved
@@ -13,31 +13,18 @@
 
 Jupyter notebook to query and display yugipedia data
 
-<<<<<<< HEAD
-    Last execution: 28/02/2023 16:11 UTC
-=======
     Last execution: 28/02/2023 22:35 UTC
->>>>>>> 60d0cd32
 
 ## Reports
 
 |                    Report | Last execution       |
 | -------------------------:|:-------------------- |
-<<<<<<< HEAD
-| [Bandai](Bandai.html) | 28/02/2023 15:35 UTC |
-| [Cards](Cards.html) | 28/02/2023 15:44 UTC |
-| [Rush](Rush.html) | 28/02/2023 15:46 UTC |
-| [Sets](Sets.html) | 28/02/2023 16:07 UTC |
-| [Speed](Speed.html) | 28/02/2023 16:08 UTC |
-| [Timeline](Timeline.html) | 28/02/2023 16:11 UTC |
-=======
 | [Bandai](Bandai.html) | 28/02/2023 22:03 UTC |
 | [Cards](Cards.html) | 28/02/2023 22:11 UTC |
 | [Rush](Rush.html) | 28/02/2023 22:12 UTC |
 | [Sets](Sets.html) | 28/02/2023 22:29 UTC |
 | [Speed](Speed.html) | 28/02/2023 22:31 UTC |
 | [Timeline](Timeline.html) | 28/02/2023 22:34 UTC |
->>>>>>> 60d0cd32
 
 # Readme
 
