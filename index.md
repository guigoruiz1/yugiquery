<div align='center'>
    <pre>
    <br>
    ██    ██ ██    ██  ██████  ██  ██████  ██    ██ ███████ ██████  ██    ██ 
     ██  ██  ██    ██ ██       ██ ██    ██ ██    ██ ██      ██   ██  ██  ██  
      ████   ██    ██ ██   ███ ██ ██    ██ ██    ██ █████   ██████    ████   
       ██    ██    ██ ██    ██ ██ ██ ▄▄ ██ ██    ██ ██      ██   ██    ██    
       ██     ██████   ██████  ██  ██████   ██████  ███████ ██   ██    ██    
                                      ▀▀                                     
    </pre>
</div>

# What is it?

YugiQuery is a Python script to query and display Yu-Gi-Oh! data extracted from the [yugipedia](http://yugipedia.com) database. It is entirely built on Jupyter notebooks and Git. The notebooks are rendered as HTML reports and can be displayed as an "always up to date" static web page by laveraging on GitHub pages. The raw data is kept as CSV files with timestamps and changelogs for a thorough record of the game's history. Every operation is recorded on git with a descriptive commit message. 

# Reports

Below are listed all the available reports and their execution timestamps. 

|                    Report | Last execution       |
| -------------------------:|:-------------------- |
<<<<<<< HEAD
| [Bandai](Bandai.html) | 14/07/2023 13:24 UTC |
| [Cards](Cards.html) | 14/07/2023 13:27 UTC |
| [Rush](Rush.html) | 14/07/2023 13:28 UTC |
| [Sets](Sets.html) | 14/07/2023 13:39 UTC |
| [Speed](Speed.html) | 14/07/2023 13:41 UTC |
| [Timeline](Timeline.html) | 14/07/2023 13:44 UTC |


The full YugiQuery flow was last executed at `14/07/2023 13:45 UTC`
=======
| [Bandai](Bandai.html) | 17/07/2023 10:20 UTC |
| [Cards](Cards.html) | 17/07/2023 10:24 UTC |
| [Rush](Rush.html) | 17/07/2023 10:25 UTC |
| [Sets](Sets.html) | 17/07/2023 10:39 UTC |
| [Speed](Speed.html) | 17/07/2023 10:41 UTC |
| [Timeline](Timeline.html) | 17/07/2023 10:45 UTC |


The full YugiQuery flow was last executed at `17/07/2023 10:45 UTC`
>>>>>>> 69182b05

This page was generated at `{{ site.time | date: "%d/%m/%Y %H:%M:%S %Z" }}`<|MERGE_RESOLUTION|>--- conflicted
+++ resolved
@@ -20,17 +20,6 @@
 
 |                    Report | Last execution       |
 | -------------------------:|:-------------------- |
-<<<<<<< HEAD
-| [Bandai](Bandai.html) | 14/07/2023 13:24 UTC |
-| [Cards](Cards.html) | 14/07/2023 13:27 UTC |
-| [Rush](Rush.html) | 14/07/2023 13:28 UTC |
-| [Sets](Sets.html) | 14/07/2023 13:39 UTC |
-| [Speed](Speed.html) | 14/07/2023 13:41 UTC |
-| [Timeline](Timeline.html) | 14/07/2023 13:44 UTC |
-
-
-The full YugiQuery flow was last executed at `14/07/2023 13:45 UTC`
-=======
 | [Bandai](Bandai.html) | 17/07/2023 10:20 UTC |
 | [Cards](Cards.html) | 17/07/2023 10:24 UTC |
 | [Rush](Rush.html) | 17/07/2023 10:25 UTC |
@@ -40,6 +29,5 @@
 
 
 The full YugiQuery flow was last executed at `17/07/2023 10:45 UTC`
->>>>>>> 69182b05
 
 This page was generated at `{{ site.time | date: "%d/%m/%Y %H:%M:%S %Z" }}`