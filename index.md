--- conflicted
+++ resolved
@@ -20,17 +20,6 @@
 
 |                    Report | Last execution       |
 | -------------------------:|:-------------------- |
-<<<<<<< HEAD
-| [Bandai](Bandai.html) | 04/03/2024 05:03 UTC |
-| [Cards](Cards.html) | 04/03/2024 05:06 UTC |
-| [Rush](Rush.html) | 04/03/2024 05:07 UTC |
-| [Sets](Sets.html) | 08/03/2024 11:31 UTC |
-| [Speed](Speed.html) | 04/03/2024 05:22 UTC |
-| [Timeline](Timeline.html) | 04/03/2024 05:26 UTC |
-
-
-The full YugiQuery flow was last executed at `08/03/2024 11:31 UTC`
-=======
 | [Bandai](Bandai.html) | 11/03/2024 09:02 UTC |
 | [Cards](Cards.html) | 11/03/2024 09:05 UTC |
 | [Rush](Rush.html) | 11/03/2024 09:05 UTC |
@@ -40,6 +29,5 @@
 
 
 The full YugiQuery flow was last executed at `11/03/2024 09:25 UTC`
->>>>>>> 1cbf7fdd
 
 This page was generated at `{{ site.time | date: "%d/%m/%Y %H:%M:%S %Z" }}`