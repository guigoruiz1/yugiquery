--- conflicted
+++ resolved
@@ -20,17 +20,6 @@
 
 |                    Report | Last execution       |
 | -------------------------:|:-------------------- |
-<<<<<<< HEAD
-| [Bandai](reports/Bandai.html) | 17/05/2025 06:03 UTC |
-| [Cards](reports/Cards.html) | 17/05/2025 06:10 UTC |
-| [Rush](reports/Rush.html) | 17/05/2025 06:13 UTC |
-| [Sets](reports/Sets.html) | 17/05/2025 06:22 UTC |
-| [Speed](reports/Speed.html) | 17/05/2025 06:24 UTC |
-| [Timeline](reports/Timeline.html) | 17/05/2025 06:40 UTC |
-
-
-The full YugiQuery flow was last executed at `17/05/2025 06:41 UTC`
-=======
 | [Bandai](reports/Bandai.html) | 16/08/2025 06:04 UTC |
 | [Cards](reports/Cards.html) | 16/08/2025 06:11 UTC |
 | [Rush](reports/Rush.html) | 16/08/2025 06:14 UTC |
@@ -40,6 +29,5 @@
 
 
 The full YugiQuery flow was last executed at `16/08/2025 06:44 UTC`
->>>>>>> 2177c6f5
 
 This page was generated at `{{ site.time | date: "%d/%m/%Y %H:%M:%S %Z" }}`