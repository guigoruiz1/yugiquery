--- conflicted
+++ resolved
@@ -12,7 +12,7 @@
 
 # What is it?
 
-YugiQuery is a Python package to query and display Yu-Gi-Oh! data extracted from the [yugipedia](http://yugipedia.com) database. It is entirely built on Jupyter notebooks and Git. The notebooks are rendered as HTML reports and can be displayed as an "always up to date" static web page by laveraging on GitHub pages. The raw data is kept as compressed CSV files (.bz2) with timestamps and changelogs for a thorough record of the game's history. Every operation is recorded on git with a descriptive commit message. 
+YugiQuery is a Python script to query and display Yu-Gi-Oh! data extracted from the [yugipedia](http://yugipedia.com) database. It is entirely built on Jupyter notebooks and Git. The notebooks are rendered as HTML reports and can be displayed as an "always up to date" static web page by laveraging on GitHub pages. The raw data is kept as compressed CSV files (.bz2) with timestamps and changelogs for a thorough record of the game's history. Every operation is recorded on git with a descriptive commit message. 
 
 # Reports
 
@@ -20,18 +20,6 @@
 
 |                    Report | Last execution       |
 | -------------------------:|:-------------------- |
-<<<<<<< HEAD
-| [Bandai](reports/Bandai.html) | 11/09/2024 00:28 UTC |
-| [Cards](reports/Cards.html) | 08/09/2024 19:38 UTC |
-| [Debug](reports/Debug.html) | 12/09/2024 20:40 UTC |
-| [Rush](reports/Rush.html) | 08/09/2024 19:39 UTC |
-| [Sets](reports/Sets.html) | 08/09/2024 19:43 UTC |
-| [Speed](reports/Speed.html) | 08/09/2024 19:44 UTC |
-| [Timeline](reports/Timeline.html) | 08/09/2024 19:45 UTC |
-
-
-The full YugiQuery flow was last executed at `12/09/2024 20:40 UTC`
-=======
 | [Bandai](Bandai.html) | 09/09/2024 12:18 UTC |
 | [Cards](Cards.html) | 09/09/2024 12:22 UTC |
 | [Rush](Rush.html) | 09/09/2024 12:23 UTC |
@@ -41,6 +29,5 @@
 
 
 The full YugiQuery flow was last executed at `09/09/2024 12:48 UTC`
->>>>>>> b05f494f
 
 This page was generated at `{{ site.time | date: "%d/%m/%Y %H:%M:%S %Z" }}`