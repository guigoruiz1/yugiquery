{
 "cells": [
  {
   "cell_type": "code",
   "execution_count": null,
   "id": "9903a324-2402-461a-b8b3-9dec09caceb4",
   "metadata": {
<<<<<<< HEAD
=======
    "execution": {
     "iopub.execute_input": "2023-02-27T21:52:41.032696Z",
     "iopub.status.busy": "2023-02-27T21:52:41.031768Z",
     "iopub.status.idle": "2023-02-27T21:52:43.063565Z",
     "shell.execute_reply": "2023-02-27T21:52:43.062422Z"
    },
>>>>>>> a4b851e8
    "papermill": {
     "duration": 2.047804,
     "end_time": "2023-02-27T21:52:43.066168",
     "exception": false,
     "start_time": "2023-02-27T21:52:41.018364",
     "status": "completed"
    },
    "tags": []
   },
<<<<<<< HEAD
   "outputs": [],
=======
   "outputs": [
    {
     "data": {
      "text/markdown": [
       "<div align='center'>\n",
       "    <br>\n",
       "    <!-- Pre Style needed to fix HTML formatting -->\n",
       "    <pre style=\"line-height: var(--jp-code-line-height); font-family: var(--jp-code-font-family)\">\n",
       "    ██    ██ ██    ██  ██████  ██  ██████  ██    ██ ███████ ██████  ██    ██ \n",
       "     ██  ██  ██    ██ ██       ██ ██    ██ ██    ██ ██      ██   ██  ██  ██  \n",
       "      ████   ██    ██ ██   ███ ██ ██    ██ ██    ██ █████   ██████    ████   \n",
       "       ██    ██    ██ ██    ██ ██ ██ ▄▄ ██ ██    ██ ██      ██   ██    ██    \n",
       "       ██     ██████   ██████  ██  ██████   ██████  ███████ ██   ██    ██    \n",
       "                                      ▀▀                                     \n",
       "    </pre>\n",
       "</div>\n",
       "<div align='right'>\n",
       "    Bandai - Execution started 27/02/2023 21:52 UTC <br>\n",
       "    By <b>Guilherme Ruiz</b>\n",
       "</div>"
      ],
      "text/plain": [
       "<IPython.core.display.Markdown object>"
      ]
     },
     "execution_count": 1,
     "metadata": {},
     "output_type": "execute_result"
    }
   ],
>>>>>>> a4b851e8
   "source": [
    "from yugiquery import *\n",
    "header('Bandai')"
   ]
  },
  {
   "cell_type": "markdown",
   "id": "9445cada-ce7a-4d46-a3e8-742439319435",
   "metadata": {
    "papermill": {
     "duration": 0.137252,
     "end_time": "2023-02-27T21:52:43.221274",
     "exception": false,
     "start_time": "2023-02-27T21:52:43.084022",
     "status": "completed"
    },
    "tags": []
   },
   "source": [
    "---"
   ]
  },
  {
   "cell_type": "markdown",
   "id": "ddf5afac-0c61-47d8-a0ad-f441a705eb88",
   "metadata": {
    "papermill": {
     "duration": 0.011773,
     "end_time": "2023-02-27T21:52:43.244894",
     "exception": false,
     "start_time": "2023-02-27T21:52:43.233121",
     "status": "completed"
    },
    "tags": []
   },
   "source": [
    "# Data aquisition"
   ]
  },
  {
   "cell_type": "markdown",
   "id": "cc75b862-8058-4db2-9499-446fd0d3042e",
   "metadata": {
    "papermill": {
     "duration": 0.01068,
     "end_time": "2023-02-27T21:52:43.266466",
     "exception": false,
     "start_time": "2023-02-27T21:52:43.255786",
     "status": "completed"
    },
    "tags": []
   },
   "source": [
    "## Fetch online data"
   ]
  },
  {
   "cell_type": "code",
   "execution_count": null,
   "id": "9df14404-b603-4f17-b66e-5766bed0175b",
   "metadata": {
<<<<<<< HEAD
=======
    "execution": {
     "iopub.execute_input": "2023-02-27T21:52:43.290143Z",
     "iopub.status.busy": "2023-02-27T21:52:43.289208Z",
     "iopub.status.idle": "2023-02-27T21:52:43.294303Z",
     "shell.execute_reply": "2023-02-27T21:52:43.293405Z"
    },
>>>>>>> a4b851e8
    "papermill": {
     "duration": 0.019156,
     "end_time": "2023-02-27T21:52:43.296280",
     "exception": false,
     "start_time": "2023-02-27T21:52:43.277124",
     "status": "completed"
    },
    "tags": []
   },
   "outputs": [],
   "source": [
    "timestamp = pd.Timestamp.now()"
   ]
  },
  {
   "cell_type": "code",
   "execution_count": null,
   "id": "e29ba8f9-c3ad-4353-af35-9183e22a314b",
   "metadata": {
<<<<<<< HEAD
=======
    "execution": {
     "iopub.execute_input": "2023-02-27T21:52:43.323293Z",
     "iopub.status.busy": "2023-02-27T21:52:43.322755Z",
     "iopub.status.idle": "2023-02-27T21:52:44.152877Z",
     "shell.execute_reply": "2023-02-27T21:52:44.151788Z"
    },
>>>>>>> a4b851e8
    "papermill": {
     "duration": 0.847812,
     "end_time": "2023-02-27T21:52:44.155309",
     "exception": false,
     "start_time": "2023-02-27T21:52:43.307497",
     "status": "completed"
    },
    "tags": []
   },
   "outputs": [],
   "source": [
    "bandai_df = fetch_bandai()"
   ]
  },
  {
   "cell_type": "markdown",
   "id": "ae8c018f-312e-4582-b1ab-af7d06e3e9d1",
   "metadata": {
    "papermill": {
     "duration": 0.056092,
     "end_time": "2023-02-27T21:52:44.224806",
     "exception": false,
     "start_time": "2023-02-27T21:52:44.168714",
     "status": "completed"
    },
    "tags": []
   },
   "source": [
    "# Check changes"
   ]
  },
  {
   "cell_type": "markdown",
   "id": "6f3d5394-1deb-4877-8e8c-d3b4c389df86",
   "metadata": {
    "papermill": {
     "duration": 0.01091,
     "end_time": "2023-02-27T21:52:44.247584",
     "exception": false,
     "start_time": "2023-02-27T21:52:44.236674",
     "status": "completed"
    },
    "tags": []
   },
   "source": [
    "## Load previous data"
   ]
  },
  {
   "cell_type": "code",
   "execution_count": null,
   "id": "b2004432-65fb-4341-bfe5-a04ad2147553",
   "metadata": {
<<<<<<< HEAD
=======
    "execution": {
     "iopub.execute_input": "2023-02-27T21:52:44.272399Z",
     "iopub.status.busy": "2023-02-27T21:52:44.271409Z",
     "iopub.status.idle": "2023-02-27T21:52:44.334471Z",
     "shell.execute_reply": "2023-02-27T21:52:44.333518Z"
    },
>>>>>>> a4b851e8
    "papermill": {
     "duration": 0.077853,
     "end_time": "2023-02-27T21:52:44.336556",
     "exception": false,
     "start_time": "2023-02-27T21:52:44.258703",
     "status": "completed"
    },
    "tags": []
   },
   "outputs": [],
   "source": [
    "# Get list of files\n",
    "files_list = sorted(glob.glob('../data/all_bandai_*.csv'), key=os.path.getctime, reverse=True)\n",
    "# Get second newest file if exist\n",
    "if files_list:\n",
    "    latest_file = files_list[0]\n",
    "    # Load csv avoiding converting \"NA\" to NaN\n",
    "    previous_df = pd.read_csv(latest_file, dtype=object, keep_default_na=False, na_values=[''])\n",
    "    # Force dtypes to match current df\n",
    "    previous_df = previous_df.astype(bandai_df[previous_df.columns.intersection(bandai_df.columns)].dtypes.to_dict())\n",
    "    previous_ts = pd.to_datetime(os.path.basename(latest_file).split('_')[-1].rstrip('.csv'))\n",
    "    print('File loaded')\n",
    "else:\n",
    "    previous_df = None\n",
    "    print('No older files')"
   ]
  },
  {
   "cell_type": "markdown",
   "id": "96111a58-528d-4a95-94dc-2c8772fc8f81",
   "metadata": {
    "papermill": {
     "duration": 0.011637,
     "end_time": "2023-02-27T21:52:44.361518",
     "exception": false,
     "start_time": "2023-02-27T21:52:44.349881",
     "status": "completed"
    },
    "tags": []
   },
   "source": [
    "## Generate changelog"
   ]
  },
  {
   "cell_type": "code",
   "execution_count": null,
   "id": "2022a407-d6c2-4ff0-8d8f-e8431901d436",
   "metadata": {
<<<<<<< HEAD
=======
    "execution": {
     "iopub.execute_input": "2023-02-27T21:52:44.387050Z",
     "iopub.status.busy": "2023-02-27T21:52:44.386196Z",
     "iopub.status.idle": "2023-02-27T21:52:44.419887Z",
     "shell.execute_reply": "2023-02-27T21:52:44.418986Z"
    },
>>>>>>> a4b851e8
    "papermill": {
     "duration": 0.048666,
     "end_time": "2023-02-27T21:52:44.421951",
     "exception": false,
     "start_time": "2023-02-27T21:52:44.373285",
     "status": "completed"
    },
    "tags": []
   },
   "outputs": [],
   "source": [
    "if previous_df is None:\n",
    "    changelog=None\n",
    "    print('Skipped')\n",
    "else:\n",
    "    changelog = generate_changelog(previous_df, bandai_df, col = 'Name')\n",
    "    if not changelog.empty:\n",
    "        display(changelog)\n",
    "        changelog.to_csv(f'../data/bandai_changelog_{previous_ts.isoformat(timespec=\"minutes\")}_{timestamp.isoformat(timespec=\"minutes\")}.csv', index = True)\n",
    "        print('Changelog saved')"
   ]
  },
  {
   "cell_type": "markdown",
   "id": "c50bdfb0-a6d1-43d7-8c96-f9145e053946",
   "metadata": {
    "papermill": {
     "duration": 0.014745,
     "end_time": "2023-02-27T21:52:44.449013",
     "exception": false,
     "start_time": "2023-02-27T21:52:44.434268",
     "status": "completed"
    },
    "tags": []
   },
   "source": [
    "## Save data"
   ]
  },
  {
   "cell_type": "code",
   "execution_count": null,
   "id": "c3aadd59-2d67-4c2a-81a4-3543bdbeb2f5",
   "metadata": {
<<<<<<< HEAD
=======
    "execution": {
     "iopub.execute_input": "2023-02-27T21:52:44.476612Z",
     "iopub.status.busy": "2023-02-27T21:52:44.475580Z",
     "iopub.status.idle": "2023-02-27T21:52:44.483578Z",
     "shell.execute_reply": "2023-02-27T21:52:44.482305Z"
    },
>>>>>>> a4b851e8
    "papermill": {
     "duration": 0.024133,
     "end_time": "2023-02-27T21:52:44.486066",
     "exception": false,
     "start_time": "2023-02-27T21:52:44.461933",
     "status": "completed"
    },
    "tags": []
   },
   "outputs": [],
   "source": [
    "if changelog is not None and changelog.empty:\n",
    "    print('No changes. New data not saved')\n",
    "else:\n",
    "    bandai_df.to_csv(f'../data/all_bandai_{timestamp.isoformat(timespec=\"minutes\")}.csv', index=False)\n",
    "    print('Data saved')"
   ]
  },
  {
   "cell_type": "markdown",
   "id": "c64d414c-93b3-4464-b985-40bf135ddb1a",
   "metadata": {
    "papermill": {
     "duration": 0.01157,
     "end_time": "2023-02-27T21:52:44.509938",
     "exception": false,
     "start_time": "2023-02-27T21:52:44.498368",
     "status": "completed"
    },
    "tags": []
   },
   "source": [
    "# Data visualization"
   ]
  },
  {
   "cell_type": "code",
   "execution_count": null,
   "id": "56b6402a-ade8-44fc-9e6d-c46b54e6bd6f",
   "metadata": {
<<<<<<< HEAD
=======
    "execution": {
     "iopub.execute_input": "2023-02-27T21:52:44.535802Z",
     "iopub.status.busy": "2023-02-27T21:52:44.535102Z",
     "iopub.status.idle": "2023-02-27T21:52:44.558650Z",
     "shell.execute_reply": "2023-02-27T21:52:44.557748Z"
    },
>>>>>>> a4b851e8
    "papermill": {
     "duration": 0.038904,
     "end_time": "2023-02-27T21:52:44.560784",
     "exception": false,
     "start_time": "2023-02-27T21:52:44.521880",
     "status": "completed"
    },
    "tags": []
   },
   "outputs": [],
   "source": [
    "bandai_df"
   ]
  },
  {
   "cell_type": "markdown",
   "id": "f31c671e-6e38-4f7c-b2e2-40a434e444d1",
   "metadata": {
    "papermill": {
     "duration": 0.012785,
     "end_time": "2023-02-27T21:52:44.586797",
     "exception": false,
     "start_time": "2023-02-27T21:52:44.574012",
     "status": "completed"
    },
    "tags": []
   },
   "source": [
    "## Card type"
   ]
  },
  {
   "cell_type": "code",
   "execution_count": null,
   "id": "1403be1f-b22b-47a1-854c-8258ba7bde97",
   "metadata": {
<<<<<<< HEAD
=======
    "execution": {
     "iopub.execute_input": "2023-02-27T21:52:44.617743Z",
     "iopub.status.busy": "2023-02-27T21:52:44.617068Z",
     "iopub.status.idle": "2023-02-27T21:52:44.625789Z",
     "shell.execute_reply": "2023-02-27T21:52:44.624920Z"
    },
>>>>>>> a4b851e8
    "papermill": {
     "duration": 0.025354,
     "end_time": "2023-02-27T21:52:44.628041",
     "exception": false,
     "start_time": "2023-02-27T21:52:44.602687",
     "status": "completed"
    },
    "tags": []
   },
   "outputs": [],
   "source": [
    "print('Total number of card types:', bandai_df['Card type'].nunique())"
   ]
  },
  {
   "cell_type": "code",
   "execution_count": null,
   "id": "d2f71e96-730c-4b69-afdb-3c0e128caae2",
   "metadata": {
<<<<<<< HEAD
=======
    "execution": {
     "iopub.execute_input": "2023-02-27T21:52:44.656929Z",
     "iopub.status.busy": "2023-02-27T21:52:44.656199Z",
     "iopub.status.idle": "2023-02-27T21:52:44.946585Z",
     "shell.execute_reply": "2023-02-27T21:52:44.945630Z"
    },
>>>>>>> a4b851e8
    "papermill": {
     "duration": 0.308051,
     "end_time": "2023-02-27T21:52:44.949518",
     "exception": false,
     "start_time": "2023-02-27T21:52:44.641467",
     "status": "completed"
    },
    "tags": []
   },
   "outputs": [],
   "source": [
    "card_type_colors = [colors_dict[i] for i in bandai_df['Card type'].value_counts().index]\n",
    "bandai_df['Card type'].value_counts().plot.bar(figsize = (18,6), grid = True, rot=0, color = card_type_colors, title = 'Card type')\n",
    "plt.show()"
   ]
  },
  {
   "cell_type": "markdown",
   "id": "00c6b243-67ad-42c5-9189-4d2d33c5372c",
   "metadata": {
    "papermill": {
     "duration": 0.020393,
     "end_time": "2023-02-27T21:52:44.984446",
     "exception": false,
     "start_time": "2023-02-27T21:52:44.964053",
     "status": "completed"
    },
    "tags": []
   },
   "source": [
    "## ATK"
   ]
  },
  {
   "cell_type": "code",
   "execution_count": null,
   "id": "1b5db865",
   "metadata": {
<<<<<<< HEAD
=======
    "execution": {
     "iopub.execute_input": "2023-02-27T21:52:45.023600Z",
     "iopub.status.busy": "2023-02-27T21:52:45.023167Z",
     "iopub.status.idle": "2023-02-27T21:52:45.031797Z",
     "shell.execute_reply": "2023-02-27T21:52:45.030832Z"
    },
>>>>>>> a4b851e8
    "papermill": {
     "duration": 0.041985,
     "end_time": "2023-02-27T21:52:45.041560",
     "exception": false,
     "start_time": "2023-02-27T21:52:44.999575",
     "status": "completed"
    },
    "tags": []
   },
   "outputs": [],
   "source": [
    "print('Total number of ATK values:', bandai_df['ATK'].nunique())"
   ]
  },
  {
   "cell_type": "code",
   "execution_count": null,
   "id": "16b9aa14",
   "metadata": {
<<<<<<< HEAD
=======
    "execution": {
     "iopub.execute_input": "2023-02-27T21:52:45.086805Z",
     "iopub.status.busy": "2023-02-27T21:52:45.086202Z",
     "iopub.status.idle": "2023-02-27T21:52:45.116815Z",
     "shell.execute_reply": "2023-02-27T21:52:45.115562Z"
    },
>>>>>>> a4b851e8
    "papermill": {
     "duration": 0.061705,
     "end_time": "2023-02-27T21:52:45.119043",
     "exception": false,
     "start_time": "2023-02-27T21:52:45.057338",
     "status": "completed"
    },
    "tags": []
   },
   "outputs": [],
   "source": [
    "bandai_df.drop(columns=['Card type', 'Page name', 'Page URL']).groupby('ATK').nunique().sort_index(key=lambda x: pd.to_numeric(x, errors = 'coerce'))"
   ]
  },
  {
   "cell_type": "code",
   "execution_count": null,
   "id": "3b1b2e1d",
   "metadata": {
<<<<<<< HEAD
=======
    "execution": {
     "iopub.execute_input": "2023-02-27T21:52:45.151486Z",
     "iopub.status.busy": "2023-02-27T21:52:45.150691Z",
     "iopub.status.idle": "2023-02-27T21:52:45.579696Z",
     "shell.execute_reply": "2023-02-27T21:52:45.578802Z"
    },
>>>>>>> a4b851e8
    "papermill": {
     "duration": 0.447361,
     "end_time": "2023-02-27T21:52:45.581818",
     "exception": false,
     "start_time": "2023-02-27T21:52:45.134457",
     "status": "completed"
    },
    "tags": []
   },
   "outputs": [],
   "source": [
    "atk_colors = colors_dict['Monster Card']\n",
    "bandai_df['ATK'].value_counts().sort_index(key=lambda x: pd.to_numeric(x, errors = 'coerce')).plot.bar(figsize = (18,6), grid = True, color = atk_colors, title = 'ATK')\n",
    "plt.show()"
   ]
  },
  {
   "cell_type": "markdown",
   "id": "8c7f10ac-6c4e-42fe-be55-c2ea61abb7ae",
   "metadata": {
    "papermill": {
     "duration": 0.112856,
     "end_time": "2023-02-27T21:52:45.710138",
     "exception": false,
     "start_time": "2023-02-27T21:52:45.597282",
     "status": "completed"
    },
    "tags": []
   },
   "source": [
    "## DEF"
   ]
  },
  {
   "cell_type": "code",
   "execution_count": null,
   "id": "2aa0ba61",
   "metadata": {
<<<<<<< HEAD
=======
    "execution": {
     "iopub.execute_input": "2023-02-27T21:52:45.772778Z",
     "iopub.status.busy": "2023-02-27T21:52:45.771795Z",
     "iopub.status.idle": "2023-02-27T21:52:45.783899Z",
     "shell.execute_reply": "2023-02-27T21:52:45.782934Z"
    },
>>>>>>> a4b851e8
    "papermill": {
     "duration": 0.059174,
     "end_time": "2023-02-27T21:52:45.785933",
     "exception": false,
     "start_time": "2023-02-27T21:52:45.726759",
     "status": "completed"
    },
    "tags": []
   },
   "outputs": [],
   "source": [
    "print('Total number of DEF values:', bandai_df['DEF'].nunique())"
   ]
  },
  {
   "cell_type": "code",
   "execution_count": null,
   "id": "54e9d56a",
   "metadata": {
<<<<<<< HEAD
=======
    "execution": {
     "iopub.execute_input": "2023-02-27T21:52:45.823758Z",
     "iopub.status.busy": "2023-02-27T21:52:45.822619Z",
     "iopub.status.idle": "2023-02-27T21:52:45.847597Z",
     "shell.execute_reply": "2023-02-27T21:52:45.846677Z"
    },
>>>>>>> a4b851e8
    "papermill": {
     "duration": 0.044871,
     "end_time": "2023-02-27T21:52:45.849979",
     "exception": false,
     "start_time": "2023-02-27T21:52:45.805108",
     "status": "completed"
    },
    "tags": []
   },
   "outputs": [],
   "source": [
    "bandai_df.drop(columns=['Card type', 'Page name', 'Page URL']).groupby('DEF').nunique().sort_index(key=lambda x: pd.to_numeric(x, errors = 'coerce'))"
   ]
  },
  {
   "cell_type": "code",
   "execution_count": null,
   "id": "10aeff48",
   "metadata": {
<<<<<<< HEAD
=======
    "execution": {
     "iopub.execute_input": "2023-02-27T21:52:45.885003Z",
     "iopub.status.busy": "2023-02-27T21:52:45.884437Z",
     "iopub.status.idle": "2023-02-27T21:52:46.415015Z",
     "shell.execute_reply": "2023-02-27T21:52:46.413912Z"
    },
>>>>>>> a4b851e8
    "papermill": {
     "duration": 0.550439,
     "end_time": "2023-02-27T21:52:46.417247",
     "exception": false,
     "start_time": "2023-02-27T21:52:45.866808",
     "status": "completed"
    },
    "tags": []
   },
   "outputs": [],
   "source": [
    "def_colors = colors_dict['Monster Card']\n",
    "bandai_df['DEF'].value_counts().sort_index(key=lambda x: pd.to_numeric(x, errors = 'coerce')).plot.bar(figsize = (18,6), grid = True, color = def_colors, title = 'DEF')\n",
    "plt.show()"
   ]
  },
  {
   "cell_type": "markdown",
   "id": "02b9970b-696d-4ef0-b01d-0385e6c53575",
   "metadata": {
    "papermill": {
     "duration": 0.085722,
     "end_time": "2023-02-27T21:52:46.523105",
     "exception": false,
     "start_time": "2023-02-27T21:52:46.437383",
     "status": "completed"
    },
    "tags": []
   },
   "source": [
    "## Level"
   ]
  },
  {
   "cell_type": "code",
   "execution_count": null,
   "id": "f5543138",
   "metadata": {
<<<<<<< HEAD
=======
    "execution": {
     "iopub.execute_input": "2023-02-27T21:52:46.561040Z",
     "iopub.status.busy": "2023-02-27T21:52:46.560069Z",
     "iopub.status.idle": "2023-02-27T21:52:46.582768Z",
     "shell.execute_reply": "2023-02-27T21:52:46.581747Z"
    },
>>>>>>> a4b851e8
    "papermill": {
     "duration": 0.044808,
     "end_time": "2023-02-27T21:52:46.585736",
     "exception": false,
     "start_time": "2023-02-27T21:52:46.540928",
     "status": "completed"
    },
    "tags": []
   },
   "outputs": [],
   "source": [
    "bandai_df.drop(columns=['Card type', 'Page name', 'Page URL']).groupby('Level').nunique().sort_index(key=lambda x: pd.to_numeric(x, errors = 'coerce'))"
   ]
  },
  {
   "cell_type": "code",
   "execution_count": null,
   "id": "31539bdc",
   "metadata": {
<<<<<<< HEAD
=======
    "execution": {
     "iopub.execute_input": "2023-02-27T21:52:46.710018Z",
     "iopub.status.busy": "2023-02-27T21:52:46.708887Z",
     "iopub.status.idle": "2023-02-27T21:52:46.999309Z",
     "shell.execute_reply": "2023-02-27T21:52:46.997986Z"
    },
>>>>>>> a4b851e8
    "papermill": {
     "duration": 0.396704,
     "end_time": "2023-02-27T21:52:47.001891",
     "exception": false,
     "start_time": "2023-02-27T21:52:46.605187",
     "status": "completed"
    },
    "tags": []
   },
   "outputs": [],
   "source": [
    "level_colors = colors_dict['Level']\n",
    "bandai_df['Level'].value_counts().sort_index(key=lambda x: pd.to_numeric(x, errors = 'coerce')).plot.bar(figsize = (18,6), grid = True, rot=0, color= level_colors, title = 'Level/Rank')\n",
    "plt.show()"
   ]
  },
  {
   "cell_type": "markdown",
   "id": "071ce72d-178c-4ff3-9e4a-25f2568db91b",
   "metadata": {
    "papermill": {
     "duration": 0.065463,
     "end_time": "2023-02-27T21:52:47.087209",
     "exception": false,
     "start_time": "2023-02-27T21:52:47.021746",
     "status": "completed"
    },
    "tags": []
   },
   "source": [
    "### ATK statistics"
   ]
  },
  {
   "cell_type": "code",
   "execution_count": null,
   "id": "06dc9107",
   "metadata": {
<<<<<<< HEAD
=======
    "execution": {
     "iopub.execute_input": "2023-02-27T21:52:47.191295Z",
     "iopub.status.busy": "2023-02-27T21:52:47.190749Z",
     "iopub.status.idle": "2023-02-27T21:52:47.256315Z",
     "shell.execute_reply": "2023-02-27T21:52:47.255260Z"
    },
>>>>>>> a4b851e8
    "papermill": {
     "duration": 0.087868,
     "end_time": "2023-02-27T21:52:47.258480",
     "exception": false,
     "start_time": "2023-02-27T21:52:47.170612",
     "status": "completed"
    },
    "tags": []
   },
   "outputs": [],
   "source": [
    "bandai_df[['Level','ATK']].apply(pd.to_numeric, errors = 'coerce').dropna().astype(int).groupby('Level').describe()"
   ]
  },
  {
   "cell_type": "markdown",
   "id": "3d9b3073-cb28-48c0-94c3-17e6932f0903",
   "metadata": {
    "papermill": {
     "duration": 0.018461,
     "end_time": "2023-02-27T21:52:47.296133",
     "exception": false,
     "start_time": "2023-02-27T21:52:47.277672",
     "status": "completed"
    },
    "tags": []
   },
   "source": [
    "### DEF statistics"
   ]
  },
  {
   "cell_type": "code",
   "execution_count": null,
   "id": "cc005e78",
   "metadata": {
<<<<<<< HEAD
=======
    "execution": {
     "iopub.execute_input": "2023-02-27T21:52:47.335668Z",
     "iopub.status.busy": "2023-02-27T21:52:47.335181Z",
     "iopub.status.idle": "2023-02-27T21:52:47.392981Z",
     "shell.execute_reply": "2023-02-27T21:52:47.392108Z"
    },
>>>>>>> a4b851e8
    "papermill": {
     "duration": 0.080512,
     "end_time": "2023-02-27T21:52:47.395736",
     "exception": false,
     "start_time": "2023-02-27T21:52:47.315224",
     "status": "completed"
    },
    "tags": []
   },
   "outputs": [],
   "source": [
    "bandai_df[['Level','DEF']].apply(pd.to_numeric, errors = 'coerce').dropna().astype(int).groupby('Level').describe()"
   ]
  },
  {
   "cell_type": "markdown",
   "id": "f8a1f602-3981-413c-bc35-dadb1da03979",
   "metadata": {
    "papermill": {
     "duration": 0.020454,
     "end_time": "2023-02-27T21:52:47.437608",
     "exception": false,
     "start_time": "2023-02-27T21:52:47.417154",
     "status": "completed"
    },
    "tags": []
   },
   "source": [
    "## Monster type"
   ]
  },
  {
   "cell_type": "code",
   "execution_count": null,
   "id": "dab77100",
   "metadata": {
<<<<<<< HEAD
=======
    "execution": {
     "iopub.execute_input": "2023-02-27T21:52:47.477060Z",
     "iopub.status.busy": "2023-02-27T21:52:47.476491Z",
     "iopub.status.idle": "2023-02-27T21:52:47.488292Z",
     "shell.execute_reply": "2023-02-27T21:52:47.487387Z"
    },
>>>>>>> a4b851e8
    "papermill": {
     "duration": 0.033945,
     "end_time": "2023-02-27T21:52:47.490333",
     "exception": false,
     "start_time": "2023-02-27T21:52:47.456388",
     "status": "completed"
    },
    "tags": []
   },
   "outputs": [],
   "source": [
    "print('Total number of monster types:', bandai_df['Monster type'].nunique())"
   ]
  },
  {
   "cell_type": "code",
   "execution_count": null,
   "id": "02f5b750",
   "metadata": {
<<<<<<< HEAD
=======
    "execution": {
     "iopub.execute_input": "2023-02-27T21:52:47.531435Z",
     "iopub.status.busy": "2023-02-27T21:52:47.530460Z",
     "iopub.status.idle": "2023-02-27T21:52:47.558344Z",
     "shell.execute_reply": "2023-02-27T21:52:47.557266Z"
    },
>>>>>>> a4b851e8
    "papermill": {
     "duration": 0.051338,
     "end_time": "2023-02-27T21:52:47.560776",
     "exception": false,
     "start_time": "2023-02-27T21:52:47.509438",
     "status": "completed"
    },
    "tags": []
   },
   "outputs": [],
   "source": [
    "bandai_df.drop(columns=['Card type', 'Page name', 'Page URL']).groupby('Monster type').nunique()"
   ]
  },
  {
   "cell_type": "code",
   "execution_count": null,
   "id": "75111774",
   "metadata": {
<<<<<<< HEAD
=======
    "execution": {
     "iopub.execute_input": "2023-02-27T21:52:47.602968Z",
     "iopub.status.busy": "2023-02-27T21:52:47.602181Z",
     "iopub.status.idle": "2023-02-27T21:52:47.977726Z",
     "shell.execute_reply": "2023-02-27T21:52:47.976719Z"
    },
>>>>>>> a4b851e8
    "papermill": {
     "duration": 0.399248,
     "end_time": "2023-02-27T21:52:47.979943",
     "exception": false,
     "start_time": "2023-02-27T21:52:47.580695",
     "status": "completed"
    },
    "tags": []
   },
   "outputs": [],
   "source": [
    "monster_type_colors = colors_dict['Monster Card']\n",
    "bandai_df['Monster type'].value_counts().plot.bar(figsize = (18,6), grid = True, rot=45, color = monster_type_colors, title = 'Monster type')\n",
    "plt.show()"
   ]
  },
  {
   "cell_type": "markdown",
   "id": "eaf337f6-5f57-4f12-9ed9-56ee60684221",
   "metadata": {
    "papermill": {
     "duration": 0.101481,
     "end_time": "2023-02-27T21:52:48.106271",
     "exception": false,
     "start_time": "2023-02-27T21:52:48.004790",
     "status": "completed"
    },
    "tags": []
   },
   "source": [
    "## Set"
   ]
  },
  {
   "cell_type": "code",
   "execution_count": null,
   "id": "8235e37d-9495-4cdd-9935-47c991543663",
   "metadata": {
<<<<<<< HEAD
=======
    "execution": {
     "iopub.execute_input": "2023-02-27T21:52:48.151970Z",
     "iopub.status.busy": "2023-02-27T21:52:48.150771Z",
     "iopub.status.idle": "2023-02-27T21:52:48.159771Z",
     "shell.execute_reply": "2023-02-27T21:52:48.158900Z"
    },
>>>>>>> a4b851e8
    "papermill": {
     "duration": 0.036871,
     "end_time": "2023-02-27T21:52:48.164724",
     "exception": false,
     "start_time": "2023-02-27T21:52:48.127853",
     "status": "completed"
    },
    "tags": []
   },
   "outputs": [],
   "source": [
    "print('Total number of sets:', bandai_df['Set'].nunique())"
   ]
  },
  {
   "cell_type": "code",
   "execution_count": null,
   "id": "5ea867ee-c5e5-48ed-84d4-9c66b205f185",
   "metadata": {
<<<<<<< HEAD
=======
    "execution": {
     "iopub.execute_input": "2023-02-27T21:52:48.212819Z",
     "iopub.status.busy": "2023-02-27T21:52:48.211734Z",
     "iopub.status.idle": "2023-02-27T21:52:48.234623Z",
     "shell.execute_reply": "2023-02-27T21:52:48.233565Z"
    },
>>>>>>> a4b851e8
    "papermill": {
     "duration": 0.050882,
     "end_time": "2023-02-27T21:52:48.237543",
     "exception": false,
     "start_time": "2023-02-27T21:52:48.186661",
     "status": "completed"
    },
    "tags": []
   },
   "outputs": [],
   "source": [
    "bandai_df.drop(columns=['Page name', 'Page URL']).groupby('Set').nunique()"
   ]
  },
  {
   "cell_type": "markdown",
   "id": "1b6f5f73-c9cd-483c-96da-54174938da5a",
   "metadata": {
    "papermill": {
     "duration": 0.021921,
     "end_time": "2023-02-27T21:52:48.282892",
     "exception": false,
     "start_time": "2023-02-27T21:52:48.260971",
     "status": "completed"
    },
    "tags": []
   },
   "source": [
    "# Epilogue"
   ]
  },
  {
   "cell_type": "code",
   "execution_count": null,
   "id": "9ebe9200-4e74-4db0-8f10-d7b258b9ef7c",
   "metadata": {
<<<<<<< HEAD
=======
    "execution": {
     "iopub.execute_input": "2023-02-27T21:52:48.329117Z",
     "iopub.status.busy": "2023-02-27T21:52:48.328071Z",
     "iopub.status.idle": "2023-02-27T21:52:48.334915Z",
     "shell.execute_reply": "2023-02-27T21:52:48.333735Z"
    },
>>>>>>> a4b851e8
    "papermill": {
     "duration": 0.032757,
     "end_time": "2023-02-27T21:52:48.337354",
     "exception": false,
     "start_time": "2023-02-27T21:52:48.304597",
     "status": "completed"
    },
    "tags": []
   },
   "outputs": [],
   "source": [
    "benchmark('bandai',timestamp)"
   ]
  },
  {
   "cell_type": "code",
   "execution_count": null,
   "id": "eae8bd03-02f4-486d-9ae0-ddc7227985f2",
   "metadata": {
<<<<<<< HEAD
=======
    "execution": {
     "iopub.execute_input": "2023-02-27T21:52:48.383751Z",
     "iopub.status.busy": "2023-02-27T21:52:48.383237Z",
     "iopub.status.idle": "2023-02-27T21:52:48.390082Z",
     "shell.execute_reply": "2023-02-27T21:52:48.389175Z"
    },
>>>>>>> a4b851e8
    "papermill": {
     "duration": 0.031912,
     "end_time": "2023-02-27T21:52:48.392098",
     "exception": false,
     "start_time": "2023-02-27T21:52:48.360186",
     "status": "completed"
    },
    "tags": []
   },
<<<<<<< HEAD
   "outputs": [],
=======
   "outputs": [
    {
     "data": {
      "text/markdown": [
       "<div align='right'>\n",
       "    Execution completed 27/02/2023 21:52 UTC\n",
       "</div>"
      ],
      "text/plain": [
       "<IPython.core.display.Markdown object>"
      ]
     },
     "execution_count": 26,
     "metadata": {},
     "output_type": "execute_result"
    }
   ],
>>>>>>> a4b851e8
   "source": [
    "footer()"
   ]
  },
  {
   "cell_type": "markdown",
   "id": "f8ddd2ba-01d3-4b5d-901a-62ea4f793309",
   "metadata": {
    "papermill": {
     "duration": 0.035061,
     "end_time": "2023-02-27T21:52:48.449287",
     "exception": false,
     "start_time": "2023-02-27T21:52:48.414226",
     "status": "completed"
    },
    "tags": []
   },
   "source": [
    "## HTML export"
   ]
  },
  {
   "cell_type": "code",
   "execution_count": null,
   "id": "1f2182a7-7cc8-4959-8af5-ba7ea26439a7",
   "metadata": {
<<<<<<< HEAD
=======
    "execution": {
     "iopub.execute_input": "2023-02-27T21:52:48.500097Z",
     "iopub.status.busy": "2023-02-27T21:52:48.499134Z",
     "iopub.status.idle": "2023-02-27T21:52:48.510059Z",
     "shell.execute_reply": "2023-02-27T21:52:48.509185Z"
    },
>>>>>>> a4b851e8
    "papermill": {
     "duration": 0.043921,
     "end_time": "2023-02-27T21:52:48.515479",
     "exception": false,
     "start_time": "2023-02-27T21:52:48.471558",
     "status": "completed"
    },
    "tags": []
   },
   "outputs": [],
   "source": [
    "# Save notebook on disck before generating HTML report\n",
    "save_notebook()"
   ]
  },
  {
   "cell_type": "code",
   "execution_count": null,
   "id": "d7137575-20bb-4fb2-b32e-0d9de2d1cba7",
   "metadata": {
<<<<<<< HEAD
=======
    "execution": {
     "iopub.execute_input": "2023-02-27T21:52:48.563855Z",
     "iopub.status.busy": "2023-02-27T21:52:48.562663Z",
     "iopub.status.idle": "2023-02-27T21:52:51.276225Z",
     "shell.execute_reply": "2023-02-27T21:52:51.274958Z"
    },
>>>>>>> a4b851e8
    "papermill": {
     "duration": 2.74065,
     "end_time": "2023-02-27T21:52:51.278871",
     "exception": false,
     "start_time": "2023-02-27T21:52:48.538221",
     "status": "completed"
    },
    "tags": []
   },
   "outputs": [],
   "source": [
    "! jupyter nbconvert Bandai.ipynb --output-dir='../' --to=HTML --TagRemovePreprocessor.enabled=True --TagRemovePreprocessor.remove_cell_tags='exclude' --TemplateExporter.exclude_input=True --TemplateExporter.exclude_input_prompt=True --TemplateExporter.exclude_output_prompt=True"
   ]
  },
  {
   "cell_type": "markdown",
   "id": "a28db6c7-1f12-497c-adc6-660f199e3369",
   "metadata": {
    "papermill": {
     "duration": 0.056338,
     "end_time": "2023-02-27T21:52:51.357368",
     "exception": false,
     "start_time": "2023-02-27T21:52:51.301030",
     "status": "completed"
    },
    "tags": [
     "exclude"
    ]
   },
   "source": [
    "## Git"
   ]
  },
  {
   "cell_type": "code",
   "execution_count": null,
   "id": "0883fa53-b0b8-4ce2-ac96-559df31c9c58",
   "metadata": {
    "papermill": {
     "duration": 0.77644,
     "end_time": "2023-02-27T19:21:48.688360",
     "exception": false,
<<<<<<< HEAD
     "start_time": "2023-02-27T19:21:47.911920",
     "status": "completed"
=======
     "start_time": "2023-02-27T21:52:51.383802",
     "status": "running"
>>>>>>> a4b851e8
    },
    "tags": [
     "exclude"
    ]
   },
   "outputs": [],
   "source": [
    "! git add \"../*[Bb]andai*\""
   ]
  },
  {
   "cell_type": "code",
   "execution_count": null,
   "id": "3322a6a5-a048-42f3-a1ac-3124c0353599",
   "metadata": {
    "papermill": {
     "duration": 0.888711,
     "end_time": "2023-02-27T19:21:49.599721",
     "exception": false,
     "start_time": "2023-02-27T19:21:48.711010",
     "status": "completed"
    },
    "tags": [
     "exclude"
    ]
   },
   "outputs": [],
   "source": [
    "! git commit -m {\"'Bandai update-\" + timestamp.isoformat() + \"'\"}"
   ]
  }
 ],
 "metadata": {
  "kernelspec": {
   "display_name": "Python 3 (ipykernel)",
   "language": "python",
   "name": "python3"
  },
  "language_info": {
   "codemirror_mode": {
    "name": "ipython",
    "version": 3
   },
   "file_extension": ".py",
   "mimetype": "text/x-python",
   "name": "python",
   "nbconvert_exporter": "python",
   "pygments_lexer": "ipython3",
   "version": "3.10.8"
  },
  "papermill": {
   "default_parameters": {},
   "duration": 17.327922,
   "end_time": "2023-02-27T19:21:50.449388",
   "environment_variables": {},
   "exception": null,
   "input_path": "Bandai.ipynb",
   "output_path": "Bandai.ipynb",
   "parameters": {},
   "start_time": "2023-02-27T21:52:39.182045",
   "version": "2.4.0"
  }
 },
 "nbformat": 4,
 "nbformat_minor": 5
}<|MERGE_RESOLUTION|>--- conflicted
+++ resolved
@@ -2,18 +2,15 @@
  "cells": [
   {
    "cell_type": "code",
-   "execution_count": null,
+   "execution_count": 1,
    "id": "9903a324-2402-461a-b8b3-9dec09caceb4",
    "metadata": {
-<<<<<<< HEAD
-=======
     "execution": {
      "iopub.execute_input": "2023-02-27T21:52:41.032696Z",
      "iopub.status.busy": "2023-02-27T21:52:41.031768Z",
      "iopub.status.idle": "2023-02-27T21:52:43.063565Z",
      "shell.execute_reply": "2023-02-27T21:52:43.062422Z"
     },
->>>>>>> a4b851e8
     "papermill": {
      "duration": 2.047804,
      "end_time": "2023-02-27T21:52:43.066168",
@@ -23,9 +20,6 @@
     },
     "tags": []
    },
-<<<<<<< HEAD
-   "outputs": [],
-=======
    "outputs": [
     {
      "data": {
@@ -56,7 +50,6 @@
      "output_type": "execute_result"
     }
    ],
->>>>>>> a4b851e8
    "source": [
     "from yugiquery import *\n",
     "header('Bandai')"
@@ -115,18 +108,15 @@
   },
   {
    "cell_type": "code",
-   "execution_count": null,
+   "execution_count": 2,
    "id": "9df14404-b603-4f17-b66e-5766bed0175b",
    "metadata": {
-<<<<<<< HEAD
-=======
     "execution": {
      "iopub.execute_input": "2023-02-27T21:52:43.290143Z",
      "iopub.status.busy": "2023-02-27T21:52:43.289208Z",
      "iopub.status.idle": "2023-02-27T21:52:43.294303Z",
      "shell.execute_reply": "2023-02-27T21:52:43.293405Z"
     },
->>>>>>> a4b851e8
     "papermill": {
      "duration": 0.019156,
      "end_time": "2023-02-27T21:52:43.296280",
@@ -143,18 +133,15 @@
   },
   {
    "cell_type": "code",
-   "execution_count": null,
+   "execution_count": 3,
    "id": "e29ba8f9-c3ad-4353-af35-9183e22a314b",
    "metadata": {
-<<<<<<< HEAD
-=======
     "execution": {
      "iopub.execute_input": "2023-02-27T21:52:43.323293Z",
      "iopub.status.busy": "2023-02-27T21:52:43.322755Z",
      "iopub.status.idle": "2023-02-27T21:52:44.152877Z",
      "shell.execute_reply": "2023-02-27T21:52:44.151788Z"
     },
->>>>>>> a4b851e8
     "papermill": {
      "duration": 0.847812,
      "end_time": "2023-02-27T21:52:44.155309",
@@ -164,7 +151,36 @@
     },
     "tags": []
    },
-   "outputs": [],
+   "outputs": [
+    {
+     "name": "stdout",
+     "output_type": "stream",
+     "text": [
+      "Downloading bandai cards"
+     ]
+    },
+    {
+     "name": "stdout",
+     "output_type": "stream",
+     "text": [
+      "\n"
+     ]
+    },
+    {
+     "name": "stdout",
+     "output_type": "stream",
+     "text": [
+      "120 results\n"
+     ]
+    },
+    {
+     "name": "stdout",
+     "output_type": "stream",
+     "text": [
+      "\n"
+     ]
+    }
+   ],
    "source": [
     "bandai_df = fetch_bandai()"
    ]
@@ -205,18 +221,15 @@
   },
   {
    "cell_type": "code",
-   "execution_count": null,
+   "execution_count": 4,
    "id": "b2004432-65fb-4341-bfe5-a04ad2147553",
    "metadata": {
-<<<<<<< HEAD
-=======
     "execution": {
      "iopub.execute_input": "2023-02-27T21:52:44.272399Z",
      "iopub.status.busy": "2023-02-27T21:52:44.271409Z",
      "iopub.status.idle": "2023-02-27T21:52:44.334471Z",
      "shell.execute_reply": "2023-02-27T21:52:44.333518Z"
     },
->>>>>>> a4b851e8
     "papermill": {
      "duration": 0.077853,
      "end_time": "2023-02-27T21:52:44.336556",
@@ -226,7 +239,22 @@
     },
     "tags": []
    },
-   "outputs": [],
+   "outputs": [
+    {
+     "name": "stdout",
+     "output_type": "stream",
+     "text": [
+      "File loaded"
+     ]
+    },
+    {
+     "name": "stdout",
+     "output_type": "stream",
+     "text": [
+      "\n"
+     ]
+    }
+   ],
    "source": [
     "# Get list of files\n",
     "files_list = sorted(glob.glob('../data/all_bandai_*.csv'), key=os.path.getctime, reverse=True)\n",
@@ -263,18 +291,15 @@
   },
   {
    "cell_type": "code",
-   "execution_count": null,
+   "execution_count": 5,
    "id": "2022a407-d6c2-4ff0-8d8f-e8431901d436",
    "metadata": {
-<<<<<<< HEAD
-=======
     "execution": {
      "iopub.execute_input": "2023-02-27T21:52:44.387050Z",
      "iopub.status.busy": "2023-02-27T21:52:44.386196Z",
      "iopub.status.idle": "2023-02-27T21:52:44.419887Z",
      "shell.execute_reply": "2023-02-27T21:52:44.418986Z"
     },
->>>>>>> a4b851e8
     "papermill": {
      "duration": 0.048666,
      "end_time": "2023-02-27T21:52:44.421951",
@@ -284,7 +309,22 @@
     },
     "tags": []
    },
-   "outputs": [],
+   "outputs": [
+    {
+     "name": "stdout",
+     "output_type": "stream",
+     "text": [
+      "No changes"
+     ]
+    },
+    {
+     "name": "stdout",
+     "output_type": "stream",
+     "text": [
+      "\n"
+     ]
+    }
+   ],
    "source": [
     "if previous_df is None:\n",
     "    changelog=None\n",
@@ -316,18 +356,15 @@
   },
   {
    "cell_type": "code",
-   "execution_count": null,
+   "execution_count": 6,
    "id": "c3aadd59-2d67-4c2a-81a4-3543bdbeb2f5",
    "metadata": {
-<<<<<<< HEAD
-=======
     "execution": {
      "iopub.execute_input": "2023-02-27T21:52:44.476612Z",
      "iopub.status.busy": "2023-02-27T21:52:44.475580Z",
      "iopub.status.idle": "2023-02-27T21:52:44.483578Z",
      "shell.execute_reply": "2023-02-27T21:52:44.482305Z"
     },
->>>>>>> a4b851e8
     "papermill": {
      "duration": 0.024133,
      "end_time": "2023-02-27T21:52:44.486066",
@@ -337,7 +374,22 @@
     },
     "tags": []
    },
-   "outputs": [],
+   "outputs": [
+    {
+     "name": "stdout",
+     "output_type": "stream",
+     "text": [
+      "No changes. New data not saved"
+     ]
+    },
+    {
+     "name": "stdout",
+     "output_type": "stream",
+     "text": [
+      "\n"
+     ]
+    }
+   ],
    "source": [
     "if changelog is not None and changelog.empty:\n",
     "    print('No changes. New data not saved')\n",
@@ -365,18 +417,15 @@
   },
   {
    "cell_type": "code",
-   "execution_count": null,
+   "execution_count": 7,
    "id": "56b6402a-ade8-44fc-9e6d-c46b54e6bd6f",
    "metadata": {
-<<<<<<< HEAD
-=======
     "execution": {
      "iopub.execute_input": "2023-02-27T21:52:44.535802Z",
      "iopub.status.busy": "2023-02-27T21:52:44.535102Z",
      "iopub.status.idle": "2023-02-27T21:52:44.558650Z",
      "shell.execute_reply": "2023-02-27T21:52:44.557748Z"
     },
->>>>>>> a4b851e8
     "papermill": {
      "duration": 0.038904,
      "end_time": "2023-02-27T21:52:44.560784",
@@ -386,7 +435,287 @@
     },
     "tags": []
    },
-   "outputs": [],
+   "outputs": [
+    {
+     "data": {
+      "text/html": [
+       "<div>\n",
+       "<style scoped>\n",
+       "    .dataframe tbody tr th:only-of-type {\n",
+       "        vertical-align: middle;\n",
+       "    }\n",
+       "\n",
+       "    .dataframe tbody tr th {\n",
+       "        vertical-align: top;\n",
+       "    }\n",
+       "\n",
+       "    .dataframe thead th {\n",
+       "        text-align: right;\n",
+       "    }\n",
+       "</style>\n",
+       "<table border=\"1\" class=\"dataframe\">\n",
+       "  <thead>\n",
+       "    <tr style=\"text-align: right;\">\n",
+       "      <th></th>\n",
+       "      <th>Name</th>\n",
+       "      <th>Card type</th>\n",
+       "      <th>Monster type</th>\n",
+       "      <th>DEF</th>\n",
+       "      <th>Set</th>\n",
+       "      <th>Card number</th>\n",
+       "      <th>Ability</th>\n",
+       "      <th>Rule</th>\n",
+       "      <th>ATK</th>\n",
+       "      <th>Level</th>\n",
+       "      <th>Page name</th>\n",
+       "      <th>Page URL</th>\n",
+       "    </tr>\n",
+       "  </thead>\n",
+       "  <tbody>\n",
+       "    <tr>\n",
+       "      <th>0</th>\n",
+       "      <td>Aphrodite</td>\n",
+       "      <td>Monster Card</td>\n",
+       "      <td>White Magic</td>\n",
+       "      <td>2300</td>\n",
+       "      <td>Yu-Gi-Oh! Bandai OCG: 1st Generation</td>\n",
+       "      <td>22</td>\n",
+       "      <td>NaN</td>\n",
+       "      <td>4</td>\n",
+       "      <td>1000</td>\n",
+       "      <td>5</td>\n",
+       "      <td>Aphrodite</td>\n",
+       "      <td>https://yugipedia.com/wiki/Aphrodite</td>\n",
+       "    </tr>\n",
+       "    <tr>\n",
+       "      <th>1</th>\n",
+       "      <td>Armored Basic Insect with Laser Cannon</td>\n",
+       "      <td>Monster Card</td>\n",
+       "      <td>Insect</td>\n",
+       "      <td>1300</td>\n",
+       "      <td>Yu-Gi-Oh! Bandai OCG: 1st Generation</td>\n",
+       "      <td>17</td>\n",
+       "      <td>NaN</td>\n",
+       "      <td>8</td>\n",
+       "      <td>2400</td>\n",
+       "      <td>6</td>\n",
+       "      <td>Armored Basic Insect with Laser Cannon</td>\n",
+       "      <td>https://yugipedia.com/wiki/Armored_Basic_Insec...</td>\n",
+       "    </tr>\n",
+       "    <tr>\n",
+       "      <th>2</th>\n",
+       "      <td>Armored Lizard</td>\n",
+       "      <td>Monster Card</td>\n",
+       "      <td>Beast-Warrior</td>\n",
+       "      <td>2000</td>\n",
+       "      <td>Yu-Gi-Oh! Bandai OCG: 2nd Generation</td>\n",
+       "      <td>73</td>\n",
+       "      <td>NaN</td>\n",
+       "      <td>6</td>\n",
+       "      <td>1800</td>\n",
+       "      <td>5</td>\n",
+       "      <td>Armored Lizard (Bandai)</td>\n",
+       "      <td>https://yugipedia.com/wiki/Armored_Lizard_(Ban...</td>\n",
+       "    </tr>\n",
+       "    <tr>\n",
+       "      <th>3</th>\n",
+       "      <td>Armored Zombie</td>\n",
+       "      <td>Monster Card</td>\n",
+       "      <td>Fiend</td>\n",
+       "      <td>0</td>\n",
+       "      <td>Yu-Gi-Oh! Bandai OCG: 2nd Generation</td>\n",
+       "      <td>80</td>\n",
+       "      <td>NaN</td>\n",
+       "      <td>11</td>\n",
+       "      <td>2400</td>\n",
+       "      <td>4</td>\n",
+       "      <td>Armored Zombie (Bandai)</td>\n",
+       "      <td>https://yugipedia.com/wiki/Armored_Zombie_(Ban...</td>\n",
+       "    </tr>\n",
+       "    <tr>\n",
+       "      <th>4</th>\n",
+       "      <td>Axe Raider</td>\n",
+       "      <td>Monster Card</td>\n",
+       "      <td>Warrior</td>\n",
+       "      <td>1500</td>\n",
+       "      <td>Yu-Gi-Oh! Bandai OCG: 2nd Generation</td>\n",
+       "      <td>60</td>\n",
+       "      <td>NaN</td>\n",
+       "      <td>7</td>\n",
+       "      <td>2300</td>\n",
+       "      <td>6</td>\n",
+       "      <td>Axe Raider (Bandai)</td>\n",
+       "      <td>https://yugipedia.com/wiki/Axe_Raider_(Bandai)</td>\n",
+       "    </tr>\n",
+       "    <tr>\n",
+       "      <th>...</th>\n",
+       "      <td>...</td>\n",
+       "      <td>...</td>\n",
+       "      <td>...</td>\n",
+       "      <td>...</td>\n",
+       "      <td>...</td>\n",
+       "      <td>...</td>\n",
+       "      <td>...</td>\n",
+       "      <td>...</td>\n",
+       "      <td>...</td>\n",
+       "      <td>...</td>\n",
+       "      <td>...</td>\n",
+       "      <td>...</td>\n",
+       "    </tr>\n",
+       "    <tr>\n",
+       "      <th>115</th>\n",
+       "      <td>The Wicked Worm Beast</td>\n",
+       "      <td>Monster Card</td>\n",
+       "      <td>Fiend</td>\n",
+       "      <td>600</td>\n",
+       "      <td>Yu-Gi-Oh! Bandai OCG: 3rd Generation</td>\n",
+       "      <td>94</td>\n",
+       "      <td>NaN</td>\n",
+       "      <td>5</td>\n",
+       "      <td>2400</td>\n",
+       "      <td>5</td>\n",
+       "      <td>The Wicked Worm Beast (Bandai)</td>\n",
+       "      <td>https://yugipedia.com/wiki/The_Wicked_Worm_Bea...</td>\n",
+       "    </tr>\n",
+       "    <tr>\n",
+       "      <th>116</th>\n",
+       "      <td>Winged Dragon, Guardian of the Fortress #1</td>\n",
+       "      <td>Monster Card</td>\n",
+       "      <td>Dragon</td>\n",
+       "      <td>1600</td>\n",
+       "      <td>Yu-Gi-Oh! Bandai OCG: 1st Generation</td>\n",
+       "      <td>23</td>\n",
+       "      <td>NaN</td>\n",
+       "      <td>5</td>\n",
+       "      <td>1700</td>\n",
+       "      <td>4</td>\n",
+       "      <td>Winged Dragon, Guardian of the Fortress 1 (Ban...</td>\n",
+       "      <td>https://yugipedia.com/wiki/Winged_Dragon,_Guar...</td>\n",
+       "    </tr>\n",
+       "    <tr>\n",
+       "      <th>117</th>\n",
+       "      <td>Yellow Hecate</td>\n",
+       "      <td>Monster Card</td>\n",
+       "      <td>Black Magic</td>\n",
+       "      <td>1500</td>\n",
+       "      <td>Yu-Gi-Oh! Bandai OCG: 3rd Generation</td>\n",
+       "      <td>98</td>\n",
+       "      <td>NaN</td>\n",
+       "      <td>NaN</td>\n",
+       "      <td>1500</td>\n",
+       "      <td>4</td>\n",
+       "      <td>Yellow Hecate</td>\n",
+       "      <td>https://yugipedia.com/wiki/Yellow_Hecate</td>\n",
+       "    </tr>\n",
+       "    <tr>\n",
+       "      <th>118</th>\n",
+       "      <td>Yugi Muto</td>\n",
+       "      <td>Character Card</td>\n",
+       "      <td>NaN</td>\n",
+       "      <td>NaN</td>\n",
+       "      <td>Yu-Gi-Oh! Bandai OCG: 1st Generation</td>\n",
+       "      <td>1</td>\n",
+       "      <td>Look Ahead</td>\n",
+       "      <td>1</td>\n",
+       "      <td>NaN</td>\n",
+       "      <td>6</td>\n",
+       "      <td>Yugi Muto (Bandai)</td>\n",
+       "      <td>https://yugipedia.com/wiki/Yugi_Muto_(Bandai)</td>\n",
+       "    </tr>\n",
+       "    <tr>\n",
+       "      <th>119</th>\n",
+       "      <td>Yugi Muto</td>\n",
+       "      <td>Character Card</td>\n",
+       "      <td>NaN</td>\n",
+       "      <td>NaN</td>\n",
+       "      <td>Yu-Gi-Oh! Bandai OCG: 1st Generation</td>\n",
+       "      <td>2</td>\n",
+       "      <td>Shadow Game</td>\n",
+       "      <td>2</td>\n",
+       "      <td>NaN</td>\n",
+       "      <td>8</td>\n",
+       "      <td>Yugi Muto (Yami Bandai)</td>\n",
+       "      <td>https://yugipedia.com/wiki/Yugi_Muto_(Yami_Ban...</td>\n",
+       "    </tr>\n",
+       "  </tbody>\n",
+       "</table>\n",
+       "<p>120 rows × 12 columns</p>\n",
+       "</div>"
+      ],
+      "text/plain": [
+       "                                           Name       Card type  \\\n",
+       "0                                     Aphrodite    Monster Card   \n",
+       "1        Armored Basic Insect with Laser Cannon    Monster Card   \n",
+       "2                                Armored Lizard    Monster Card   \n",
+       "3                                Armored Zombie    Monster Card   \n",
+       "4                                    Axe Raider    Monster Card   \n",
+       "..                                          ...             ...   \n",
+       "115                       The Wicked Worm Beast    Monster Card   \n",
+       "116  Winged Dragon, Guardian of the Fortress #1    Monster Card   \n",
+       "117                               Yellow Hecate    Monster Card   \n",
+       "118                                   Yugi Muto  Character Card   \n",
+       "119                                   Yugi Muto  Character Card   \n",
+       "\n",
+       "      Monster type   DEF                                   Set Card number  \\\n",
+       "0      White Magic  2300  Yu-Gi-Oh! Bandai OCG: 1st Generation          22   \n",
+       "1           Insect  1300  Yu-Gi-Oh! Bandai OCG: 1st Generation          17   \n",
+       "2    Beast-Warrior  2000  Yu-Gi-Oh! Bandai OCG: 2nd Generation          73   \n",
+       "3            Fiend     0  Yu-Gi-Oh! Bandai OCG: 2nd Generation          80   \n",
+       "4          Warrior  1500  Yu-Gi-Oh! Bandai OCG: 2nd Generation          60   \n",
+       "..             ...   ...                                   ...         ...   \n",
+       "115          Fiend   600  Yu-Gi-Oh! Bandai OCG: 3rd Generation          94   \n",
+       "116         Dragon  1600  Yu-Gi-Oh! Bandai OCG: 1st Generation          23   \n",
+       "117    Black Magic  1500  Yu-Gi-Oh! Bandai OCG: 3rd Generation          98   \n",
+       "118            NaN   NaN  Yu-Gi-Oh! Bandai OCG: 1st Generation           1   \n",
+       "119            NaN   NaN  Yu-Gi-Oh! Bandai OCG: 1st Generation           2   \n",
+       "\n",
+       "         Ability Rule   ATK Level  \\\n",
+       "0            NaN    4  1000     5   \n",
+       "1            NaN    8  2400     6   \n",
+       "2            NaN    6  1800     5   \n",
+       "3            NaN   11  2400     4   \n",
+       "4            NaN    7  2300     6   \n",
+       "..           ...  ...   ...   ...   \n",
+       "115          NaN    5  2400     5   \n",
+       "116          NaN    5  1700     4   \n",
+       "117          NaN  NaN  1500     4   \n",
+       "118   Look Ahead    1   NaN     6   \n",
+       "119  Shadow Game    2   NaN     8   \n",
+       "\n",
+       "                                             Page name  \\\n",
+       "0                                            Aphrodite   \n",
+       "1               Armored Basic Insect with Laser Cannon   \n",
+       "2                              Armored Lizard (Bandai)   \n",
+       "3                              Armored Zombie (Bandai)   \n",
+       "4                                  Axe Raider (Bandai)   \n",
+       "..                                                 ...   \n",
+       "115                     The Wicked Worm Beast (Bandai)   \n",
+       "116  Winged Dragon, Guardian of the Fortress 1 (Ban...   \n",
+       "117                                      Yellow Hecate   \n",
+       "118                                 Yugi Muto (Bandai)   \n",
+       "119                            Yugi Muto (Yami Bandai)   \n",
+       "\n",
+       "                                              Page URL  \n",
+       "0                 https://yugipedia.com/wiki/Aphrodite  \n",
+       "1    https://yugipedia.com/wiki/Armored_Basic_Insec...  \n",
+       "2    https://yugipedia.com/wiki/Armored_Lizard_(Ban...  \n",
+       "3    https://yugipedia.com/wiki/Armored_Zombie_(Ban...  \n",
+       "4       https://yugipedia.com/wiki/Axe_Raider_(Bandai)  \n",
+       "..                                                 ...  \n",
+       "115  https://yugipedia.com/wiki/The_Wicked_Worm_Bea...  \n",
+       "116  https://yugipedia.com/wiki/Winged_Dragon,_Guar...  \n",
+       "117           https://yugipedia.com/wiki/Yellow_Hecate  \n",
+       "118      https://yugipedia.com/wiki/Yugi_Muto_(Bandai)  \n",
+       "119  https://yugipedia.com/wiki/Yugi_Muto_(Yami_Ban...  \n",
+       "\n",
+       "[120 rows x 12 columns]"
+      ]
+     },
+     "execution_count": 7,
+     "metadata": {},
+     "output_type": "execute_result"
+    }
+   ],
    "source": [
     "bandai_df"
    ]
@@ -410,18 +739,15 @@
   },
   {
    "cell_type": "code",
-   "execution_count": null,
+   "execution_count": 8,
    "id": "1403be1f-b22b-47a1-854c-8258ba7bde97",
    "metadata": {
-<<<<<<< HEAD
-=======
     "execution": {
      "iopub.execute_input": "2023-02-27T21:52:44.617743Z",
      "iopub.status.busy": "2023-02-27T21:52:44.617068Z",
      "iopub.status.idle": "2023-02-27T21:52:44.625789Z",
      "shell.execute_reply": "2023-02-27T21:52:44.624920Z"
     },
->>>>>>> a4b851e8
     "papermill": {
      "duration": 0.025354,
      "end_time": "2023-02-27T21:52:44.628041",
@@ -431,25 +757,51 @@
     },
     "tags": []
    },
-   "outputs": [],
+   "outputs": [
+    {
+     "name": "stdout",
+     "output_type": "stream",
+     "text": [
+      "Total number of card types:"
+     ]
+    },
+    {
+     "name": "stdout",
+     "output_type": "stream",
+     "text": [
+      " "
+     ]
+    },
+    {
+     "name": "stdout",
+     "output_type": "stream",
+     "text": [
+      "5"
+     ]
+    },
+    {
+     "name": "stdout",
+     "output_type": "stream",
+     "text": [
+      "\n"
+     ]
+    }
+   ],
    "source": [
     "print('Total number of card types:', bandai_df['Card type'].nunique())"
    ]
   },
   {
    "cell_type": "code",
-   "execution_count": null,
+   "execution_count": 9,
    "id": "d2f71e96-730c-4b69-afdb-3c0e128caae2",
    "metadata": {
-<<<<<<< HEAD
-=======
     "execution": {
      "iopub.execute_input": "2023-02-27T21:52:44.656929Z",
      "iopub.status.busy": "2023-02-27T21:52:44.656199Z",
      "iopub.status.idle": "2023-02-27T21:52:44.946585Z",
      "shell.execute_reply": "2023-02-27T21:52:44.945630Z"
     },
->>>>>>> a4b851e8
     "papermill": {
      "duration": 0.308051,
      "end_time": "2023-02-27T21:52:44.949518",
@@ -459,7 +811,18 @@
     },
     "tags": []
    },
-   "outputs": [],
+   "outputs": [
+    {
+     "data": {
+      "image/png": "iVBORw0KGgoAAAANSUhEUgAABasAAAIOCAYAAAC28VEvAAAAOXRFWHRTb2Z0d2FyZQBNYXRwbG90bGliIHZlcnNpb24zLjYuMywgaHR0cHM6Ly9tYXRwbG90bGliLm9yZy/P9b71AAAACXBIWXMAAA9hAAAPYQGoP6dpAABBZ0lEQVR4nO3de5xVZdk38GuAYZhhBlBQhhFUDFAMPKGZkIGvMnhIQTQ17BG1fFQ8gJgIoTJagVAqb+IhfVJ5FTyUhywVmTyFYokoWIanJNSQSCQBQRiY9f7hw85hUAad8Qb9fj8fPrLvfa+1rj3OuvbaP9ZeKy/LsiwAAAAAACChRqkLAAAAAAAAYTUAAAAAAMkJqwEAAAAASE5YDQAAAABAcsJqAAAAAACSE1YDAAAAAJCcsBoAAAAAgOSE1QAAAAAAJCesBgAAAAAgOWE1AABfSi+88EKccsop0bFjx2jWrFkUFxfHPvvsExMmTIh33333c6khLy8vKioqPnHOwoULo6KiIubMmfO51AQAAKk0SV0AAAB83m688cYYMmRI7LrrrnHBBRfE7rvvHlVVVfHss8/G9ddfH08//XTce++9qcuMiA/D6ksvvTR23nnn2GuvvVKXAwAADUZYDQDAl8rTTz8dZ555ZvTt2zfuu+++KCgoyD3Xt2/fOP/882PatGn1sq2VK1dGUVFRvawLAAC+6FwGBACAL5WxY8dGXl5e3HDDDTWC6vWaNm0aRx11VO7xnXfeGeXl5dGuXbsoLCyMrl27xsiRI+P999+vsdzJJ58cxcXF8ec//znKy8ujpKQkDj744IiIWLZsWZx22mnRunXrKC4ujkMPPTReeeWVTdb6+OOPx3777RcREaecckrk5eXlLh1y6623Rl5eXjz99NO1lrvssssiPz8/Fi5cGBERffr0iW7dusWMGTPi61//ehQWFsYOO+wQF198caxbt67GsmvWrIkf//jHsdtuu0VBQUFst912ccopp8S//vWvTdYLAACfhTOrAQD40li3bl08+uij0aNHj+jQoUOdlnn11Vfj8MMPj2HDhkXz5s3jpZdeivHjx8czzzwTjz76aI25a9asiaOOOipOP/30GDlyZKxduzayLIsBAwbEzJkz45JLLon99tsvnnrqqTjssMM2ue199tknbr755jjllFPioosuiiOOOCIiItq3bx/bb799jBgxIq655po44IADcsusXbs2fvGLX8TRRx8dZWVlufFFixbFCSecECNHjozLLrssHnjggfjxj38cS5cujUmTJkVERHV1dfTv3z9mzJgRI0aMiJ49e8aCBQtizJgx0adPn3j22WejsLCwTj83AADYXMJqAAC+NN55551YuXJldOzYsc7LXHTRRbm/Z1kWvXr1iq5du0bv3r3jhRdeiD322CP3fFVVVVxyySVxyimn5MamTZsWjz32WPzf//t/49xzz42IDy830rRp0xg9evQnbrtFixbRrVu3iIj4yle+El//+tdrPH/66afHuHHj4sorr4ztt98+IiLuueeeWLhwYZx99tk15i5ZsiR+85vf5M4aLy8vj1WrVsV1110XI0aMiB133DHuuuuumDZtWtx9990xcODA3LJ77rln7LfffnHLLbfEmWeeWeefHQAAbA6XAQEAgE/w+uuvx6BBg6K0tDQaN24c+fn50bt374iImDdvXq35xxxzTI3Hjz32WEREnHjiiTXGBw0a9JlrWx8c33jjjbmxSZMmRffu3eOb3/xmjbklJSU1Lm+yvobq6ur4wx/+EBERv/vd76JVq1Zx5JFHxtq1a3N/9tprrygtLY3HH3/8M9cMAAAfx5nVAAB8abRp0yaKiopi/vz5dZq/YsWKOPDAA6NZs2bx4x//OLp06RJFRUXx5ptvxsCBA2PVqlU15hcVFUWLFi1qjC1ZsiSaNGkSrVu3rjFeWlr62V5MRLRt2zaOP/74+MUvfhEjR46MF198MWbMmBG/+MUvNjp3Q+trWLJkSURE/POf/4x///vf0bRp041u75133vnMNQMAwMcRVgMA8KXRuHHjOPjgg+Ohhx6Kt956K9q3b/+J8x999NFYuHBhPP7447mzqSMi/v3vf290fl5eXq2x1q1bx9q1a2PJkiU1AutFixZ9uhexgaFDh8att94av/nNb2LatGnRqlWrWmdxR3wYRG9ofQ3r62rTpk20bt06pk2bttFtlZSU1EvNAACwMS4DAgDAl8qoUaMiy7I47bTTYs2aNbWer6qqit/+9rcR8Z/wuaCgoMacjZ25/HEOOuigiIiYMmVKjfGpU6fWafn1297wLO71evToET179ozx48fHlClT4uSTT47mzZvXmrd8+fK4//77a9XQqFGj3CVDvvWtb8WSJUti3bp1se+++9b6s+uuu9apZgAA+DScWQ0AwJfKAQccENddd10MGTIkevToEWeeeWZ89atfjaqqqnj++efjhhtuiG7dusWRRx4ZPXv2jG222SbOOOOMGDNmTOTn58eUKVNi7ty5dd5eeXl5fPOb34wRI0bE+++/H/vuu2889dRTceutt9Zp+a985StRWFgYU6ZMia5du0ZxcXGUlZVFWVlZbs7QoUPj+OOPj7y8vBgyZMhG19O6des488wz44033oguXbrEgw8+GDfeeGOceeaZseOOO0ZExAknnBBTpkyJww8/PIYOHRpf+9rXIj8/P95666147LHHon///nH00UfX+bUDAMDmcGY1AABfOqeddlo8++yz0aNHjxg/fnyUl5fHgAED4vbbb49BgwbFDTfcEBEfBrwPPPBAFBUVxXe/+9049dRTo7i4OO688846b6tRo0Zx//33x4knnhgTJkyIAQMGxMyZM+PBBx+s0/JFRUVx0003xZIlS6K8vDz222+/XH3rDRgwIAoKCqJfv37RuXPnja6ntLQ0pk6dGpMnT46jjjoq7rrrrvjhD38YP//5z3NzGjduHPfff3/88Ic/jHvuuSeOPvroGDBgQFx++eXRrFmz6N69e51fNwAAbK68LMuy1EUAAACf3m9/+9s46qij4oEHHojDDz+81vN9+vSJd955J/7yl78kqA4AAOrGZUAAAGAr9de//jUWLFgQ559/fuy1115x2GGHpS4JAAA+NZcBAQCArdSQIUPiqKOOim222SZuv/323A0hAQBga+QyIAAAAAAAJOfMagAAAAAAkhNWAwAAAACQnLAaAAAAAIDkmqQu4NOorq6OhQsXRklJiZvIAAAAAABsobIsi+XLl0dZWVk0avTJ505vlWH1woULo0OHDqnLAAAAAACgDt58881o3779J87ZKsPqkpKSiPjwBbZo0SJxNWzpqqqqYvr06VFeXh75+fmpywG+IPQWoCHoLUBD0FuAhqC3UFfLli2LDh065DLdT7JVhtXrL/3RokULYTWbVFVVFUVFRdGiRQvNE6g3egvQEPQWoCHoLUBD0FvYXHW5nLMbLAIAAAAAkNxmh9V/+MMf4sgjj4yysrLIy8uL++67r8bzWZZFRUVFlJWVRWFhYfTp0ydefPHFGnNWr14d55xzTrRp0yaaN28eRx11VLz11luf6YUAAAAAALD12uyw+v33348999wzJk2atNHnJ0yYEFdeeWVMmjQpZs2aFaWlpdG3b99Yvnx5bs6wYcPi3nvvjTvuuCOefPLJWLFiRXzrW9+KdevWffpXAgAAAADAVmuzr1l92GGHxWGHHbbR57Isi4kTJ8bo0aNj4MCBERExefLkaNu2bUydOjVOP/30eO+99+KXv/xl3HrrrXHIIYdERMRtt90WHTp0iN///vfRr1+/z/ByAAAAAADYGtXrNavnz58fixYtivLy8txYQUFB9O7dO2bOnBkREbNnz46qqqoac8rKyqJbt265OQAAAAAAfLls9pnVn2TRokUREdG2bdsa423bto0FCxbk5jRt2jS22WabWnPWL7+h1atXx+rVq3OPly1bFhEf3nW0qqqq3urni2n974jfFaA+6S1AQ9BbgIagtwANQW+hrjbnd6Rew+r18vLyajzOsqzW2IY+ac64cePi0ksvrTU+ffr0KCoq+vSF8qVSWVmZugTgC0hvARqC3gI0BL0FaAh6C5uycuXKOs+t17C6tLQ0Ij48e7pdu3a58cWLF+fOti4tLY01a9bE0qVLa5xdvXjx4ujZs+dG1ztq1KgYPnx47vGyZcuiQ4cOUV5eHi1atKjPl8AXUFVVVVRWVkbfvn0jPz8/dTnAF4TeAjQEvQVoCHoL0BD0Fupq/VUy6qJew+qOHTtGaWlpVFZWxt577x0REWvWrIknnngixo8fHxERPXr0iPz8/KisrIzjjjsuIiLefvvt+Mtf/hITJkzY6HoLCgqioKCg1nh+fr6dgTrz+wI0BL0FaAh6C9AQ9BagIegtbMrm/H5sdli9YsWKeO2113KP58+fH3PmzIltt902dtxxxxg2bFiMHTs2OnfuHJ07d46xY8dGUVFRDBo0KCIiWrZsGd/73vfi/PPPj9atW8e2224bP/jBD6J79+5xyCGHbG45AAAAAAB8AWx2WP3ss8/GQQcdlHu8/vIcgwcPjltuuSVGjBgRq1atiiFDhsTSpUtj//33j+nTp0dJSUlumauuuiqaNGkSxx13XKxatSoOPvjguOWWW6Jx48b18JIAAAAAANjabHZY3adPn8iy7GOfz8vLi4qKiqioqPjYOc2aNYurr746rr766s3dPAAAAAAAX0CNUhcAAAAAAADCagAAAAAAkhNWAwAAAACQnLAaAAAAAIDkhNUAAAAAACQnrAYAAAAAIDlhNQAAAAAAyTVJXQD17GfHpq5gy9MoP+IrJ0RcfVJEdVXqarYsP/h16goAAAAAICKcWQ0AAAAAwBZAWA0AAAAAQHLCagAAAAAAkhNWAwAAAACQnLAaAAAAAIDkhNUAAAAAACQnrAYAAAAAIDlhNQAAAAAAyQmrAQAAAABITlgNAAAAAEBywmoAAAAAAJITVgMAAAAAkJywGgAAAACA5ITVAAAAAAAkJ6wGAAAAACA5YTUAAAAAAMkJqwEAAAAASE5YDQAAAABAcsJqAAAAAACSE1YDAAAAAJCcsBoAAAAAgOSE1QAAAAAAJCesBgAAAAAgOWE1AAAAAADJCasBAAAAAEhOWA0AAAAAQHLCagAAAAAAkhNWAwAAAACQnLAaAAAAAIDkhNUAAAAAACQnrAYAAAAAIDlhNQAAAAAAyQmrAQAAAABITlgNAAAAAEBywmoAAAAAAJITVgMAAAAAkJywGgAAAACA5ITVAAAAAAAkJ6wGAAAAACA5YTUAAAAAAMkJqwEAAAAASE5YDQAAAABAcsJqAAAAAACSE1YDAAAAAJCcsBoAAAAAgOSE1QAAAAAAJCesBgAAAAAgOWE1AAAAAADJCasBAAAAAEhOWA0AAAAAQHLCagAAAAAAkhNWAwAAAACQnLAaAAAAAIDkhNUAAAAAACQnrAYAAAAAIDlhNQAAAAAAyQmrAQAAAABITlgNAAAAAEBywmoAAAAAAJITVgMAAAAAkJywGgAAAACA5ITVAAAAAAAkJ6wGAAAAACA5YTUAAAAAAMkJqwEAAAAASE5YDQAAAABAcsJqAAAAAACSE1YDAAAAAJCcsBoAAAAAgOSE1QAAAAAAJCesBgAAAAAgOWE1AAAAAADJ1XtYvXbt2rjooouiY8eOUVhYGLvssktcdtllUV1dnZuTZVlUVFREWVlZFBYWRp8+feLFF1+s71IAAAAAANhK1HtYPX78+Lj++utj0qRJMW/evJgwYUL89Kc/jauvvjo3Z8KECXHllVfGpEmTYtasWVFaWhp9+/aN5cuX13c5AAAAAABsBeo9rH766aejf//+ccQRR8TOO+8cxx57bJSXl8ezzz4bER+eVT1x4sQYPXp0DBw4MLp16xaTJ0+OlStXxtSpU+u7HAAAAAAAtgJN6nuF3/jGN+L666+PV155Jbp06RJz586NJ598MiZOnBgREfPnz49FixZFeXl5bpmCgoLo3bt3zJw5M04//fRa61y9enWsXr0693jZsmUREVFVVRVVVVX1/RK2bo3yU1ewxanKa/Kf/7pKe032H/jU1r//eB8C6pPeAjQEvQVoCHoLdbU5vyP1HlZfeOGF8d5778Vuu+0WjRs3jnXr1sVPfvKT+M53vhMREYsWLYqIiLZt29ZYrm3btrFgwYKNrnPcuHFx6aWX1hqfPn16FBUV1fMr2Mp95YTUFWyxKnc5NnUJW54HH0xdAWz1KisrU5cAfAHpLUBD0FuAhqC3sCkrV66s89x6D6vvvPPOuO2222Lq1Knx1a9+NebMmRPDhg2LsrKyGDx4cG5eXl5ejeWyLKs1tt6oUaNi+PDhucfLli2LDh06RHl5ebRo0aK+X8LW7eqTUlewxanKaxKVuxwbfV//deRna1OXs2U55/+lrgC2WlVVVVFZWRl9+/aN/HzfagHqh94CNAS9BWgIegt1tf4qGXVR72H1BRdcECNHjowTTvjwDN/u3bvHggULYty4cTF48OAoLS2NiA/PsG7Xrl1uucWLF9c623q9goKCKCgoqDWen59vZ9hQta9e1PK/l/7Iz9ZGvp9PTfYf+My8FwENQW8BGoLeAjQEvYVN2Zzfj3q/gu/KlSujUaOaq23cuHFUV1dHRETHjh2jtLS0xlcE1qxZE0888UT07NmzvssBAAAAAGArUO9nVh955JHxk5/8JHbcccf46le/Gs8//3xceeWVceqpp0bEh5f/GDZsWIwdOzY6d+4cnTt3jrFjx0ZRUVEMGjSovssBAAAAAGArUO9h9dVXXx0XX3xxDBkyJBYvXhxlZWVx+umnxyWXXJKbM2LEiFi1alUMGTIkli5dGvvvv39Mnz49SkpK6rscAAAAAAC2AvUeVpeUlMTEiRNj4sSJHzsnLy8vKioqoqKior43DwAAAADAVqjer1kNAAAAAACbS1gNAAAAAEBywmoAAAAAAJITVgMAAAAAkJywGgAAAACA5ITVAAAAAAAkJ6wGAAAAACA5YTUAAAAAAMkJqwEAAAAASE5YDQAAAABAcsJqAAAAAACSE1YDAAAAAJCcsBoAAAAAgOSE1QAAAAAAJCesBgAAAAAgOWE1AAAAAADJCasBAAAAAEhOWA0AAAAAQHLCagAAAAAAkhNWAwAAAACQnLAaAAAAAIDkhNUAAAAAACQnrAYAAAAAIDlhNQAAAAAAyQmrAQAAAABITlgNAAAAAEBywmoAAAAAAJITVgMAAAAAkJywGgAAAACA5ITVAAAAAAAkJ6wGAAAAACA5YTUAAAAAAMkJqwEAAAAASE5YDQAAAABAcsJqAAAAAACSE1YDAAAAAJCcsBoAAAAAgOSE1QAAAAAAJCesBgAAAAAgOWE1AAAAAADJCasBAAAAAEhOWA0AAAAAQHLCagAAAAAAkhNWAwAAAACQnLAaAAAAAIDkhNUAAAAAACQnrAYAAAAAIDlhNQAAAAAAyQmrAQAAAABITlgNAAAAAEBywmoAAAAAAJITVgMAAAAAkJywGgAAAACA5ITVAAAAAAAkJ6wGAAAAACA5YTUAAAAAAMkJqwEAAAAASE5YDQAAAABAcsJqAAAAAACSE1YDAAAAAJCcsBoAAAAAgOSE1QAAAAAAJCesBgAAAAAgOWE1AAAAAADJCasBAAAAAEhOWA0AAAAAQHLCagAAAAAAkhNWAwAAAACQnLAaAAAAAIDkhNUAAAAAACQnrAYAAAAAIDlhNQAAAAAAyQmrAQAAAABITlgNAAAAAEBywmoAAAAAAJITVgMAAAAAkJywGgAAAACA5ITVAAAAAAAkJ6wGAAAAACA5YTUAAAAAAMk1SFj9j3/8I7773e9G69ato6ioKPbaa6+YPXt27vksy6KioiLKysqisLAw+vTpEy+++GJDlAIAAAAAwFag3sPqpUuXRq9evSI/Pz8eeuih+Otf/xpXXHFFtGrVKjdnwoQJceWVV8akSZNi1qxZUVpaGn379o3ly5fXdzkAAAAAAGwFmtT3CsePHx8dOnSIm2++OTe288475/6eZVlMnDgxRo8eHQMHDoyIiMmTJ0fbtm1j6tSpcfrpp9d3SQAAAAAAbOHqPay+//77o1+/fvHtb387nnjiidhhhx1iyJAhcdppp0VExPz582PRokVRXl6eW6agoCB69+4dM2fO3GhYvXr16li9enXu8bJlyyIioqqqKqqqqur7JWzdGuWnrmCLU5XX5D//dZX2muw/8Kmtf//xPgTUJ70FaAh6C9AQ9BbqanN+R/KyLMvqc+PNmjWLiIjhw4fHt7/97XjmmWdi2LBh8Ytf/CJOOumkmDlzZvTq1Sv+8Y9/RFlZWW65//7v/44FCxbEww8/XGudFRUVcemll9Yanzp1ahQVFdVn+QAAAAAA1JOVK1fGoEGD4r333osWLVp84tx6P7O6uro69t133xg7dmxEROy9997x4osvxnXXXRcnnXRSbl5eXl6N5bIsqzW23qhRo2L48OG5x8uWLYsOHTpEeXn5Jl/gl87VJ216zpdMVV6TqNzl2Oj7+q8jP1ubupwtyzn/L3UFsNWqqqqKysrK6Nu3b+Tn+1YLUD/0FqAh6C1AQ9BbqKv1V8moi3oPq9u1axe77757jbGuXbvG3XffHRERpaWlERGxaNGiaNeuXW7O4sWLo23bthtdZ0FBQRQUFNQaz8/PtzNsqNpXL2r530t/5GdrI9/Ppyb7D3xm3ouAhqC3AA1BbwEagt7CpmzO70e9X8G3V69e8fLLL9cYe+WVV2KnnXaKiIiOHTtGaWlpVFZW5p5fs2ZNPPHEE9GzZ8/6LgcAAAAAgK1AvZ9Zfd5550XPnj1j7Nixcdxxx8UzzzwTN9xwQ9xwww0R8eHlP4YNGxZjx46Nzp07R+fOnWPs2LFRVFQUgwYNqu9yAAAAAADYCtR7WL3ffvvFvffeG6NGjYrLLrssOnbsGBMnTowTTzwxN2fEiBGxatWqGDJkSCxdujT233//mD59epSUlNR3OQAAAAAAbAXqPayOiPjWt74V3/rWtz72+by8vKioqIiKioqG2DwAAAAAAFuZer9mNQAAAAAAbC5hNQAAAAAAyQmrAQAAAABITlgNAAAAAEBywmoAAAAAAJITVgMAAAAAkJywGgAAAACA5ITVAAAAAAAkJ6wGAAAAACA5YTUAAAAAAMkJqwEAAAAASE5YDQAAAABAcsJqAAAAAACSE1YDAAAAAJCcsBoAAAAAgOSE1QAAAAAAJCesBgAAAAAgOWE1AAAAAADJCasBAAAAAEhOWA0AAAAAQHLCagAAAAAAkhNWAwAAAACQnLAaAAAAAIDkhNUAAAAAACQnrAYAAAAAIDlhNQAAAAAAyQmrAQAAAABITlgNAAAAAEBywmoAAAAAAJITVgMAAAAAkJywGgAAAACA5ITVAAAAAAAkJ6wGAAAAACA5YTUAAAAAAMkJqwEAAAAASE5YDQAAAABAcsJqAAAAAACSE1YDAAAAAJCcsBoAAAAAgOSE1QAAAAAAJCesBgAAAAAgOWE1AAAAAADJCasBAAAAAEhOWA0AAAAAQHLCagAAAAAAkhNWAwAAAACQnLAaAAAAAIDkhNUAAAAAACQnrAYAAAAAIDlhNQAAAAAAyQmrAQAAAABITlgNAAAAAEBywmoAAAAAAJITVgMAAAAAkJywGgAAAACA5ITVAAAAAAAkJ6wGAAAAACA5YTUAAAAAAMkJqwEAAAAASE5YDQAAAABAcsJqAAAAAACSE1YDAAAAAJCcsBoAAAAAgOSE1QAAAAAAJCesBgAAAAAgOWE1AAAAAADJCasBAAAAAEhOWA0AAAAAQHLCagAAAAAAkhNWAwAAAACQnLAaAAAAAIDkhNUAAAAAACQnrAYAAAAAIDlhNQAAAAAAyQmrAQAAAABITlgNAAAAAEBywmoAAAAAAJITVgMAAAAAkJywGgAAAACA5Bo8rB43blzk5eXFsGHDcmNZlkVFRUWUlZVFYWFh9OnTJ1588cWGLgUAAAAAgC1Ug4bVs2bNihtuuCH22GOPGuMTJkyIK6+8MiZNmhSzZs2K0tLS6Nu3byxfvrwhywEAAAAAYAvVYGH1ihUr4sQTT4wbb7wxttlmm9x4lmUxceLEGD16dAwcODC6desWkydPjpUrV8bUqVMbqhwAAAAAALZgDRZWn3XWWXHEEUfEIYccUmN8/vz5sWjRoigvL8+NFRQURO/evWPmzJkNVQ4AAAAAAFuwJg2x0jvuuCOee+65mDVrVq3nFi1aFBERbdu2rTHetm3bWLBgwUbXt3r16li9enXu8bJlyyIioqqqKqqqquqr7C+GRvmpK9jiVOU1+c9/3VK0JvsPfGrr33+8DwH1SW8BGoLeAjQEvYW62pzfkXoPq998880YOnRoTJ8+PZo1a/ax8/Ly8mo8zrKs1th648aNi0svvbTW+PTp06OoqOizFfxF85UTUlewxarc5djUJWx5HnwwdQWw1ausrExdAvAFpLcADUFvARqC3sKmrFy5ss5z87Isy+pz4/fdd18cffTR0bhx49zYunXrIi8vLxo1ahQvv/xydOrUKZ577rnYe++9c3P69+8frVq1ismTJ9da58bOrO7QoUO888470aJFi/osf+t39UmpK9jiVOU1icpdjo2+r/868rO1qcvZspzz/1JXAFutqqqqqKysjL59+0Z+vm+1APVDbwEagt4CNAS9hbpatmxZtGnTJt57771NZrn1fmb1wQcfHH/+859rjJ1yyimx2267xYUXXhi77LJLlJaWRmVlZS6sXrNmTTzxxBMxfvz4ja6zoKAgCgoKao3n5+fbGTZU7asXtfzvpT/ys7WR7+dTk/0HPjPvRUBD0FuAhqC3AA1Bb2FTNuf3o97D6pKSkujWrVuNsebNm0fr1q1z48OGDYuxY8dG586do3PnzjF27NgoKiqKQYMG1Xc5AAAAAABsBRrkBoubMmLEiFi1alUMGTIkli5dGvvvv39Mnz49SkpKUpQDAAAAAEBin0tY/fjjj9d4nJeXFxUVFVFRUfF5bB4AAAAAgC1co9QFAAAAAACAsBoAAAAAgOSE1QAAAAAAJCesBgAAAAAgOWE1AAAAAADJCasBAAAAAEhOWA0AAAAAQHLCagAAAAAAkhNWAwAAAACQnLAaAAAAAIDkhNUAAAAAACQnrAYAAAAAIDlhNQAAAAAAyQmrAQAAAABITlgNAAAAAEBywmoAAAAAAJITVgMAAAAAkJywGgAAAACA5ITVAAAAAAAkJ6wGAAAAACA5YTUAAAAAAMkJqwEAAAAASE5YDQAAAABAcsJqAAAAAACSE1YDAAAAAJCcsBoAAAAAgOSE1QAAAAAAJCesBgAAAAAgOWE1AAAAAADJCasBAAAAAEhOWA0AAAAAQHLCagAAAAAAkhNWAwAAAACQnLAaAAAAAIDkhNUAAAAAACQnrAYAAAAAIDlhNQAAAAAAyQmrAQAAAABITlgNAAAAAEBywmoAAAAAAJITVgMAAAAAkJywGgAAAACA5ITVAAAAAAAkJ6wGAAAAACA5YTUAAAAAAMkJqwEAAAAASE5YDQAAAABAcsJqAAAAAACSE1YDAAAAAJCcsBoAAAAAgOSE1QAAAAAAJCesBgAAAAAgOWE1AAAAAADJCasBAAAAAEhOWA0AAAAAQHLCagAAAAAAkhNWAwAAAACQnLAaAAAAAIDkhNUAAAAAACQnrAYAAAAAIDlhNQAAAAAAyQmrAQAAAABITlgNAAAAAEBywmoAAAAAAJITVgMAAAAAkJywGgAAAACA5ITVAAAAAAAkJ6wGAAAAACA5YTUAAAAAAMkJqwEAAAAASE5YDQAAAABAcsJqAAAAAACSE1YDAAAAAJCcsBoAAAAAgOSE1QAAAAAAJCesBgAAAAAgOWE1AAAAAADJCasBAAAAAEhOWA0AAAAAQHLCagAAAAAAkqv3sHrcuHGx3377RUlJSWy//fYxYMCAePnll2vMybIsKioqoqysLAoLC6NPnz7x4osv1ncpAAAAAABsJeo9rH7iiSfirLPOij/+8Y9RWVkZa9eujfLy8nj//fdzcyZMmBBXXnllTJo0KWbNmhWlpaXRt2/fWL58eX2XAwAAAADAVqBJfa9w2rRpNR7ffPPNsf3228fs2bPjm9/8ZmRZFhMnTozRo0fHwIEDIyJi8uTJ0bZt25g6dWqcfvrp9V0SAAAAAABbuAa/ZvV7770XERHbbrttRETMnz8/Fi1aFOXl5bk5BQUF0bt375g5c2ZDlwMAAAAAwBao3s+s/qgsy2L48OHxjW98I7p16xYREYsWLYqIiLZt29aY27Zt21iwYMFG17N69epYvXp17vGyZcsiIqKqqiqqqqoaovStV6P81BVscarymvznv24pWpP9Bz619e8/3oeA+qS3AA1BbwEagt5CXW3O70iDhtVnn312vPDCC/Hkk0/Wei4vL6/G4yzLao2tN27cuLj00ktrjU+fPj2Kiorqp9gviq+ckLqCLVblLsemLmHL8+CDqSuArV5lZWXqEoAvIL0FaAh6C9AQ9BY2ZeXKlXWe22Bh9TnnnBP3339//OEPf4j27dvnxktLSyPiwzOs27VrlxtfvHhxrbOt1xs1alQMHz4893jZsmXRoUOHKC8vjxYtWjTQK9hKXX1S6gq2OFV5TaJyl2Oj7+u/jvxsbepytizn/L/UFcBWq6qqKiorK6Nv376Rn+9bLUD90FuAhqC3AA1Bb6Gu1l8loy7qPazOsizOOeecuPfee+Pxxx+Pjh071ni+Y8eOUVpaGpWVlbH33ntHRMSaNWviiSeeiPHjx290nQUFBVFQUFBrPD8/386woWpfvajlfy/9kZ+tjXw/n5rsP/CZeS8CGoLeAjQEvQVoCHoLm7I5vx/1HlafddZZMXXq1PjNb34TJSUluWtUt2zZMgoLCyMvLy+GDRsWY8eOjc6dO0fnzp1j7NixUVRUFIMGDarvcgAAAAAA2ArUe1h93XXXRUREnz59aozffPPNcfLJJ0dExIgRI2LVqlUxZMiQWLp0aey///4xffr0KCkpqe9yAAAAAADYCjTIZUA2JS8vLyoqKqKioqK+Nw8AAAAAwFaoUeoCAAAAAABAWA0AAAAAQHLCagAAAAAAkhNWAwAAAACQnLAaAAAAAIDkhNUAAAAAACQnrAYAAAAAIDlhNQAAAAAAyQmrAQAAAABITlgNAAAAAEBywmoAAAAAAJITVgMAAAAAkJywGgAAAACA5ITVAAAAAAAkJ6wGAAAAACA5YTUAAAAAAMkJqwEAAAAASE5YDQAAAABAcsJqAAAAAACSE1YDAAAAAJCcsBoAAAAAgOSE1QAAAAAAJCesBgAAAAAgOWE1AAAAAADJCasBAAAAAEhOWA0AAAAAQHLCagAAAAAAkhNWAwAAAACQnLAaAAAAAIDkhNUAAAAAACQnrAYAAAAAIDlhNQAAAAAAyQmrAQAAAABITlgNAAAAAEByTVIXAMCWb8ebL0hdwhanWTSOn257QHz1tovjg1iXupwtyhun/DR1CQAAAGyFnFkNAAAAAEBywmoAAAAAAJITVgMAAAAAkJywGgAAAACA5ITVAAAAAAAkJ6wGAAAAACA5YTUAAAAAAMkJqwEAAAAASE5YDQAAAABAcsJqAAAAAACSE1YDAAAAAJCcsBoAAAAAgOSE1QAAAAAAJNckdQEAAHw5Vb/909QlbHGq1zWKiE5R/c+fR3Xj6tTlbFEatbsgdQkAADQwZ1YDAAAAAJCcsBoAAAAAgOSE1QAAAAAAJCesBgAAAAAgOWE1AAAAAADJCasBAAAAAEhOWA0AAAAAQHLCagAAAAAAkhNWAwAAAACQnLAaAAAAAIDkhNUAAAAAACQnrAYAAAAAIDlhNQAAAAAAyQmrAQAAAABITlgNAAAAAEBywmoAAAAAAJITVgMAAAAAkJywGgAAAACA5ITVAAAAAAAkJ6wGAAAAACA5YTUAAAAAAMkJqwEAAAAASE5YDQAAAABAcsJqAAAAAACSE1YDAAAAAJCcsBoAAAAAgOSapC4AAAAA6suON1+QuoQtTrNoHD/d9oD46m0XxwexLnU5W5Q3Tvlp6hLYSjxy4k9Sl7DFyZo0ihi4ezzx/Z9F3trq1OVsUQ6eMjp1CVstZ1YDAAAAAJCcsBoAAAAAgOSE1QAAAAAAJCesBgAAAAAguaRh9bXXXhsdO3aMZs2aRY8ePWLGjBkpywEAAAAAIJFkYfWdd94Zw4YNi9GjR8fzzz8fBx54YBx22GHxxhtvpCoJAAAAAIBEkoXVV155ZXzve9+L73//+9G1a9eYOHFidOjQIa677rpUJQEAAAAAkEiTFBtds2ZNzJ49O0aOHFljvLy8PGbOnFlr/urVq2P16tW5x++9915ERLz77rtRVVXVsMVubdakLmDLU5VXHStXrowlq6sjP0tdzRZmyZLUFbCVyF+1NnUJW5wmkcXKlSujyaq1kR/rUpezRVmit1BH1f924LKhtevyYuXKlfHuv1dHk8YOXD6qUVO9hbpx3FKb45aP57iFulpR7bhlQ1l1o1i1cmVk1Wsir7o6dTlbFL2lpuXLl0dERJZt+vg2L6vLrHq2cOHC2GGHHeKpp56Knj175sbHjh0bkydPjpdffrnG/IqKirj00ks/7zIBAAAAAKgHb775ZrRv3/4T5yQ5s3q9vLy8Go+zLKs1FhExatSoGD58eO5xdXV1vPvuu9G6deuNzoePWrZsWXTo0CHefPPNaNGiRepygC8IvQVoCHoL0BD0FqAh6C3UVZZlsXz58igrK9vk3CRhdZs2baJx48axaNGiGuOLFy+Otm3b1ppfUFAQBQUFNcZatWrVkCXyBdSiRQvNE6h3egvQEPQWoCHoLUBD0Fuoi5YtW9ZpXpIbLDZt2jR69OgRlZWVNcYrKytrXBYEAAAAAIAvh2SXARk+fHj813/9V+y7775xwAEHxA033BBvvPFGnHHGGalKAgAAAAAgkWRh9fHHHx9LliyJyy67LN5+++3o1q1bPPjgg7HTTjulKokvqIKCghgzZkytS8kAfBZ6C9AQ9BagIegtQEPQW2gIeVmWZamLAAAAAADgyy3JNasBAAAAAOCjhNUAAAAAACQnrAYAAAAAIDlhNWxhbrnllmjVqlXqMuBL7+STT44BAwbkHvfp0yeGDRuWrJ6N2bBG4JPl5eXFfffdl7qMLw09Chre1vrZYWutG9hyOM744hJWs1lOPvnkyMvLizPOOKPWc0OGDIm8vLw4+eSTP7d6Pq+DnLvvvjv69OkTLVu2jOLi4thjjz3isssui3fffbfBtw3UtHjx4jj99NNjxx13jIKCgigtLY1+/frF008/nbq0WLNmTUyYMCH23HPPKCoqijZt2kSvXr3i5ptvjqqqqtTlwRfaokWL4pxzzolddtklCgoKokOHDnHkkUfGI488krq0Ovk8PnDpUfD5Wf+5acM/hx56aL1u5/jjj49XXnmlXtblMw9sXTbWYz765/PMZiIcZ1B/mqQugK1Phw4d4o477oirrroqCgsLIyLigw8+iNtvvz123HHHxNV9OuvWrYu8vLxo1Kj2v9+MHj06xo8fH+edd16MHTs2ysrK4tVXX43rr78+br311hg6dOin2uaaNWuiadOmn7V0+NI55phjoqqqKiZPnhy77LJL/POf/4xHHnkk+QepNWvWRL9+/WLu3Lnxox/9KHr16hUtWrSIP/7xj/Gzn/0s9t5779hrr70+1bqrqqoiPz+/fguGL5C///3v0atXr2jVqlVMmDAh9thjj6iqqoqHH344zjrrrHjppZcabNtb2vv5x9WjR8Hn79BDD42bb765xlhBQUG9bqOwsDD3meyz8JkHtj5vv/127u933nlnXHLJJfHyyy/nxjbsDQ35fu04g3qVwWYYPHhw1r9//6x79+7ZbbfdlhufMmVK1r1796x///7Z4MGDc+MffPBBds4552TbbbddVlBQkPXq1St75plncs8/9thjWURkv//977MePXpkhYWF2QEHHJC99NJLuTlz5szJ+vTpkxUXF2clJSXZPvvsk82aNSu37Ef/jBkzJsuyLFu9enV2wQUXZGVlZVlRUVH2ta99LXvsscdy67z55puzli1bZr/97W+zrl27Zo0bN85ef/31Wq/3T3/6UxYR2cSJEzf681i6dGmWZVn22muvZUcddVS2/fbbZ82bN8/23XffrLKyssbcnXbaKfvRj36UDR48OGvRokV20kkn5Wrp0KFDVlhYmA0YMCD72c9+lrVs2bIu/zvgS2fp0qVZRGSPP/74J86LiOzaa6/NDj300KxZs2bZzjvvnN1111015rz11lvZcccdl7Vq1Srbdttts6OOOiqbP39+7vn1/W693r17Z0OHDv3YbY4fPz5r1KhR9txzz9V6bs2aNdmKFSuyLMuyhx56KOvVq1fWsmXLbNttt82OOOKI7LXXXsvNnT9/fhYR2Z133pn17t07KygoyG666aZs7dq12XnnnZdb7oILLshOOumkGjXCl9Vhhx2W7bDDDrn97KPWv1dn2Ye94cYbb8wGDBiQFRYWZp06dcp+85vf5J5fu3Ztduqpp2Y777xz1qxZs6xLly61jgHW94axY8dm7dq1y3baaacsy7Ls1ltvzXr06JEVFxdnbdu2zb7zne9k//znP2ss+5e//CU7/PDDs5KSkqy4uDj7xje+kb322mvZmDFjah3TrD9uqWuv2rCeDelR8Pna8DhiY1555ZXswAMPzAoKCrKuXbtm06dPzyIiu/fee7Ms+89npY/2seeffz6LiFwfWP+5Zr0xY8Zke+65Z3b99ddn7du3zwoLC7Njjz22xjo25DMPbP027AUf9379zjvvZCeccEK2ww47ZIWFhVm3bt2yqVOn1lhX7969s7POOis766yzcu/ro0ePzqqrqz92+44zqE8uA8Kncsopp9Q4S+Cmm26KU089tda8ESNGxN133x2TJ0+O5557Ljp16hT9+vWrdQbk6NGj44orrohnn302mjRpUmNdJ554YrRv3z5mzZoVs2fPjpEjR0Z+fn707NkzJk6cGC1atIi333473n777fjBD36Qq++pp56KO+64I1544YX49re/HYceemi8+uqrufWuXLkyxo0bF//zP/8TL774Ymy//fa16p8yZUoUFxfHkCFDNvpzWH8JkhUrVsThhx8ev//97+P555+Pfv36xZFHHhlvvPFGjfk//elPo1u3bjF79uy4+OKL409/+lOceuqpMWTIkJgzZ04cdNBB8eMf/3gTP3348iouLo7i4uK47777YvXq1Z849+KLL45jjjkm5s6dG9/97nfjO9/5TsybNy8iPtz/DzrooCguLo4//OEP8eSTT0ZxcXEceuihsWbNmk9V25QpU+KQQw6Jvffeu9Zz+fn50bx584iIeP/992P48OExa9aseOSRR6JRo0Zx9NFHR3V1dY1lLrzwwjj33HNj3rx50a9fv7jiiivipptuil/+8pfx5JNPxrvvvhv33nvvp6oVvkjefffdmDZtWpx11lm5/eyjNrxc2KWXXhrHHXdcvPDCC3H44YfHiSeemDsuqa6ujvbt28ddd90Vf/3rX+OSSy6JH/7wh3HXXXfVWMcjjzwS8+bNi8rKyvjd734XER+eUfSjH/0o5s6dG/fdd1/Mnz+/xtdv//GPf8Q3v/nNaNasWTz66KMxe/bsOPXUU2Pt2rXxgx/8II477rg49NBDc8c0PXv2rHOv2lg9G9KjYMtSXV0dAwcOjMaNG8cf//jHuP766+PCCy+sl3W/9tprcdddd8Vvf/vbmDZtWsyZMyfOOuusj53vMw98cW34fv3BBx9Ejx494ne/+1385S9/if/+7/+O//qv/4o//elPNZabPHlyNGnSJP70pz/Fz3/+87jqqqvif/7nfz52O44zqFep03K2LuvPEPjXv/6VFRQUZPPnz8/+/ve/Z82aNcv+9a9/1TizesWKFVl+fn42ZcqU3PJr1qzJysrKsgkTJmRZVvPM6vUeeOCBLCKyVatWZVmWZSUlJdktt9yy0Xo2/NfDLPvwX/zz8vKyf/zjHzXGDz744GzUqFG55SIimzNnzie+3sMOOyzbY489Nv2D2Yjdd989u/rqq3OPd9ppp2zAgAE15nznO9/JDj300Bpjxx9/vLMM4BP8+te/zrbZZpusWbNmWc+ePbNRo0Zlc+fOrTEnIrIzzjijxtj++++fnXnmmVmWZdkvf/nLbNddd61xdsDq1auzwsLC7OGHH86ybPPPrC4sLMzOPffczX49ixcvziIi+/Of/5xl2X/OJtjw7KZ27dpll19+ee5xVVVV1r59e2cT8KW3/ozAe+65Z5NzIyK76KKLco9XrFiR5eXlZQ899NDHLjNkyJDsmGOOyT0ePHhw1rZt22z16tWfuK1nnnkmi4hs+fLlWZZl2ahRo7KOHTtma9as2ej8jZ2FWddeVZd69Cj4fA0ePDhr3Lhx1rx58xp/LrvssizLsuzhhx/OGjdunL355pu5ZR566KF6ObN6Y+tt1KhR9vbbb2+0Vp95YOv3cWdWf9w3Jj7q8MMPz84///zc4969e2ddu3atcfxx4YUXZl27dv3YdTjOoD45s5pPpU2bNnHEEUfE5MmT4+abb44jjjgi2rRpU2PO3/72t6iqqopevXrlxvLz8+NrX/ta7uzG9fbYY4/c39u1axcRH95ELSJi+PDh8f3vfz8OOeSQuPzyy+Nvf/vbJ9b23HPPRZZl0aVLl9xZmMXFxfHEE0/UWLZp06Y1trsxWZZFXl7eJ86J+PBfB0eMGBG77757tGrVKoqLi+Oll16qdZbBvvvuW+PxvHnz4oADDqgxtuFjoKZjjjkmFi5cGPfff3/069cvHn/88dhnn33illtuqTFvY/vW+t4ze/bseO2116KkpCTXI7bddtv44IMPNtljPk5d+8Xf/va3GDRoUOyyyy7RokWL6NixY0TEJ/aL9957L95+++0ar6lJkya1egp8GWVZFhFRp/0vouYxR/PmzaOkpCR3zBERcf3118e+++4b2223XRQXF8eNN95Ya//s3r17rWuwPv/889G/f//YaaedoqSkJPr06RMR/9m358yZEwceeOBmXXOxrr1qY/VsSI+Cz99BBx0Uc+bMqfFn/RnO8+bNix133DHat2+fm19fnwM2tt7q6uoa17L9KJ954Itrw/1x3bp18ZOf/CT22GOPaN26dRQXF8f06dNr7cdf//rXa/SFAw44IF599dVYt27dRrfjOIP65AaLfGqnnnpqnH322RERcc0119R6/uM+PG6siX30g9v659Z/DaSioiIGDRoUDzzwQDz00EMxZsyYuOOOO+Loo4/eaF3V1dXRuHHjmD17djRu3LjGc8XFxbm/FxYWbrKZdunSJZ588slNXtD/ggsuiIcffjh+9rOfRadOnaKwsDCOPfbYWpcT2PDryet/RsDmadasWfTt2zf69u0bl1xySXz/+9+PMWPGbPKO1x/tLz169IgpU6bUmrPddtt9qpq6dOlS6x/iNubII4+MDh06xI033hhlZWVRXV0d3bp122S/ADauc+fOkZeXF/PmzYsBAwZscv6G7+d5eXm5Y4677rorzjvvvLjiiivigAMOiJKSkvjpT39a66uxG+6f77//fpSXl0d5eXncdtttsd1228Ubb7wR/fr1y+3bn+YGaHXtVXXpF3oUfP6aN28enTp12uhzG/scsOFnk/U3f//o3Kqqqs2uY/16P+6zj8888MW14f54xRVXxFVXXRUTJ06M7t27R/PmzWPYsGGf+lKI6znOoD45s5pPbf31Etff9XVDnTp1iqZNm8aTTz6ZG6uqqopnn302unbtulnb6tKlS5x33nkxffr0GDhwYO562U2bNq31L3t77713rFu3LhYvXhydOnWq8ae0tHSztjto0KBYsWJFXHvttRt9/t///ndERMyYMSNOPvnkOProo6N79+5RWloaf//73ze5/t133z3++Mc/1hjb8DGwabvvvnu8//77NcY2tm/ttttuERGxzz77xKuvvhrbb799rT7RsmXLT1XDoEGDctdw3NDatWvj/fffjyVLlsS8efPioosuioMPPji6du0aS5cu3eS6W7ZsGe3atavxmtauXRuzZ8/+VLXCF8m2224b/fr1i2uuuaZWH4j4z3t1XcyYMSN69uwZQ4YMib333js6depUp29bvPTSS/HOO+/E5ZdfHgceeGDstttuNc7WjvjwjO4ZM2Z8bNC0sWOa+uxVehRsWXbfffd44403YuHChbmxp59+usac9f8o9fbbb+fG5syZs8l1b2y9jRo1ii5dumx0vs888OUxY8aM6N+/f3z3u9+NPffcM3bZZZca9/Zab2P7bOfOnWudELie4wzqk7CaT61x48Yxb968mDdv3kYbVvPmzePMM8+MCy64IKZNmxZ//etf47TTTouVK1fG9773vTptY9WqVXH22WfH448/HgsWLIinnnoqZs2alQu7d95551ixYkU88sgj8c4778TKlSujS5cuceKJJ8ZJJ50U99xzT8yfPz9mzZoV48ePjwcffHCzXuP+++8fI0aMiPPPPz9GjBgRTz/9dCxYsCAeeeSR+Pa3vx2TJ0+OiA+D+XvuuSfmzJkTc+fOjUGDBtW6QcDGnHvuuTFt2rSYMGFCvPLKKzFp0qSYNm3aZtUIXyZLliyJ//N//k/cdttt8cILL8T8+fPjV7/6VUyYMCH69+9fY+6vfvWruOmmm+KVV16JMWPGxDPPPJP7NsiJJ54Ybdq0if79+8eMGTNi/vz58cQTT8TQoUPjrbfe+lS1DRs2LHr16hUHH3xwXHPNNTF37tx4/fXX46677or9998/Xn311dhmm22idevWccMNN8Rrr70Wjz76aAwfPrxO6x86dGhcfvnlce+998ZLL70UQ4YM2awQDr7Irr322li3bl187Wtfi7vvvjteffXVmDdvXvz85z/frK+ad+rUKZ599tl4+OGH45VXXomLL744Zs2atcnldtxxx2jatGlcffXV8frrr8f9998fP/rRj2rMOfvss2PZsmVxwgknxLPPPhuvvvpq3Hrrrbmv5e+8887xwgsvxMsvvxzvvPNOVFVV1Wuv0qPg87d69epYtGhRjT/vvPNOREQccsghseuuu8ZJJ50Uc+fOjRkzZsTo0aNrLN+pU6fo0KFDVFRUxCuvvBIPPPBAXHHFFZvcbrNmzWLw4MG59Z577rlx3HHHfeyJOz7zwJdHp06dorKyMmbOnBnz5s2L008/PRYtWlRr3ptvvhnDhw+Pl19+OW6//fa4+uqrY+jQoR+7XscZ1KskV8pmq7Wxm/981EdvsJhlWbZq1arsnHPOydq0aZMVFBRkvXr1yp555pnc85u6acjq1auzE044IevQoUPWtGnTrKysLDv77LNzN1/Msiw744wzstatW2cRkY0ZMybLsg9v5HjJJZdkO++8c5afn5+VlpZmRx99dPbCCy9kWbbxGzN+kjvvvDP75je/mZWUlGTNmzfP9thjj+yyyy7L1T1//vzsoIMOygoLC7MOHTpkkyZNqnUztp122im76qqraq37l7/8Zda+ffussLAwO/LII7Of/exnbjYCH+ODDz7IRo4cme2zzz5Zy5Yts6KiomzXXXfNLrroomzlypW5eRGRXXPNNVnfvn2zgoKCbKeddspuv/32Gut6++23s5NOOinXn3bZZZfstNNOy957770syzb/Bovr6xs3blzWvXv3rFmzZtm2226b9erVK7vllluyqqqqLMuyrLKyMuvatWtWUFCQ7bHHHtnjjz9e42ZK628q8vzzz9dYd1VVVTZ06NCsRYsWWatWrbLhw4dnJ510kpuKwP9auHBhdtZZZ2U77bRT1rRp02yHHXbIjjrqqOyxxx7LzfnovrZey5Yts5tvvjnLsg/34ZNPPjlr2bJl1qpVq+zMM8/MRo4cme255565+R93LDR16tRs5513zgoKCrIDDjggu//++2vty3Pnzs3Ky8uzoqKirKSkJDvwwAOzv/3tb1mWfXiDob59+2bFxcVZROTq3txe9Un0KPj8DB48OIuIWn923XXX3JyXX345+8Y3vpE1bdo069KlSzZt2rRaferJJ5/M7bMHHnhg9qtf/WqTN1jcc889s2uvvTYrKyvLmjVrlg0cODB79913N1mzzzyw9fq4Gyxu+H69ZMmSrH///llxcXG2/fbbZxdddFGt9+vevXtnQ4YMyc4444ysRYsW2TbbbJONHDmyxg0XN8ZxBvUlL8tcQAqAL5a8vLy4995763T9WgCALcVnPYapqKiI++67r06XCwHYmD59+sRee+0VEydOTF0KX1IuAwIAAAAAQHLCagAAAAAAknMZEAAAAAAAknNmNQAAAAAAyQmrAQAAAABITlgNAAAAAEBywmoAAAAAAJITVgMAAAAAkJywGgAAAACA5ITVAAAAAAAkJ6wGAAAAACA5YTUAAAAAAMn9f6mqyYO+mSJGAAAAAElFTkSuQmCC\n",
+      "text/plain": [
+       "<Figure size 1800x600 with 1 Axes>"
+      ]
+     },
+     "metadata": {},
+     "output_type": "display_data"
+    }
+   ],
    "source": [
     "card_type_colors = [colors_dict[i] for i in bandai_df['Card type'].value_counts().index]\n",
     "bandai_df['Card type'].value_counts().plot.bar(figsize = (18,6), grid = True, rot=0, color = card_type_colors, title = 'Card type')\n",
@@ -485,18 +848,15 @@
   },
   {
    "cell_type": "code",
-   "execution_count": null,
+   "execution_count": 10,
    "id": "1b5db865",
    "metadata": {
-<<<<<<< HEAD
-=======
     "execution": {
      "iopub.execute_input": "2023-02-27T21:52:45.023600Z",
      "iopub.status.busy": "2023-02-27T21:52:45.023167Z",
      "iopub.status.idle": "2023-02-27T21:52:45.031797Z",
      "shell.execute_reply": "2023-02-27T21:52:45.030832Z"
     },
->>>>>>> a4b851e8
     "papermill": {
      "duration": 0.041985,
      "end_time": "2023-02-27T21:52:45.041560",
@@ -506,25 +866,51 @@
     },
     "tags": []
    },
-   "outputs": [],
+   "outputs": [
+    {
+     "name": "stdout",
+     "output_type": "stream",
+     "text": [
+      "Total number of ATK values:"
+     ]
+    },
+    {
+     "name": "stdout",
+     "output_type": "stream",
+     "text": [
+      " "
+     ]
+    },
+    {
+     "name": "stdout",
+     "output_type": "stream",
+     "text": [
+      "27"
+     ]
+    },
+    {
+     "name": "stdout",
+     "output_type": "stream",
+     "text": [
+      "\n"
+     ]
+    }
+   ],
    "source": [
     "print('Total number of ATK values:', bandai_df['ATK'].nunique())"
    ]
   },
   {
    "cell_type": "code",
-   "execution_count": null,
+   "execution_count": 11,
    "id": "16b9aa14",
    "metadata": {
-<<<<<<< HEAD
-=======
     "execution": {
      "iopub.execute_input": "2023-02-27T21:52:45.086805Z",
      "iopub.status.busy": "2023-02-27T21:52:45.086202Z",
      "iopub.status.idle": "2023-02-27T21:52:45.116815Z",
      "shell.execute_reply": "2023-02-27T21:52:45.115562Z"
     },
->>>>>>> a4b851e8
     "papermill": {
      "duration": 0.061705,
      "end_time": "2023-02-27T21:52:45.119043",
@@ -534,25 +920,403 @@
     },
     "tags": []
    },
-   "outputs": [],
+   "outputs": [
+    {
+     "data": {
+      "text/html": [
+       "<div>\n",
+       "<style scoped>\n",
+       "    .dataframe tbody tr th:only-of-type {\n",
+       "        vertical-align: middle;\n",
+       "    }\n",
+       "\n",
+       "    .dataframe tbody tr th {\n",
+       "        vertical-align: top;\n",
+       "    }\n",
+       "\n",
+       "    .dataframe thead th {\n",
+       "        text-align: right;\n",
+       "    }\n",
+       "</style>\n",
+       "<table border=\"1\" class=\"dataframe\">\n",
+       "  <thead>\n",
+       "    <tr style=\"text-align: right;\">\n",
+       "      <th></th>\n",
+       "      <th>Name</th>\n",
+       "      <th>Monster type</th>\n",
+       "      <th>DEF</th>\n",
+       "      <th>Set</th>\n",
+       "      <th>Card number</th>\n",
+       "      <th>Ability</th>\n",
+       "      <th>Rule</th>\n",
+       "      <th>Level</th>\n",
+       "    </tr>\n",
+       "    <tr>\n",
+       "      <th>ATK</th>\n",
+       "      <th></th>\n",
+       "      <th></th>\n",
+       "      <th></th>\n",
+       "      <th></th>\n",
+       "      <th></th>\n",
+       "      <th></th>\n",
+       "      <th></th>\n",
+       "      <th></th>\n",
+       "    </tr>\n",
+       "  </thead>\n",
+       "  <tbody>\n",
+       "    <tr>\n",
+       "      <th>100</th>\n",
+       "      <td>1</td>\n",
+       "      <td>1</td>\n",
+       "      <td>1</td>\n",
+       "      <td>1</td>\n",
+       "      <td>1</td>\n",
+       "      <td>0</td>\n",
+       "      <td>0</td>\n",
+       "      <td>1</td>\n",
+       "    </tr>\n",
+       "    <tr>\n",
+       "      <th>200</th>\n",
+       "      <td>5</td>\n",
+       "      <td>1</td>\n",
+       "      <td>2</td>\n",
+       "      <td>2</td>\n",
+       "      <td>5</td>\n",
+       "      <td>0</td>\n",
+       "      <td>0</td>\n",
+       "      <td>2</td>\n",
+       "    </tr>\n",
+       "    <tr>\n",
+       "      <th>400</th>\n",
+       "      <td>1</td>\n",
+       "      <td>1</td>\n",
+       "      <td>1</td>\n",
+       "      <td>1</td>\n",
+       "      <td>1</td>\n",
+       "      <td>0</td>\n",
+       "      <td>0</td>\n",
+       "      <td>1</td>\n",
+       "    </tr>\n",
+       "    <tr>\n",
+       "      <th>500</th>\n",
+       "      <td>2</td>\n",
+       "      <td>2</td>\n",
+       "      <td>2</td>\n",
+       "      <td>2</td>\n",
+       "      <td>2</td>\n",
+       "      <td>0</td>\n",
+       "      <td>2</td>\n",
+       "      <td>1</td>\n",
+       "    </tr>\n",
+       "    <tr>\n",
+       "      <th>600</th>\n",
+       "      <td>2</td>\n",
+       "      <td>2</td>\n",
+       "      <td>2</td>\n",
+       "      <td>1</td>\n",
+       "      <td>2</td>\n",
+       "      <td>0</td>\n",
+       "      <td>2</td>\n",
+       "      <td>2</td>\n",
+       "    </tr>\n",
+       "    <tr>\n",
+       "      <th>800</th>\n",
+       "      <td>3</td>\n",
+       "      <td>3</td>\n",
+       "      <td>3</td>\n",
+       "      <td>3</td>\n",
+       "      <td>3</td>\n",
+       "      <td>0</td>\n",
+       "      <td>2</td>\n",
+       "      <td>2</td>\n",
+       "    </tr>\n",
+       "    <tr>\n",
+       "      <th>900</th>\n",
+       "      <td>1</td>\n",
+       "      <td>1</td>\n",
+       "      <td>1</td>\n",
+       "      <td>1</td>\n",
+       "      <td>1</td>\n",
+       "      <td>0</td>\n",
+       "      <td>1</td>\n",
+       "      <td>1</td>\n",
+       "    </tr>\n",
+       "    <tr>\n",
+       "      <th>1000</th>\n",
+       "      <td>3</td>\n",
+       "      <td>2</td>\n",
+       "      <td>3</td>\n",
+       "      <td>2</td>\n",
+       "      <td>3</td>\n",
+       "      <td>0</td>\n",
+       "      <td>2</td>\n",
+       "      <td>2</td>\n",
+       "    </tr>\n",
+       "    <tr>\n",
+       "      <th>1200</th>\n",
+       "      <td>2</td>\n",
+       "      <td>2</td>\n",
+       "      <td>2</td>\n",
+       "      <td>2</td>\n",
+       "      <td>2</td>\n",
+       "      <td>0</td>\n",
+       "      <td>2</td>\n",
+       "      <td>2</td>\n",
+       "    </tr>\n",
+       "    <tr>\n",
+       "      <th>1300</th>\n",
+       "      <td>2</td>\n",
+       "      <td>2</td>\n",
+       "      <td>2</td>\n",
+       "      <td>2</td>\n",
+       "      <td>2</td>\n",
+       "      <td>0</td>\n",
+       "      <td>2</td>\n",
+       "      <td>2</td>\n",
+       "    </tr>\n",
+       "    <tr>\n",
+       "      <th>1400</th>\n",
+       "      <td>2</td>\n",
+       "      <td>2</td>\n",
+       "      <td>2</td>\n",
+       "      <td>2</td>\n",
+       "      <td>2</td>\n",
+       "      <td>0</td>\n",
+       "      <td>2</td>\n",
+       "      <td>2</td>\n",
+       "    </tr>\n",
+       "    <tr>\n",
+       "      <th>1500</th>\n",
+       "      <td>10</td>\n",
+       "      <td>6</td>\n",
+       "      <td>6</td>\n",
+       "      <td>2</td>\n",
+       "      <td>10</td>\n",
+       "      <td>0</td>\n",
+       "      <td>6</td>\n",
+       "      <td>4</td>\n",
+       "    </tr>\n",
+       "    <tr>\n",
+       "      <th>1600</th>\n",
+       "      <td>2</td>\n",
+       "      <td>1</td>\n",
+       "      <td>2</td>\n",
+       "      <td>1</td>\n",
+       "      <td>2</td>\n",
+       "      <td>0</td>\n",
+       "      <td>1</td>\n",
+       "      <td>2</td>\n",
+       "    </tr>\n",
+       "    <tr>\n",
+       "      <th>1700</th>\n",
+       "      <td>1</td>\n",
+       "      <td>1</td>\n",
+       "      <td>1</td>\n",
+       "      <td>1</td>\n",
+       "      <td>1</td>\n",
+       "      <td>0</td>\n",
+       "      <td>1</td>\n",
+       "      <td>1</td>\n",
+       "    </tr>\n",
+       "    <tr>\n",
+       "      <th>1800</th>\n",
+       "      <td>10</td>\n",
+       "      <td>6</td>\n",
+       "      <td>5</td>\n",
+       "      <td>3</td>\n",
+       "      <td>10</td>\n",
+       "      <td>0</td>\n",
+       "      <td>5</td>\n",
+       "      <td>5</td>\n",
+       "    </tr>\n",
+       "    <tr>\n",
+       "      <th>1900</th>\n",
+       "      <td>1</td>\n",
+       "      <td>1</td>\n",
+       "      <td>1</td>\n",
+       "      <td>1</td>\n",
+       "      <td>1</td>\n",
+       "      <td>0</td>\n",
+       "      <td>1</td>\n",
+       "      <td>1</td>\n",
+       "    </tr>\n",
+       "    <tr>\n",
+       "      <th>2000</th>\n",
+       "      <td>10</td>\n",
+       "      <td>6</td>\n",
+       "      <td>8</td>\n",
+       "      <td>3</td>\n",
+       "      <td>10</td>\n",
+       "      <td>0</td>\n",
+       "      <td>7</td>\n",
+       "      <td>3</td>\n",
+       "    </tr>\n",
+       "    <tr>\n",
+       "      <th>2100</th>\n",
+       "      <td>4</td>\n",
+       "      <td>3</td>\n",
+       "      <td>3</td>\n",
+       "      <td>2</td>\n",
+       "      <td>4</td>\n",
+       "      <td>0</td>\n",
+       "      <td>3</td>\n",
+       "      <td>2</td>\n",
+       "    </tr>\n",
+       "    <tr>\n",
+       "      <th>2200</th>\n",
+       "      <td>2</td>\n",
+       "      <td>2</td>\n",
+       "      <td>2</td>\n",
+       "      <td>1</td>\n",
+       "      <td>2</td>\n",
+       "      <td>0</td>\n",
+       "      <td>2</td>\n",
+       "      <td>2</td>\n",
+       "    </tr>\n",
+       "    <tr>\n",
+       "      <th>2300</th>\n",
+       "      <td>8</td>\n",
+       "      <td>5</td>\n",
+       "      <td>6</td>\n",
+       "      <td>3</td>\n",
+       "      <td>8</td>\n",
+       "      <td>0</td>\n",
+       "      <td>6</td>\n",
+       "      <td>2</td>\n",
+       "    </tr>\n",
+       "    <tr>\n",
+       "      <th>2400</th>\n",
+       "      <td>9</td>\n",
+       "      <td>5</td>\n",
+       "      <td>8</td>\n",
+       "      <td>3</td>\n",
+       "      <td>9</td>\n",
+       "      <td>0</td>\n",
+       "      <td>6</td>\n",
+       "      <td>4</td>\n",
+       "    </tr>\n",
+       "    <tr>\n",
+       "      <th>2500</th>\n",
+       "      <td>5</td>\n",
+       "      <td>4</td>\n",
+       "      <td>5</td>\n",
+       "      <td>2</td>\n",
+       "      <td>5</td>\n",
+       "      <td>0</td>\n",
+       "      <td>4</td>\n",
+       "      <td>3</td>\n",
+       "    </tr>\n",
+       "    <tr>\n",
+       "      <th>2600</th>\n",
+       "      <td>4</td>\n",
+       "      <td>4</td>\n",
+       "      <td>4</td>\n",
+       "      <td>2</td>\n",
+       "      <td>4</td>\n",
+       "      <td>0</td>\n",
+       "      <td>3</td>\n",
+       "      <td>2</td>\n",
+       "    </tr>\n",
+       "    <tr>\n",
+       "      <th>3000</th>\n",
+       "      <td>1</td>\n",
+       "      <td>1</td>\n",
+       "      <td>1</td>\n",
+       "      <td>2</td>\n",
+       "      <td>2</td>\n",
+       "      <td>0</td>\n",
+       "      <td>1</td>\n",
+       "      <td>1</td>\n",
+       "    </tr>\n",
+       "    <tr>\n",
+       "      <th>3200</th>\n",
+       "      <td>1</td>\n",
+       "      <td>1</td>\n",
+       "      <td>1</td>\n",
+       "      <td>1</td>\n",
+       "      <td>1</td>\n",
+       "      <td>0</td>\n",
+       "      <td>0</td>\n",
+       "      <td>1</td>\n",
+       "    </tr>\n",
+       "    <tr>\n",
+       "      <th>3500</th>\n",
+       "      <td>1</td>\n",
+       "      <td>1</td>\n",
+       "      <td>1</td>\n",
+       "      <td>1</td>\n",
+       "      <td>1</td>\n",
+       "      <td>0</td>\n",
+       "      <td>0</td>\n",
+       "      <td>1</td>\n",
+       "    </tr>\n",
+       "    <tr>\n",
+       "      <th>4500</th>\n",
+       "      <td>1</td>\n",
+       "      <td>1</td>\n",
+       "      <td>1</td>\n",
+       "      <td>1</td>\n",
+       "      <td>0</td>\n",
+       "      <td>0</td>\n",
+       "      <td>0</td>\n",
+       "      <td>1</td>\n",
+       "    </tr>\n",
+       "  </tbody>\n",
+       "</table>\n",
+       "</div>"
+      ],
+      "text/plain": [
+       "      Name  Monster type  DEF  Set  Card number  Ability  Rule  Level\n",
+       "ATK                                                                  \n",
+       "100      1             1    1    1            1        0     0      1\n",
+       "200      5             1    2    2            5        0     0      2\n",
+       "400      1             1    1    1            1        0     0      1\n",
+       "500      2             2    2    2            2        0     2      1\n",
+       "600      2             2    2    1            2        0     2      2\n",
+       "800      3             3    3    3            3        0     2      2\n",
+       "900      1             1    1    1            1        0     1      1\n",
+       "1000     3             2    3    2            3        0     2      2\n",
+       "1200     2             2    2    2            2        0     2      2\n",
+       "1300     2             2    2    2            2        0     2      2\n",
+       "1400     2             2    2    2            2        0     2      2\n",
+       "1500    10             6    6    2           10        0     6      4\n",
+       "1600     2             1    2    1            2        0     1      2\n",
+       "1700     1             1    1    1            1        0     1      1\n",
+       "1800    10             6    5    3           10        0     5      5\n",
+       "1900     1             1    1    1            1        0     1      1\n",
+       "2000    10             6    8    3           10        0     7      3\n",
+       "2100     4             3    3    2            4        0     3      2\n",
+       "2200     2             2    2    1            2        0     2      2\n",
+       "2300     8             5    6    3            8        0     6      2\n",
+       "2400     9             5    8    3            9        0     6      4\n",
+       "2500     5             4    5    2            5        0     4      3\n",
+       "2600     4             4    4    2            4        0     3      2\n",
+       "3000     1             1    1    2            2        0     1      1\n",
+       "3200     1             1    1    1            1        0     0      1\n",
+       "3500     1             1    1    1            1        0     0      1\n",
+       "4500     1             1    1    1            0        0     0      1"
+      ]
+     },
+     "execution_count": 11,
+     "metadata": {},
+     "output_type": "execute_result"
+    }
+   ],
    "source": [
     "bandai_df.drop(columns=['Card type', 'Page name', 'Page URL']).groupby('ATK').nunique().sort_index(key=lambda x: pd.to_numeric(x, errors = 'coerce'))"
    ]
   },
   {
    "cell_type": "code",
-   "execution_count": null,
+   "execution_count": 12,
    "id": "3b1b2e1d",
    "metadata": {
-<<<<<<< HEAD
-=======
     "execution": {
      "iopub.execute_input": "2023-02-27T21:52:45.151486Z",
      "iopub.status.busy": "2023-02-27T21:52:45.150691Z",
      "iopub.status.idle": "2023-02-27T21:52:45.579696Z",
      "shell.execute_reply": "2023-02-27T21:52:45.578802Z"
     },
->>>>>>> a4b851e8
     "papermill": {
      "duration": 0.447361,
      "end_time": "2023-02-27T21:52:45.581818",
@@ -562,7 +1326,18 @@
     },
     "tags": []
    },
-   "outputs": [],
+   "outputs": [
+    {
+     "data": {
+      "image/png": "iVBORw0KGgoAAAANSUhEUgAABaIAAAIjCAYAAADx1mwNAAAAOXRFWHRTb2Z0d2FyZQBNYXRwbG90bGliIHZlcnNpb24zLjYuMywgaHR0cHM6Ly9tYXRwbG90bGliLm9yZy/P9b71AAAACXBIWXMAAA9hAAAPYQGoP6dpAABH6UlEQVR4nO3de5xd87038O+ezOQqN/IkEoJoOaIpITweVCU0ejwuoeU5kWpS1F1LtajTniNpiyh1KD1Fi+rpCY60WqoucW2VIEGktEKrbknENVFhMkl+zx+aOXISzB6zZq/9836/XvNir7Vnr+/ntda+rE/27F1JKaUAAAAAAICCNNR6AAAAAAAA8qaIBgAAAACgUIpoAAAAAAAKpYgGAAAAAKBQimgAAAAAAAqliAYAAAAAoFCKaAAAAAAACqWIBgAAAACgUIpoAAAAAAAKpYgGAIB2+v73vx+VSiVGjBjRumyTTTaJSqXyvj8/+clPIiKiUqnEcccdt8Ztn3baaVGpVOLoo4+OlStXdlYkAAAoRGOtBwAAgHp12WWXRUTEo48+Gvfdd1/ssMMOce2110Zzc3PrdX784x/HpZdeGjfddFP07du3dflHPvKRtd5mSimOP/74uOCCC+LrX/96nHnmmcWGAACATqCIBgCAdpg1a1bMmTMn9tprr7jhhhvi0ksvjR122CG22Wab1a530003RUTEqFGjYsCAAe95m8uXL49DDz00/uM//iPOPvvs+NrXvlbY/AAA0Jl8NAcAALTDpZdeGhERU6dOjZ122imuuuqqWLp0abtv76233orPfvazMW3atPjxj3+shAYAICuKaAAAqNKbb74ZV155ZWy//fYxYsSIOPTQQ+P111+Pa665pl239/rrr8eee+4ZN910U1x99dVx2GGHdfDEAABQW4poAACo0vTp02Px4sWthfE//dM/xTrrrNP6Lulq/fSnP40777wzLrzwwvjsZz/bkaMCAEApKKIBAKBKl156afTo0SPGjx8fERHrrLNOHHjggfG73/0unnjiiapvb5dddol+/frFlClT4sknn+zocQEAoOYU0QAAUIUnn3wyfvvb38Zee+0VKaV47bXX4rXXXosDDjggIiIuu+yyqm9zq622iltvvTWWLl0au+66a8ybN6+jxwYAgJpSRAMAQBUuu+yySCnF9OnTo3///q0/e+21V0REXHHFFbFixYqqb3fUqFFx6623xltvvRVjxoyJxx9/vKNHBwCAmlFEAwBAG61YsSKuuOKK+MhHPhJ33HHHGj9f/epXY8GCBXHjjTe26/a33XbbuO2226K5uTnGjBkTf/rTnzo4AQAA1EZjrQcAAIB6ceONN8b8+fPjrLPOitGjR6+xfsSIEXHhhRfGpZdeGnvvvXe7tjFy5Mi47bbbYvfdd48xY8bE7bffHsOHD/+AkwMAQG15RzQAALTRpZdeGl27do1DDjlkresHDBgQ+++/f/z617+OF154od3b2XrrreP222+P5cuXx5gxY+Kxxx5r920BAEAZVFJKqdZDAAAAAACQL++IBgAAAACgUIpoAAAAAAAKpYgGAAAAAKBQimgAAAAAAAqliAYAAAAAoFCKaAAAAAAACtVY6wH+p5UrV8b8+fOjd+/eUalUaj0OAAAAAABrkVKK119/PYYMGRINDe/9nufSFdHz58+PoUOH1noMAAAAAADa4Nlnn40NN9zwPa9TuiK6d+/eEfH28H369ClsOy0tLXHLLbfEHnvsEU1NTYVtp7PIU145ZYmQp8xyyhIhT5nllCVCnjLLKUuEPGWWU5YIecospywR8pRZTlki5CmznLJEyNMeS5YsiaFDh7Z2uu+ldEX0qo/j6NOnT+FFdM+ePaNPnz7ZHFjylFNOWSLkKbOcskTIU2Y5ZYmQp8xyyhIhT5nllCVCnjLLKUuEPGWWU5YIecospywR8nwQbfmIZV9WCAAAAABAoRTRAAAAAAAUShENAAAAAEChFNEAAAAAABRKEQ0AAAAAQKEU0QAAAAAAFEoRDQAAAABAoRTRAAAAAAAUShENAAAAAEChFNEAAAAAABRKEQ0AAAAAQKEU0QAAAAAAFEoRDQAAAABAoRTRAAAAAAAUShENAAAAAEChqi6if/vb38Y+++wTQ4YMiUqlEr/85S9XW59SismTJ8eQIUOiR48eMXr06Hj00Uc7al4AAAAAAOpM1UX0G2+8EVtvvXVceOGFa13/3e9+N84999y48MIL44EHHoj1118/xo4dG6+//voHHhYAAAAAgPrTWO0v7LnnnrHnnnuudV1KKc4777z4xje+EZ/5zGciIuKKK66IQYMGxbRp0+LII4/8YNMCAAAAAFB3qi6i38tTTz0VCxcujD322KN1Wbdu3WLXXXeNe+65Z61FdHNzczQ3N7deXrJkSUREtLS0REtLS0eOt5pVt13kNjqTPOWVU5YIecospywR8pRZTlki5CmznLJEyFNmOWWJkKfMcsoSIU+Z5ZQlQp4yyylLhDwfZBttUUkppfZuqFKpxLXXXhv77bdfRETcc889sfPOO8fzzz8fQ4YMab3eEUccEU8//XTcfPPNa9zG5MmTY8qUKWssnzZtWvTs2bO9owEAAAAAUKClS5fGhAkTYvHixdGnT5/3vG6HviN6lUqlstrllNIay1Y59dRT48QTT2y9vGTJkhg6dGjsscce7zv8B9HS0hIzZsyIsWPHRlNTU2Hb6SzylFdOWSLkKbOcskTIU2Y5ZYmogzwXTKzq6i2Vxpix6QEx9i/Toyktb/svfumnVQ5WvNLvmyqVPo9jzb4p4b6JqIP9U4WcskTIU2Y5ZYmQp8xyyhIhT3us+nSLtujQInr99dePiIiFCxfG4MGDW5cvWrQoBg0atNbf6datW3Tr1m2N5U1NTZ2ywztrO51FnvLKKUuEPGWWU5YIecospywRJc6zsso/o/v7V1E3peXRVM3vljH735V237RTafM41uybMmZ/h9Lun3bIKUuEPGWWU5YIecospywR8lR7223V0JEbHjZsWKy//voxY8aM1mXLli2Lu+66K3baaaeO3BQAAAAAAHWi6ndE/+1vf4snn3yy9fJTTz0VDz/8cKy77rqx0UYbxQknnBBnnHFGbLbZZrHZZpvFGWecET179owJEyZ06OAAAAAAANSHqovoWbNmxZgxY1ovr/p850mTJsVPfvKTOPnkk+PNN9+MY445Jl599dXYYYcd4pZbbonevXt33NQAAAAAANSNqovo0aNHR0rpXddXKpWYPHlyTJ48+YPMBQAAAABAJjr0M6IBAAAAAOB/UkQDAAAAAFAoRTQAAAAAAIVSRAMAAAAAUChFNAAAAAAAhVJEAwAAAABQKEU0AAAAAACFUkQDAAAAAFAoRTQAAAAAAIVSRAMAAAAAUChFNAAAAAAAhVJEAwAAAABQKEU0AAAAAACFUkQDAAAAAFAoRTQAAAAAAIVSRAMAAAAAUChFNAAAAAAAhVJEAwAAAABQKEU0AAAAAACFUkQDAAAAAFAoRTQAAAAAAIVSRAMAAAAAUChFNAAAAAAAhVJEAwAAAABQKEU0AAAAAACFUkQDAAAAAFAoRTQAAAAAAIVSRAMAAAAAUChFNAAAAAAAhVJEAwAAAABQKEU0AAAAAACFUkQDAAAAAFAoRTQAAAAAAIVSRAMAAAAAUChFNAAAAAAAhVJEAwAAAABQKEU0AAAAAACFaqz1AAAAAAAd7pwDqrt+Q1PER8ZHXDAxYmVL23/va9Or2w7Ah5R3RAMAAAAAUChFNAAAAAAAhVJEAwAAAABQKEU0AAAAAACFUkQDAAAAAFAoRTQAAAAAAIVSRAMAAAAAUChFNAAAAAAAhVJEAwAAAABQKEU0AAAAAACFUkQDAAAAAFAoRTQAAAAAAIVSRAMAAAAAUChFNAAAAAAAhVJEAwAAAABQKEU0AAAAAACFUkQDAAAAAFAoRTQAAAAAAIVSRAMAAAAAUChFNAAAAAAAhVJEAwAAAABQKEU0AAAAAACFUkQDAAAAAFAoRTQAAAAAAIVSRAMAAAAAUChFNAAAAAAAhVJEAwAAAABQKEU0AAAAAACFUkQDAAAAAFAoRTQAAAAAAIVSRAMAAAAAUChFNAAAAAAAhVJEAwAAAABQKEU0AAAAAACFUkQDAAAAAFAoRTQAAAAAAIVSRAMAAAAAUChFNAAAAAAAhVJEAwAAAABQqA4vopcvXx7f/OY3Y9iwYdGjR4/YdNNN41vf+lasXLmyozcFAAAAAEAdaOzoGzzrrLPioosuiiuuuCI+9rGPxaxZs+KQQw6Jvn37xvHHH9/RmwMAAAAAoOQ6vIi+9957Y9y4cbHXXntFRMQmm2wSV155ZcyaNaujNwUAAAAAQB3o8CL6E5/4RFx00UUxb9682HzzzWPOnDlx9913x3nnnbfW6zc3N0dzc3Pr5SVLlkREREtLS7S0tHT0eK1W3XaR2+hM8pRXTlki5CmznLJEyFNmOWWJqIM8DU1VXb2l0vjf/63mQ9hKmL/0+6ZKpc/jWLNvSpq/9PunCjlliaiDPB/i+07p902V5CmvnLJEyPNBttEWlZRS6siNp5Tin//5n+Oss86KLl26xIoVK+L000+PU089da3Xnzx5ckyZMmWN5dOmTYuePXt25GgAAAAAAHSQpUuXxoQJE2Lx4sXRp0+f97xuhxfRV111VZx00klx9tlnx8c+9rF4+OGH44QTTohzzz03Jk2atMb11/aO6KFDh8ZLL730vsN/EC0tLTFjxowYO3ZsNDVV96+kZSRPeeWUJUKeMsspS4Q8ZZZTlog6yHPBxKqu3lJpjBmbHhBj/zI9mtLytv/il35a5WDFK/2+qVLp8zjW7JsS7puIOtg/VSh9ltyOtdzyVKH0x1qV5CmvnLJEyNMeS5YsiQEDBrSpiO7wj+Y46aST4utf/3qMHz8+IiI+/vGPx9NPPx1nnnnmWovobt26Rbdu3dZY3tTU1Ck7vLO201nkKa+cskTIU2Y5ZYmQp8xyyhJR4jwrq/wzur//KXFTWh5N1fxuGbP/XWn3TTuVNo9jzb4pY/Z3KO3+aYfSZsntWMstTzuU9lhrJ3nKK6csEfJUe9ttVc2nHrXJ0qVLo6Fh9Zvt0qVLrFy5sqM3BQAAAABAHejwd0Tvs88+cfrpp8dGG20UH/vYx+Khhx6Kc889Nw499NCO3hQAAAAAAHWgw4voCy64IP7lX/4ljjnmmFi0aFEMGTIkjjzyyPjXf/3Xjt4UAAAAAAB1oMOL6N69e8d5550X5513XkffNAAAAAAAdajDPyMaAAAAAADeSRENAAAAAEChFNEAAAAAABRKEQ0AAAAAQKEU0QAAAAAAFEoRDQAAAABAoRTRAAAAAAAUShENAAAAAEChFNEAAAAAABRKEQ0AAAAAQKEU0QAAAAAAFEoRDQAAAABAoRTRAAAAAAAUShENAAAAAEChFNEAAAAAABRKEQ0AAAAAQKEU0QAAAAAAFEoRDQAAAABAoRTRAAAAAAAUShENAAAAAEChFNEAAAAAABRKEQ0AAAAAQKEU0QAAAAAAFEoRDQAAAABAoRTRAAAAAAAUShENAAAAAEChFNEAAAAAABRKEQ0AAAAAQKEU0QAAAAAAFEoRDQAAAABAoRTRAAAAAAAUShENAAAAAEChFNEAAAAAABRKEQ0AAAAAQKEU0QAAAAAAFEoRDQAAAABAoRTRAAAAAAAUShENAAAAAEChFNEAAAAAABRKEQ0AAAAAQKEU0QAAAAAAFEoRDQAAAABAoRTRAAAAAAAUShENAAAAAEChFNEAAAAAABRKEQ0AAAAAQKEU0QAAAAAAFEoRDQAAAABAoRTRAAAAAAAUShENAAAAAEChFNEAAAAAABRKEQ0AAAAAQKEU0QAAAAAAFEoRDQAAAABAoRTRAAAAAAAUShENAAAAAEChFNEAAAAAABRKEQ0AAAAAQKEU0QAAAAAAFEoRDQAAAABAoRTRAAAAAAAUShENAAAAAEChFNEAAAAAABRKEQ0AAAAAQKEU0QAAAAAAFEoRDQAAAABAoRTRAAAAAAAUShENAAAAAEChFNEAAAAAABRKEQ0AAAAAQKEU0QAAAAAAFEoRDQAAAABAoRTRAAAAAAAUShENAAAAAEChFNEAAAAAABRKEQ0AAAAAQKEU0QAAAAAAFKqQIvr555+Pgw8+ONZbb73o2bNnjBw5MmbPnl3EpgAAAAAAKLnGjr7BV199NXbeeecYM2ZM3HjjjTFw4MD485//HP369evoTQEAAAAAUAc6vIg+66yzYujQoXH55Ze3Lttkk006ejMAAAAAANSJDi+ir7vuuvj0pz8dBx54YNx1112xwQYbxDHHHBOHH374Wq/f3Nwczc3NrZeXLFkSEREtLS3R0tLS0eO1WnXbRW6jM8lTXjlliZCnzHLKEiFPmeWUJaIO8jQ0VXX1lkrjf/+3mg9hK2H+0u+bKpU+j2PNvilp/tLvnyqUPktux1pueapQ+mOtSvKUV05ZIuT5INtoi0pKKXXkxrt37x4RESeeeGIceOCBcf/998cJJ5wQF198cUycOHGN60+ePDmmTJmyxvJp06ZFz549O3I0AAAAAAA6yNKlS2PChAmxePHi6NOnz3tet8OL6K5du8Z2220X99xzT+uyL3/5y/HAAw/Evffeu8b11/aO6KFDh8ZLL730vsN/EC0tLTFjxowYO3ZsNDVV96+kZSRPeeWUJUKeMsspS4Q8ZZZTlog6yHPBmv+Q/15aKo0xY9MDYuxfpkdTWt72X/zST6scrHil3zdVKn0ex5p9U8J9E1EH+6cKpc+S27GWW54qlP5Yq5I85ZVTlgh52mPJkiUxYMCANhXRHf7RHIMHD44tt9xytWXDhw+Pn//852u9frdu3aJbt25rLG9qauqUHd5Z2+ks8pRXTlki5CmznLJEyFNmOWWJKHGelVX+Gd3f/5S4KS2Ppmp+t4zZ/660+6adSpvHsWbflDH7O5R2/7RDabPkdqzllqcdSnustZM85ZVTlgh5qr3ttqrmU4/aZOedd47HH398tWXz5s2LjTfeuKM3BQAAAABAHejwIvorX/lKzJw5M84444x48sknY9q0aXHJJZfEscce29GbAgAAAACgDnR4Eb399tvHtddeG1deeWWMGDEivv3tb8d5550Xn/vc5zp6UwAAAAAA1IEO/4zoiIi999479t577yJuGgAAAACAOtPh74gGAAAAAIB3UkQDAAAAAFAoRTQAAAAAAIVSRAMAAAAAUChFNAAAAAAAhVJEAwAAAABQKEU0AAAAAACFUkQDAAAAAFAoRTQAAAAAAIVSRAMAAAAAUChFNAAAAAAAhVJEAwAAAABQKEU0AAAAAACFUkQDAAAAAFAoRTQAAAAAAIVSRAMAAAAAUChFNAAAAAAAhVJEAwAAAABQKEU0AAAAAACFUkQDAAAAAFAoRTQAAAAAAIVSRAMAAAAAUChFNAAAAAAAhVJEAwAAAABQKEU0AAAAAACFUkQDAAAAAFAoRTQAAAAAAIVSRAMAAAAAUChFNAAAAAAAhVJEAwAAAABQKEU0AAAAAACFUkQDAAAAAFAoRTQAAAAAAIVSRAMAAAAAUChFNAAAAAAAhVJEAwAAAABQKEU0AAAAAACFaqz1ALyLcw6o7voNTREfGR9xwcSIlS1t/72vTa9uOwAAAEDn0hEAGfCOaAAAAAAACqWIBgAAAACgUIpoAAAAAAAKpYgGAAAAAKBQimgAAAAAAAqliAYAAAAAoFCKaAAAAAAACqWIBgAAAACgUIpoAAAAAAAKpYgGAAAAAKBQimgAAAAAAAqliAYAAAAAoFCKaAAAAAAACqWIBgAAAACgUIpoAAAAAAAKpYgGAAAAAKBQimgAAAAAAAqliAYAAAAAoFCKaAAAAAAACqWIBgAAAACgUIpoAAAAAAAKpYgGAAAAAKBQimgAAAAAAAqliAYAAAAAoFCKaAAAAAAACqWIBgAAAACgUIpoAAAAAAAKpYgGAAAAAKBQimgAAAAAAAqliAYAAAAAoFCKaAAAAAAACqWIBgAAAACgUIpoAAAAAAAKpYgGAAAAAKBQimgAAAAAAAqliAYAAAAAoFCKaAAAAAAACqWIBgAAAACgUIpoAAAAAAAKVXgRfeaZZ0alUokTTjih6E0BAAAAAFBChRbRDzzwQFxyySWx1VZbFbkZAAAAAABKrLAi+m9/+1t87nOfix/96EfRv3//ojYDAAAAAEDJNRZ1w8cee2zstdde8alPfSq+853vvOv1mpubo7m5ufXykiVLIiKipaUlWlpaihqv9baL3MYH0tBU1dVbKo3//d9q/nmhpPlLv3+qkFOWCHnKLKcsEfKUWU5ZIuogz4f4NUHp902VSp/HsWbflDR/6fdPFUqfJbdjLac8OWVph9Lfd6qUU56cskTI80G20RaVlFLq6AGuuuqqOP300+OBBx6I7t27x+jRo2PkyJFx3nnnrXHdyZMnx5QpU9ZYPm3atOjZs2dHjwYAAAAAQAdYunRpTJgwIRYvXhx9+vR5z+t2eBH97LPPxnbbbRe33HJLbL311hER71lEr+0d0UOHDo2XXnrpfYf/IFpaWmLGjBkxduzYaGqq7l8WO8UFE6u6ekulMWZsekCM/cv0aErL2/6LX/pplYN1jtLvnyrklCVCnjLLKUuEPGWWU5aIOsjzIX5NUPp9U6XS53Gs2TedtW9yy1MFx9rfOdaql1OWiPzyVKn0jwVVyClLhDztsWTJkhgwYECbiugO/2iO2bNnx6JFi2LUqFGty1asWBG//e1v48ILL4zm5ubo0qVL67pu3bpFt27d1ridpqamTtnhnbWdqq2s8i3zf/9Tm6a0PJqq+d0yZn+H0u6fdsgpS4Q8ZZZTlgh5yiynLBElzuM1QXn3TTuVNo9jzb7prOy55WkHx5pjrWo5ZYnIL087lfaxoB1yyhIhT7W33VYdXkTvvvvuMXfu3NWWHXLIIbHFFlvEKaecsloJDQAAAABA/jq8iO7du3eMGDFitWW9evWK9dZbb43lAAAAAADkr5rvTgUAAAAAgKp1+Dui1+bOO+/sjM0AAAAAAFBC3hENAAAAAEChFNEAAAAAABRKEQ0AAAAAQKEU0QAAAAAAFEoRDQAAAABAoRTRAAAAAAAUShENAAAAAEChFNEAAAAAABRKEQ0AAAAAQKEU0QAAAAAAFEoRDQAAAABAoRTRAAAAAAAUShENAAAAAEChFNEAAAAAABRKEQ0AAAAAQKEU0QAAAAAAFEoRDQAAAABAoRTRAAAAAAAUShENAAAAAEChFNEAAAAAABRKEQ0AAAAAQKEU0QAAAAAAFEoRDQAAAABAoRTRAAAAAAAUShENAAAAAEChFNEAAAAAABRKEQ0AAAAAQKEU0QAAAAAAFEoRDQAAAABAoRTRAAAAAAAUShENAAAAAEChFNEAAAAAABRKEQ0AAAAAQKEU0QAAAAAAFEoRDQAAAABAoRTRAAAAAAAUShENAAAAAEChGms9AECHOueA6q7f0BTxkfERF0yMWNnS9t/72vTqtoN9AwAAAB9i3hENAAAAAEChFNEAAAAAABRKEQ0AAAAAQKEU0QAAAAAAFEoRDQAAAABAoRTRAAAAAAAUShENAAAAAEChFNEAAAAAABRKEQ0AAAAAQKEU0QAAAAAAFEoRDQAAAABAoRTRAAAAAAAUShENAAAAAEChFNEAAAAAABRKEQ0AAAAAQKEU0QAAAAAAFEoRDQAAAABAoRTRAAAAAAAUShENAAAAAEChFNEAAAAAABRKEQ0AAAAAQKEU0QAAAAAAFEoRDQAAAABAoRTRAAAAAAAUShENAAAAAEChFNEAAAAAABRKEQ0AAAAAQKEU0QAAAAAAFEoRDQAAAABAoRTRAAAAAAAUShENAAAAAEChFNEAAAAAABRKEQ0AAAAAQKEU0QAAAAAAFEoRDQAAAABAoRTRAAAAAAAUShENAAAAAEChFNEAAAAAABRKEQ0AAAAAQKE6vIg+88wzY/vtt4/evXvHwIEDY7/99ovHH3+8ozcDAAAAAECd6PAi+q677opjjz02Zs6cGTNmzIjly5fHHnvsEW+88UZHbwoAAAAAgDrQ2NE3eNNNN612+fLLL4+BAwfG7Nmz45Of/GRHbw4AAAAAgJLr8CL6f1q8eHFERKy77rprXd/c3BzNzc2tl5csWRIRES0tLdHS0lLYXKtuu8htfCANTVVdvaXS+N//reZ97iXNX/r9U4WcskTUQZ4P8X3Hvln1i+XMX/r9U4WcskTUQZ4P8X2n9PumSqXP41izbzorf255quBYW/WLjrWq5ZQlIr88VSr9Y0EVcsoSIc8H2UZbVFJKqahBUkoxbty4ePXVV+N3v/vdWq8zefLkmDJlyhrLp02bFj179ixqNAAAAAAAPoClS5fGhAkTYvHixdGnT5/3vG6hRfSxxx4bN9xwQ9x9992x4YYbrvU6a3tH9NChQ+Oll1563+E/iJaWlpgxY0aMHTs2mpqq+5e4TnHBxKqu3lJpjBmbHhBj/zI9mtLytv/il35a5WCdo9T7J7d9I0+581Sh1PebiPz2TU55csoSIU+Z8+SUpR08Tv9dCfePffN3Hteql1OWCHnKnCenLBHylD1PFUr/HFoleaq3ZMmSGDBgQJuK6MI+muNLX/pSXHfddfHb3/72XUvoiIhu3bpFt27d1lje1NTUKTu8s7ZTtZVVvmX+73+a0pSWR1M1v1vG7O9Qyv2T276RJyJKnKcdSnm/ichv3+SUJ6csEfKUOU9OWT4Aj9MlzP539o3HtarllCVCnjLnySlLhDxlz9MOpX0ObSd5qrvtturwIjqlFF/60pfi2muvjTvvvDOGDRvW0ZsAAAAAAKCOdHgRfeyxx8a0adPiV7/6VfTu3TsWLlwYERF9+/aNHj16dPTmAAAAAAAouWq+a7RNfvjDH8bixYtj9OjRMXjw4Nafq6++uqM3BQAAAABAHSjkozkAAAAAAGCVDn9HNAAAAAAAvJMiGgAAAACAQimiAQAAAAAolCIaAAAAAIBCKaIBAAAAACiUIhoAAAAAgEIpogEAAAAAKJQiGgAAAACAQimiAQAAAAAolCIaAAAAAIBCKaIBAAAAACiUIhoAAAAAgEIpogEAAAAAKJQiGgAAAACAQimiAQAAAAAolCIaAAAAAIBCKaIBAAAAACiUIhoAAAAAgEIpogEAAAAAKJQiGgAAAACAQimiAQAAAAAolCIaAAAAAIBCKaIBAAAAACiUIhoAAAAAgEIpogEAAAAAKJQiGgAAAACAQimiAQAAAAAolCIaAAAAAIBCKaIBAAAAACiUIhoAAAAAgEIpogEAAAAAKJQiGgAAAACAQimiAQAAAAAolCIaAAAAAIBCKaIBAAAAACiUIhoAAAAAgEIpogEAAAAAKFRjrQfoMOccUN31G5oiPjI+4oKJEStb2v57X5te3XZ4m/0D1XO/ASg3j9PlZd8AQPvk9hwqT6nyeEc0AAAAAACFUkQDAAAAAFAoRTQAAAAAAIVSRAMAAAAAUChFNAAAAAAAhVJEAwAAAABQKEU0AAAAAACFUkQDAAAAAFAoRTQAAAAAAIVSRAMAAAAAUChFNAAAAAAAhVJEAwAAAABQKEU0AAAAAACFUkQDAAAAAFAoRTQAAAAAAIVSRAMAAAAAUChFNAAAAAAAhVJEAwAAAABQKEU0AAAAAACFUkQDAAAAAFAoRTQAAAAAAIVSRAMAAAAAUChFNAAAAAAAhVJEAwAAAABQKEU0AAAAAACFUkQDAAAAAFAoRTQAAAAAAIVSRAMAAAAAUChFNAAAAAAAhVJEAwAAAABQKEU0AAAAAACFUkQDAAAAAFAoRTQAAAAAAIVSRAMAAAAAUChFNAAAAAAAhVJEAwAAAABQKEU0AAAAAACFUkQDAAAAAFAoRTQAAAAAAIUqrIj+93//9xg2bFh07949Ro0aFb/73e+K2hQAAAAAACVWSBF99dVXxwknnBDf+MY34qGHHopddtkl9txzz3jmmWeK2BwAAAAAACVWSBF97rnnxmGHHRZf/OIXY/jw4XHeeefF0KFD44c//GERmwMAAAAAoMQaO/oGly1bFrNnz46vf/3rqy3fY4894p577lnj+s3NzdHc3Nx6efHixRER8corr0RLS0sVG65uzpbKyli6dGm83LwymlIVv/jyy9VtqL3kKW+enLJEyFPmPDlliZCnzHlyyhIhT5nz5JQlQp4y58kpS4Q8Zc6TU5YIecqcJ6csEfKUOU9OWSLk6YQ8r7/+ekREpPT+G6iktlyrCvPnz48NNtggfv/738dOO+3UuvyMM86IK664Ih5//PHVrj958uSYMmVKR44AAAAAAEAnefbZZ2PDDTd8z+t0+DuiV6lUKqtdTimtsSwi4tRTT40TTzyx9fLKlSvjlVdeifXWW2+t1+8oS5YsiaFDh8azzz4bffr0KWw7nUWe8sopS4Q8ZZZTlgh5yiynLBHylFlOWSLkKbOcskTIU2Y5ZYmQp8xyyhIhT5nllCVCnvZIKcXrr78eQ4YMed/rdngRPWDAgOjSpUssXLhwteWLFi2KQYMGrXH9bt26Rbdu3VZb1q9fv44e61316dMniwNrFXnKK6csEfKUWU5ZIuQps5yyRMhTZjlliZCnzHLKEiFPmeWUJUKeMsspS4Q8ZZZTlgh5qtW3b982Xa/Dv6ywa9euMWrUqJgxY8Zqy2fMmLHaR3UAAAAAAPDhUMhHc5x44onx+c9/PrbbbrvYcccd45JLLolnnnkmjjrqqCI2BwAAAABAiRVSRP/TP/1TvPzyy/Gtb30rFixYECNGjIjf/OY3sfHGGxexuXbp1q1bnHbaaWt8LEi9kqe8csoSIU+Z5ZQlQp4yyylLhDxlllOWCHnKLKcsEfKUWU5ZIuQps5yyRMhTZjlliZCnaJWUUqr1EAAAAAAA5KvDPyMaAAAAAADeSRENAAAAAEChFNEAAAAAABRKEQ0AAAAAQKEU0QAAAAAAFEoRDQAAAABAoRprPQDtk1KKW2+9Ne65555YuHBhVCqVGDRoUOy8886x++67R6VSqfWIbZZTlhzltn9yypNTFgDgg3niiSfWeE2w0047xWabbVbr0dolpzw5ZYmQp8xyyhKRXx7oDGW/31RSSqnWQ3SWXEqb559/Pvbee++YO3dujBgxIgYNGhQppVi0aFH84Q9/iK233jquu+662GCDDWo96vvKKcsquRxnEfntn5zy5JTlfyr7E2c1csoSIU+Z5ZQlQp4yyylLRB55Fi9eHBMnTozrr78++vbtGwMHDoyUUrz44ouxZMmS2GeffeKnP/1p9OnTp9ajtklOeXLKEiFPmeWUJSK/PKvk8JyzSk5ZIvLIUzf3m/Qh8dxzz6WRI0emLl26pK233jrtscceaezYsWnrrbdOXbp0Sdtuu2167rnnaj1mm+y7775pt912S/Pnz19j3fz589Nuu+2Wxo0b1/mDtUNOWVLK6zhLKb/9k1OenLKs8tprr6V99903VSqV1K9fv7T55punzTbbLPXr1y81NDSkcePGpcWLF9d6zDbJKUtK8pRZTllSkqfMcsqSUl55Pv/5z6ePf/zjaebMmWusmzlzZtpqq63SxIkTazBZ++SUJ6csKclTZjllSSm/PDk95+SUJaW88tTL/eZDU0TnVNr06tUrPfzww++6/sEHH0y9evXqxInaL6csKeV1nKWU3/7JKU9OWVaplyfOtsgpS0rylFlOWVKSp8xyypJSXnn69u271hyr3Hvvvalv376dN9AHlFOenLKkJE+Z5ZQlpfzy5PSck1OWlPLKUy/3mw9NEZ1TaTNgwIB0++23v+v62267LQ0YMKATJ2q/nLKklNdxllJ++yenPDllWaVenjjbIqcsKclTZjllSUmeMsspS0p55enbt2+677773nX9zJkz6yZLSnnlySlLSvKUWU5ZUsozT07POblkSSmvPPVyv2mo7QeDdJ4ePXrEK6+88q7rX3311ejRo0cnTtR+48ePj0mTJsX06dNj8eLFrcsXL14c06dPj0MOOSQmTJhQwwnbLqcsEXkdZxH57Z+c8uSU5Z3e6zPU6+nz1SPyyhIhT5nllCVCnjLLKUtEPnn22WefOPzww2PWrFlrrJs1a1YcddRRse+++9ZgsvbJKU9OWSLkKbOcskTklycin+eciLyyROSTp27uN7VuwjvLcccdl4YOHZquueaa9Nprr7Uuf+2119I111yTNtpoo/TlL3+5hhO2XXNzczrqqKNS165dU0NDQ+revXvq3r17amhoSF27dk1HH310am5urvWYbZJTlpTyOs5Sym//5JQnpyyrHHzwwWmrrbZKDzzwwBrrHnjggTRy5Mj0+c9/vgaTVS+nLCnJU2Y5ZUlJnjLLKUtKeeV59dVX0z/+4z+mSqWS+vfvn/7hH/4hbbHFFql///6poaEh7bnnnunVV1+t9ZhtllOenLKkJE+Z5ZQlpfzy5PSck1OWlPLKUy/3m0pKKdW6DO8My5Yti+OPPz4uu+yyWL58eXTt2rV1eWNjYxx22GFx3nnntS6vB0uWLIlZs2bFCy+8EBER66+/fowaNar234DZDrlkyfE4i8hn/6ySU56csrz22mtx0EEHxc033xz9+vWLgQMHRqVSiRdeeCEWL14cn/70p2PatGnRr1+/Wo/6vnLKEiFPmeWUJUKeMsspS0R+eSIi/vjHP8bMmTNj4cKFEfH2a4Idd9wxtthiixpP1j455ckpS4Q8ZZZTloh88uT0nJNTloj88kSU/37zoSmiV8mptKG8HGfQfmV/4qxGTlki5CmznLJEyFNmOWWJyC8PAOWV03NOTlki8stTZh+6IjoXb7zxRkybNi3uueeeWLhwYVQqlRg0aFDsvPPOcdBBB0WvXr1qPWKb5ZQlR7ntn5zy5JQFAGi/lFLceuuta31NsPvuu9fVZ1xG5JUnpywR8pRZTlki8ssDnaEe7jcfqiI6l9Lmsccei7Fjx8bSpUtj1113jUGDBkVKKRYtWhR33XVX9OrVK2655ZbYcsstaz3q+8opyyq5HGcR+e2fnPLklOWd6uGJs61yyhIhT5nllCVCnjLLKUtEPnmef/752HvvvWPu3LkxYsSI1V4T/OEPf4itt946rrvuuthggw1qPWqb5JQnpywR8pRZTlki8ssTkc9zTkReWSLyyVMv95sPTRGdU2kzZsyYWH/99eOKK65Y47OGly1bFl/4whdiwYIFcccdd9RowrbLKUtEXsdZRH77J6c8OWVZpV6eONsipywR8pRZTlki5CmznLJE5JVn3Lhx8be//S1+9rOfxeDBg1dbt2DBgjj44IOjd+/e8ctf/rI2A1Yppzw5ZYmQp8xyyhKRX56cnnNyyhKRV566ud902Nceltzo0aPT+PHjU3Nz8xrrmpub00EHHZRGjx5dg8mq16NHj/Too4++6/q5c+emHj16dOJE7ZdTlpTyOs5Sym//5JQnpyyr7Lvvvmm33XZL8+fPX2Pd/Pnz02677ZbGjRvX+YO1Q05ZUpKnzHLKkpI8ZZZTlpTyytOrV6/08MMPv+v6Bx98MPXq1asTJ/pgcsqTU5aU5CmznLKklF+enJ5zcsqSUl556uV+86EponMqbYYMGZJ++ctfvuv6a6+9Ng0ZMqQTJ2q/nLKklNdxllJ++yenPDllWaVenjjbIqcsKclTZjllSUmeMsspS0p55RkwYEC6/fbb33X9bbfdlgYMGNCJE30wOeXJKUtK8pRZTllSyi9PTs85OWVJKa889XK/aajt+7E7T//+/eOJJ5541/VPPvlk9O/fvxMnar/DDz88Jk2aFOecc07MmTMnFi5cGC+88ELMmTMnzjnnnDj00EPjyCOPrPWYbZJTloi8jrOI/PZPTnlyyrJKjx494pVXXnnX9a+++mr06NGjEydqv5yyRMhTZjlliZCnzHLKEpFXnvHjx8ekSZNi+vTpsXjx4tblixcvjunTp8chhxwSEyZMqOGE1ckpT05ZIuQps5yyROSXJ6fnnJyyROSVp27uN7VuwjvLaaedlvr27ZvOPvvs9PDDD6cFCxakhQsXpocffjidffbZqX///mnKlCm1HrPNpk6dmgYPHpwqlUpqaGhIDQ0NqVKppMGDB6ezzjqr1uNVJacsuR1nKeW1f1LKK09OWVJK6bjjjktDhw5N11xzTXrttddal7/22mvpmmuuSRtttFH68pe/XMMJ2y6nLCnJU2Y5ZUlJnjLLKUtKeeVpbm5ORx11VOratWtqaGhI3bt3T927d08NDQ2pa9eu6eijj17rx8aVVU55csqSkjxlllOWlPLLk9NzTk5ZUsorT73cbz40X1YYEXHWWWfF+eef3/otmBFvfzvm+uuvHyeccEKcfPLJNZ6wek899VQsXLgwIiLWX3/9GDZsWI0nar93Zhk0aFBsuummNZ6ofXI8ziLyOtYi8sqTS5Zly5bF8ccfH5dddlksX7689UsYly1bFo2NjXHYYYfFeeedt8aXM5ZRTlki5CmznLJEyFNmOWWJyC9PRMSSJUti1qxZ8cILL0TE268JRo0aFX369KnxZO2zZMmSmD179mqvceo1T05ZIuQps5yyROSTJ6fnnJyyROSXJ6L895sPVRG9Si6lTc66du0ac+bMieHDh9d6lHZznFG0BQsWxA9/+MO4++67Y8GCBdGlS5cYNmxY7LfffvGFL3whunTpUusR2yWnE+myvwioljzllVOWCHnKLKcsEXk95wBQbjk95+T4eiCnPGX2oSyi1+bZZ5+N0047LS677LJaj9Imb775ZsyePTvWXXfd2HLLLVdb99Zbb8V//dd/xcSJE2s0XdudeOKJa11+/vnnx8EHHxzrrbdeRESce+65nTlWh3n11VfjiiuuiCeeeCKGDBkSEydOjKFDh9Z6rDZ76KGHol+/fq0l+s9+9rP44Q9/GM8880xsvPHGcdxxx8X48eNrPGV1Lrjggpg1a1bstdde8f/+3/+L//iP/4gzzzwzVq5cGZ/5zGfiW9/6VjQ2NtZ6zPc1a9as+NSnPhXDhg2LHj16xH333Ref+9znYtmyZXHzzTfH8OHD4+abb47evXvXelQAoGBvvPFGTJs2Le65557Wv8obNGhQ7LzzznHQQQdFr169aj1ih3nhhRfi4osvjn/913+t9Sht9txzz0W/fv1inXXWWW15S0tL3HvvvfHJT36yRpNV7+WXX45HHnkktt5661h33XXjpZdeiksvvTSam5vjwAMPrOs3Eq2y6aabxs033xybbbZZrUdpt5aWlrjhhhviiSeeiMGDB8f+++9fV48Dzz33XHTv3j0GDBgQERG/+93v4qKLLmo9Dz322GNjxx13rPGUUG5lfRxQRP/dnDlzYtttt40VK1bUepT3NW/evNhjjz3imWeeiUqlErvssktceeWVMXjw4Ih4+8XZkCFD6iJLQ0NDbL311tGvX7/Vlt91112x3XbbRa9evaJSqcTtt99emwGrNGTIkJg7d26st9568dRTT8XOO+8cKaX4+Mc/Hn/84x/j9ddfj5kzZ8YWW2xR61HbZNttt43vfe97MWbMmPjxj38cX/7yl+Pwww+P4cOHx+OPPx4//vGP4/zzz49DDz201qO2ybe//e04++yzY4899ojf//73ccIJJ8TZZ58dX/nKV6KhoSH+7d/+LY4++uiYMmVKrUd9X5/4xCdi7Nixcdppp0XE2/9IcOGFF8bMmTPj1Vdfjd122y0++clPxvnnn1/jSauT24m0E8/64sSz9nI78fze974XBxxwQGy88ca1HqVDXH/99TFr1qz4x3/8x9hxxx3j9ttvj3POOaf1H3OPOOKIWo9YlTfffDOuvPLKtf5l0e67717r8drssccei7Fjx8bSpUtj1113jUGDBkVKKRYtWhR33XVX9OrVK2655ZY13rxSr+rpvG3BggUxbty4mD17dlQqlfjc5z4XP/jBD1pfF9TTeVtExP333x977LFHLFmyJPr16xczZsyIAw88MBobGyOlFM8//3zcfffdse2229Z61Db5/ve/v9blJ554Ypx88smx/vrrR0TEl7/85c4cq1122mmn+M1vfhP9+vWLF198MXbbbbeYN29ebLzxxvHss8/GwIED45577okNNtig1qO2yU477RT/8i//EnvuuWf86le/is985jOx9957x/Dhw2PevHnx61//On7xi1/E3nvvXetR28x5Tn2o59fSdfM4UJNPpq6BX/3qV+/582//9m+poaGh1mO2yX777Zf23nvv9OKLL6Ynnngi7bPPPmnYsGHp6aefTimltHDhwrrJcsYZZ6Rhw4al2267bbXljY2N6dFHH63RVO1XqVTSCy+8kFJKafz48Wn06NHpjTfeSCml9NZbb6W99947HXDAAbUcsSo9e/ZsPa622WabdPHFF6+2/j//8z/TlltuWYvR2mXTTTdNP//5z1NKKT388MOpS5cu6Wc/+1nr+l/84hfpox/9aK3Gq0qPHj3Sn//859bLK1asSE1NTWnhwoUppZRuueWWNGTIkFqN1y6PPvpoGjJkSOrXr18aN25cOuKII9Lhhx+exo0bl/r165c22GCDunlcmD9/ftp+++1TQ0ND6tKlS5o4cWJ6/fXXW9fX0+N0Sindd999qW/fvqlSqaT+/funWbNmpWHDhqXNNtssffSjH009evRIs2fPrvWYbXb++eev9adLly7p1FNPbb1cD3bcccf06quvppRSWrRoURoxYkTq2rVr2myzzVL37t3TRhttlJ577rnaDlmFHXfcMf3mN79JKaX0y1/+MjU0NKR99903nXLKKWn//fdPTU1N6frrr6/xlG1XqVRSly5d0qc+9al01VVXleILYtrrhz/8YWpsbEyjRo1Kffr0ST/72c9S79690xe/+MV05JFHph49eqTzzjuv1mO22RNPPJE23njjtN5667V+8e9ee+2Vdthhh9SlS5d04IEHppaWllqP2SajR49O48ePX+vx1dzcnA466KA0evToGkzWPnPmzHnPn6uvvrpunkMnTpyY/s//+T/pgQceSDNmzEjbbbddGjVqVHrllVdSSm+/HqhUKjWesu0+9alPpS9+8YtpyZIl6eyzz04bbrhh+uIXv9i6/rDDDkv77bdfDSesTqVSSRtuuGHaZJNNVvupVCppgw02SJtsskkaNmxYrcdsk3eehx5++OFp5MiRacGCBSmllF566aW00047pUMPPbSWI1ald+/e6amnnkoppbTDDjukqVOnrrb+ggsuSNtss00NJmsf5znlldNr6Xp5HPjQFNGVSiU1NDSkSqXyrj/1cmcZOHBgeuSRR1Zbdswxx6SNNtoo/fnPf667O/7999+fNt988/TVr341LVu2LKWURxG9toJ95syZacMNN6zFaO2y3nrrpVmzZqWU3j7uHn744dXWP/nkk6lHjx61GK1devTo0Vqsp5RSU1NT+sMf/tB6+a9//Wvq2bNnLUar2sYbb5zuvvvu1svz589PlUolLV26NKWU0lNPPZW6d+9eq/HaJacTaSee5ebEs7xyO/GsVCrp8ssvT+PGjUtNTU1pvfXWS8cff3yaO3durUer2vDhw9Mll1ySUkrp9ttvT927d08/+MEPWtdffvnlafjw4bUar2p77rlnOvLII9OKFStSSimdeeaZac8990wppTRv3ry0ySabpNNOO62GE7Zdjx493vN189y5c+vq9dp7nbetWl4v5zpDhgxJ9913X+vlt956K40bNy6NHDkyvfzyy3V33ta/f//02GOPpZRSWrZsWWpoaFgt34MPPpg22GCDWo1XtSOOOCKNHDmyNdMq9Xgu+s7XA5tvvnn69a9/vdr6O+64I22yySa1GK1d+vbtm+bMmZNSevs8dNX/r/Lkk0/WzXlbSs5zyiyn19L18jjwoSmihwwZkq699tp3Xf/QQw/VzYuA3r17r/FkmVJKxx13XNpwww3Tb3/727rJssrrr7+eJk6cmLbaaqv0yCOPpKamprp78k/p7Tv+okWLUkpvH3PvLDlTersc7NatWy1Ga5eDDz44HXbYYSmllA488MD0zW9+c7X1Z5xxRvr4xz9ei9HaZdiwYenGG29MKb19ktnQ0JD+67/+q3X9DTfcUIoH5rY4/vjj04gRI9KNN96Ybr/99jRmzJjVXrzcdNNN6SMf+UgNJ6xeTifSTjzLzYlneeV24vnO/fPCCy+ks846K22xxRapoaEhbb/99umSSy5JS5YsqfGUbbO2f8x9Z6H+1FNP1dW+6dmzZ5o3b17r5ebm5tTU1JReeumllNLb78ivl/vOkCFD0i9/+ct3XX/ttdfW1V9JDRgwIF166aXpr3/961p/brjhhrp5Du3Vq9dqx1lKKbW0tKT99tuv9bynXrKk9HaeVf9YmFJK66yzzmp/off000/X3Rshrr322jR06NB0wQUXtC6r19cDq85DBw4cuMb8f/3rX+vqPHTfffdNX//611NKKX36059e4y/VfvSjH6XNNtusFqO1i/Oc8srptXS9PA401PaDQTrPqFGj4sEHH3zX9ZVKJVKdfFz2FltsEbNmzVpj+QUXXBDjxo2LfffdtwZTfTDrrLNOXHHFFXHqqafG2LFj6+Zz0tZm9913j2233TaWLFkS8+bNW23dM8880/q5l/XgrLPOittuuy123XXXGDp0aHzve9+LXXbZJY444ojYddddY/LkyTF16tRaj9lmEyZMiIkTJ8bhhx8en/70p+OUU06Jr33ta3HRRRfFxRdfHEcddVTsv//+tR6zTb7zne/ElltuGfvss0/svvvu0dzcvNqXrVYqlTjzzDNrOGH1+vfvH0888cS7rn/yySejf//+nThR+y1evHi1Wbt16xbTp0+PTTbZJMaMGROLFi2q4XTVW7ZsWfTo0SMiIpqamqJnz56rPZatt9568fLLL9dqvKpdfPHFcdppp8WnP/3puPDCC2s9zgdWqVQiIuK1115r/XLZVYYNGxYLFiyoxVjtsuuuu8aVV14ZERHbbLNN3Hnnnautv+OOO2r/uXbtNHDgwDj55JPjj3/8Y9x5552x5ZZbxle+8pXW7/gou/XWWy+efvrpiIiYP39+LF++PJ555pnW9U8//XSsu+66tRqvav369YvXX3+99fLSpUtj+fLl0bVr14iI2GqrrermvnP44YfHpEmT4pxzzok5c+bEwoUL44UXXog5c+bEOeecE4ceemgceeSRtR6zzUaNGhXz58+PjTfeeK0/G2ywQd2ct2266abxyCOPrLassbExrrnmmth0003r6vNtIyKGDh0af/nLX1ovX3XVVas9hi1YsKCuznUiIvbbb7+4995749prr40999wzFi5cWOuR2u0LX/hCfOYzn4mWlpbWx+tVFixYsMb3MpXZ1KlT40c/+lFMmjQpPvGJT8Q3vvGN+PznPx9nnHFGTJo0KY477rj453/+51qP2WbOc8otp9fS9fA40FjrATrLSSedFG+88ca7rv/oRz8ad9xxRydO1H77779/XHnllfH5z39+jXUXXnhhrFy5Mi666KIaTPbBjR8/Pj7xiU/E7Nmz6/KLfVZ9cdwqPXv2XO3y9ddfH7vssktnjvSBDBkyJB566KGYOnVqXH/99ZFSivvvvz+effbZ2HnnneP3v/99bLfddrUes82mTJkSPXr0iJkzZ8aRRx4Zp5xySmy11VZx8sknx9KlS2OfffaJb3/727Ues03WWWeduPrqq+Ott96K5cuXr/ElEXvssUeNJmu/VSfS3/zmN2Ps2LExaNCgqFQqsXDhwpgxY0acccYZccIJJ9R6zDZZdeL5zi+9W3XieeCBB9btiecmm2wSEfmceG6//fYxceLEuOGGG+Lyyy+v9Ujt9oUvfCG6devW+oLznV9IVpYXnG01derU2GWXXWL+/PmtJ54PPPBA65fkXn311XX1GmfVic3/tMsuu8Quu+wS3//+9+Pqq6/u5KnaZ9y4cXHYYYfFpEmT4rrrrouJEyfGV7/61WhoaIhKpRInnXRSXT33jB07Nk488cS46KKLolu3bnHqqafGyJEjo3fv3hHx9psHBg4cWOMp22by5MnRo0ePOPfcc+Pkk09uPe5SSrH++uvH17/+9Tj55JNrPGXbHXnkke953rbRRhvVzWP2nnvuGZdcckl89rOfXW35qtcEn/3sZ+O5556r0XTVGz9+/Gol01577bXa+uuuuy7+9//+35091ge2wQYbxK233hpTp06NbbbZpm7+oeOdJk2a1Pr/48aNi7/97W+rrf/5z38eI0eO7OSp2m/48OFx3333xTe/+c347ne/G2+88Ub853/+ZzQ2Nsb2228fV111Vey33361HrPNnOeUWy6vpevlcaCS6vFRFoAsnXXWWXH++ee3fpN0xH+fSJ9wwgl1cyJ9yimnxMMPPxw333zzGuuWL18en/3sZ+P666+PlStX1mC66k2ZMiX+4R/+IcaPH7/W9d/4xjfiT3/6U/z85z/v5Mk+uJRSTJ06Nb7//e/Hiy++GI888shqLz7L7pBDDlnt8v/9v/83DjzwwNbLJ510UsydOzduuummzh6t3f785z/HN7/5zbjhhhtaX0CvOvE86aST6urEs6GhIRYuXFg3heZ7eeONN+KEE06ImTNnxic+8Yn4/ve/H+eff3584xvfiJaWlth1113j6quvrpusixYtinHjxsV9990XlUolNtpoo/jFL34R22yzTURETJ8+PRYsWBBf+tKXajxpdZ566qnWd3Suv/76a7yzi861fPnyWLp0afTp02et61esWBHPPfdcXb4BZ22WLl0aXbp0iW7dutV6lHabPXt23H333TFx4sS6eYdqW7zxxhvRpUuX6N69e61HqVpKKRYtWhQrV66MAQMGRFNTU61HapcP03nOr3/967r5K/ccX0v/TymlqFQqpXkcUEQDUDr1fiLtxLP+OPEsn1xOPHP31ltvRUtLS+s7ievNE088Ec3NzbHFFltEY+OH5o9FAagR5zn1pZ5fS6/StWvXmDNnTgwfPrzWo0RExIfmM6IBqB/Dhg2LHXfcMXbcccfWF2fPPvtsHHrooTWerG0aGxvf9cVZxNufrzplypROnKhYL7/8chx99NG1HuMDGTVqVBx//PHRv3//ujrW3s8rr7wSxxxzTK3HaJdKpRKDBg2KwYMHt5bQOe2biDzydO/ePXr37l23WTbbbLMYMWLEGiV0veV588034+67747HHntsjXVvvfVW/PSnP63BVO2XU56cskTIU2Y5ZYnIL88f//jHuPzyy2PZsmWx4447Rv/+/eO73/1uHHrooXH77bfXerw2a2xsjOeffz4uv/zy+NOf/hQREX/605/i6KOPjkMPPTTuuuuuuiuhV+2bxx9/PCJWz3PffffVTQl94oknrvVnxYoVMXXq1NbLNVeDL0gEgKo9/PDDdfUNzO8lpywpyVNmOWVJSZ4yyylLSvWV5/HHH08bb7xxqlQqqaGhIe26665p/vz5resXLlxYN1lSyitPTllSkqfMcsqSUn55brzxxtS1a9e07rrrpu7du6cbb7wx/a//9b/Spz71qbT77runxsbGdNttt9V6zDbJKUtKeeWpVCpp5MiRafTo0av9VCqVtP3226fRo0enMWPG1HrM5O/PACiF66677j3Xv/Nb2ssupywR8pRZTlki5CmznLJE5JXnlFNOiY9//OMxa9aseO211+LEE0+MnXfeOe68887YaKONaj1e1XLKk1OWCHnKLKcsEfnl+da3vhUnnXRSfOc734mrrroqJkyYEEcffXScfvrpEfH2961MnTo1dttttxpP+v5yyhKRV57TTz89fvSjH8X3vve91eZtamqKn/zkJ+X5HpxaN+EAkFJqfcdDpVJ51596eedDTllSkqfMcsqSkjxlllOWlPLKM3DgwPTII4+stuyYY45JG220Ufrzn/9cd+8czClPTllSkqfMcsqSUn55+vTpk5544omUUkorVqxIjY2Nafbs2a3r586dmwYNGlSr8aqSU5aU8stz//33p8033zx99atfTcuWLUsppdTY2JgeffTRGk/233xGNAClMHjw4Pj5z38eK1euXOvPgw8+WOsR2yynLBHylFlOWSLkKbOcskTklefNN99c4zOuf/CDH8S+++4bu+66a8ybN69Gk7VPTnlyyhIhT5nllCUivzzv1NDQEN27d49+/fq1Luvdu3csXry4dkO1U05ZIvLIs/3228fs2bPjxRdfjO222y7mzp0blUql1mOtRhENQCmMGjXqPU/8K5VKpJQ6caL2yylLhDxlllOWCHnKLKcsEXnl2WKLLWLWrFlrLL/gggti3Lhxse+++9ZgqvbLKU9OWSLkKbOcskTkl2eTTTaJJ598svXyvffeu9pHjDz77LMxePDgWoxWtZyyROSXJyJinXXWiSuuuCJOPfXUGDt2bKxYsaLWI61GEQ1AKZx00kmx0047vev6j370o3HHHXd04kTtl1OWCHnKLKcsEfKUWU5ZIvLKs//++8eVV1651nUXXnhhHHTQQXVTqkfklSenLBHylFlOWSLyy3P00UevVgaOGDFitXd833jjjXXxGcQReWWJyC/PO40fPz5mzZoVv/jFL2LjjTeu9TitKqme7r0AAAAAANQd74gGAAAAAKBQimgAAAAAAAqliAYAAAAAoFCKaAAAAAAACqWIBgAAAACgUIpoAAAAAAAKpYgGAAAAAKBQ/x8Qep2UoStNeQAAAABJRU5ErkJggg==\n",
+      "text/plain": [
+       "<Figure size 1800x600 with 1 Axes>"
+      ]
+     },
+     "metadata": {},
+     "output_type": "display_data"
+    }
+   ],
    "source": [
     "atk_colors = colors_dict['Monster Card']\n",
     "bandai_df['ATK'].value_counts().sort_index(key=lambda x: pd.to_numeric(x, errors = 'coerce')).plot.bar(figsize = (18,6), grid = True, color = atk_colors, title = 'ATK')\n",
@@ -588,18 +1363,15 @@
   },
   {
    "cell_type": "code",
-   "execution_count": null,
+   "execution_count": 13,
    "id": "2aa0ba61",
    "metadata": {
-<<<<<<< HEAD
-=======
     "execution": {
      "iopub.execute_input": "2023-02-27T21:52:45.772778Z",
      "iopub.status.busy": "2023-02-27T21:52:45.771795Z",
      "iopub.status.idle": "2023-02-27T21:52:45.783899Z",
      "shell.execute_reply": "2023-02-27T21:52:45.782934Z"
     },
->>>>>>> a4b851e8
     "papermill": {
      "duration": 0.059174,
      "end_time": "2023-02-27T21:52:45.785933",
@@ -609,25 +1381,51 @@
     },
     "tags": []
    },
-   "outputs": [],
+   "outputs": [
+    {
+     "name": "stdout",
+     "output_type": "stream",
+     "text": [
+      "Total number of DEF values:"
+     ]
+    },
+    {
+     "name": "stdout",
+     "output_type": "stream",
+     "text": [
+      " "
+     ]
+    },
+    {
+     "name": "stdout",
+     "output_type": "stream",
+     "text": [
+      "27"
+     ]
+    },
+    {
+     "name": "stdout",
+     "output_type": "stream",
+     "text": [
+      "\n"
+     ]
+    }
+   ],
    "source": [
     "print('Total number of DEF values:', bandai_df['DEF'].nunique())"
    ]
   },
   {
    "cell_type": "code",
-   "execution_count": null,
+   "execution_count": 14,
    "id": "54e9d56a",
    "metadata": {
-<<<<<<< HEAD
-=======
     "execution": {
      "iopub.execute_input": "2023-02-27T21:52:45.823758Z",
      "iopub.status.busy": "2023-02-27T21:52:45.822619Z",
      "iopub.status.idle": "2023-02-27T21:52:45.847597Z",
      "shell.execute_reply": "2023-02-27T21:52:45.846677Z"
     },
->>>>>>> a4b851e8
     "papermill": {
      "duration": 0.044871,
      "end_time": "2023-02-27T21:52:45.849979",
@@ -637,25 +1435,403 @@
     },
     "tags": []
    },
-   "outputs": [],
+   "outputs": [
+    {
+     "data": {
+      "text/html": [
+       "<div>\n",
+       "<style scoped>\n",
+       "    .dataframe tbody tr th:only-of-type {\n",
+       "        vertical-align: middle;\n",
+       "    }\n",
+       "\n",
+       "    .dataframe tbody tr th {\n",
+       "        vertical-align: top;\n",
+       "    }\n",
+       "\n",
+       "    .dataframe thead th {\n",
+       "        text-align: right;\n",
+       "    }\n",
+       "</style>\n",
+       "<table border=\"1\" class=\"dataframe\">\n",
+       "  <thead>\n",
+       "    <tr style=\"text-align: right;\">\n",
+       "      <th></th>\n",
+       "      <th>Name</th>\n",
+       "      <th>Monster type</th>\n",
+       "      <th>Set</th>\n",
+       "      <th>Card number</th>\n",
+       "      <th>Ability</th>\n",
+       "      <th>Rule</th>\n",
+       "      <th>ATK</th>\n",
+       "      <th>Level</th>\n",
+       "    </tr>\n",
+       "    <tr>\n",
+       "      <th>DEF</th>\n",
+       "      <th></th>\n",
+       "      <th></th>\n",
+       "      <th></th>\n",
+       "      <th></th>\n",
+       "      <th></th>\n",
+       "      <th></th>\n",
+       "      <th></th>\n",
+       "      <th></th>\n",
+       "    </tr>\n",
+       "  </thead>\n",
+       "  <tbody>\n",
+       "    <tr>\n",
+       "      <th>0</th>\n",
+       "      <td>2</td>\n",
+       "      <td>1</td>\n",
+       "      <td>1</td>\n",
+       "      <td>2</td>\n",
+       "      <td>0</td>\n",
+       "      <td>2</td>\n",
+       "      <td>2</td>\n",
+       "      <td>2</td>\n",
+       "    </tr>\n",
+       "    <tr>\n",
+       "      <th>200</th>\n",
+       "      <td>1</td>\n",
+       "      <td>1</td>\n",
+       "      <td>1</td>\n",
+       "      <td>1</td>\n",
+       "      <td>0</td>\n",
+       "      <td>0</td>\n",
+       "      <td>1</td>\n",
+       "      <td>1</td>\n",
+       "    </tr>\n",
+       "    <tr>\n",
+       "      <th>300</th>\n",
+       "      <td>5</td>\n",
+       "      <td>1</td>\n",
+       "      <td>3</td>\n",
+       "      <td>5</td>\n",
+       "      <td>0</td>\n",
+       "      <td>1</td>\n",
+       "      <td>2</td>\n",
+       "      <td>2</td>\n",
+       "    </tr>\n",
+       "    <tr>\n",
+       "      <th>400</th>\n",
+       "      <td>3</td>\n",
+       "      <td>3</td>\n",
+       "      <td>2</td>\n",
+       "      <td>3</td>\n",
+       "      <td>0</td>\n",
+       "      <td>2</td>\n",
+       "      <td>3</td>\n",
+       "      <td>3</td>\n",
+       "    </tr>\n",
+       "    <tr>\n",
+       "      <th>500</th>\n",
+       "      <td>1</td>\n",
+       "      <td>1</td>\n",
+       "      <td>1</td>\n",
+       "      <td>1</td>\n",
+       "      <td>0</td>\n",
+       "      <td>1</td>\n",
+       "      <td>1</td>\n",
+       "      <td>1</td>\n",
+       "    </tr>\n",
+       "    <tr>\n",
+       "      <th>600</th>\n",
+       "      <td>5</td>\n",
+       "      <td>4</td>\n",
+       "      <td>3</td>\n",
+       "      <td>5</td>\n",
+       "      <td>0</td>\n",
+       "      <td>4</td>\n",
+       "      <td>5</td>\n",
+       "      <td>3</td>\n",
+       "    </tr>\n",
+       "    <tr>\n",
+       "      <th>700</th>\n",
+       "      <td>4</td>\n",
+       "      <td>2</td>\n",
+       "      <td>2</td>\n",
+       "      <td>4</td>\n",
+       "      <td>0</td>\n",
+       "      <td>2</td>\n",
+       "      <td>2</td>\n",
+       "      <td>2</td>\n",
+       "    </tr>\n",
+       "    <tr>\n",
+       "      <th>800</th>\n",
+       "      <td>3</td>\n",
+       "      <td>3</td>\n",
+       "      <td>2</td>\n",
+       "      <td>3</td>\n",
+       "      <td>0</td>\n",
+       "      <td>3</td>\n",
+       "      <td>2</td>\n",
+       "      <td>3</td>\n",
+       "    </tr>\n",
+       "    <tr>\n",
+       "      <th>900</th>\n",
+       "      <td>2</td>\n",
+       "      <td>2</td>\n",
+       "      <td>2</td>\n",
+       "      <td>2</td>\n",
+       "      <td>0</td>\n",
+       "      <td>1</td>\n",
+       "      <td>2</td>\n",
+       "      <td>2</td>\n",
+       "    </tr>\n",
+       "    <tr>\n",
+       "      <th>1000</th>\n",
+       "      <td>4</td>\n",
+       "      <td>2</td>\n",
+       "      <td>2</td>\n",
+       "      <td>4</td>\n",
+       "      <td>0</td>\n",
+       "      <td>3</td>\n",
+       "      <td>4</td>\n",
+       "      <td>4</td>\n",
+       "    </tr>\n",
+       "    <tr>\n",
+       "      <th>1300</th>\n",
+       "      <td>3</td>\n",
+       "      <td>3</td>\n",
+       "      <td>2</td>\n",
+       "      <td>3</td>\n",
+       "      <td>0</td>\n",
+       "      <td>2</td>\n",
+       "      <td>3</td>\n",
+       "      <td>2</td>\n",
+       "    </tr>\n",
+       "    <tr>\n",
+       "      <th>1400</th>\n",
+       "      <td>2</td>\n",
+       "      <td>1</td>\n",
+       "      <td>1</td>\n",
+       "      <td>2</td>\n",
+       "      <td>0</td>\n",
+       "      <td>2</td>\n",
+       "      <td>1</td>\n",
+       "      <td>1</td>\n",
+       "    </tr>\n",
+       "    <tr>\n",
+       "      <th>1500</th>\n",
+       "      <td>8</td>\n",
+       "      <td>4</td>\n",
+       "      <td>2</td>\n",
+       "      <td>8</td>\n",
+       "      <td>0</td>\n",
+       "      <td>4</td>\n",
+       "      <td>3</td>\n",
+       "      <td>3</td>\n",
+       "    </tr>\n",
+       "    <tr>\n",
+       "      <th>1600</th>\n",
+       "      <td>6</td>\n",
+       "      <td>4</td>\n",
+       "      <td>2</td>\n",
+       "      <td>6</td>\n",
+       "      <td>0</td>\n",
+       "      <td>6</td>\n",
+       "      <td>5</td>\n",
+       "      <td>4</td>\n",
+       "    </tr>\n",
+       "    <tr>\n",
+       "      <th>1700</th>\n",
+       "      <td>1</td>\n",
+       "      <td>1</td>\n",
+       "      <td>1</td>\n",
+       "      <td>1</td>\n",
+       "      <td>0</td>\n",
+       "      <td>1</td>\n",
+       "      <td>1</td>\n",
+       "      <td>1</td>\n",
+       "    </tr>\n",
+       "    <tr>\n",
+       "      <th>1800</th>\n",
+       "      <td>3</td>\n",
+       "      <td>3</td>\n",
+       "      <td>2</td>\n",
+       "      <td>3</td>\n",
+       "      <td>0</td>\n",
+       "      <td>3</td>\n",
+       "      <td>3</td>\n",
+       "      <td>3</td>\n",
+       "    </tr>\n",
+       "    <tr>\n",
+       "      <th>1900</th>\n",
+       "      <td>2</td>\n",
+       "      <td>2</td>\n",
+       "      <td>2</td>\n",
+       "      <td>2</td>\n",
+       "      <td>0</td>\n",
+       "      <td>2</td>\n",
+       "      <td>2</td>\n",
+       "      <td>2</td>\n",
+       "    </tr>\n",
+       "    <tr>\n",
+       "      <th>2000</th>\n",
+       "      <td>9</td>\n",
+       "      <td>7</td>\n",
+       "      <td>3</td>\n",
+       "      <td>9</td>\n",
+       "      <td>0</td>\n",
+       "      <td>6</td>\n",
+       "      <td>5</td>\n",
+       "      <td>4</td>\n",
+       "    </tr>\n",
+       "    <tr>\n",
+       "      <th>2100</th>\n",
+       "      <td>4</td>\n",
+       "      <td>2</td>\n",
+       "      <td>2</td>\n",
+       "      <td>4</td>\n",
+       "      <td>0</td>\n",
+       "      <td>4</td>\n",
+       "      <td>4</td>\n",
+       "      <td>2</td>\n",
+       "    </tr>\n",
+       "    <tr>\n",
+       "      <th>2200</th>\n",
+       "      <td>7</td>\n",
+       "      <td>4</td>\n",
+       "      <td>3</td>\n",
+       "      <td>7</td>\n",
+       "      <td>0</td>\n",
+       "      <td>3</td>\n",
+       "      <td>7</td>\n",
+       "      <td>3</td>\n",
+       "    </tr>\n",
+       "    <tr>\n",
+       "      <th>2300</th>\n",
+       "      <td>5</td>\n",
+       "      <td>4</td>\n",
+       "      <td>2</td>\n",
+       "      <td>5</td>\n",
+       "      <td>0</td>\n",
+       "      <td>4</td>\n",
+       "      <td>5</td>\n",
+       "      <td>3</td>\n",
+       "    </tr>\n",
+       "    <tr>\n",
+       "      <th>2400</th>\n",
+       "      <td>5</td>\n",
+       "      <td>5</td>\n",
+       "      <td>2</td>\n",
+       "      <td>5</td>\n",
+       "      <td>0</td>\n",
+       "      <td>3</td>\n",
+       "      <td>4</td>\n",
+       "      <td>3</td>\n",
+       "    </tr>\n",
+       "    <tr>\n",
+       "      <th>2500</th>\n",
+       "      <td>4</td>\n",
+       "      <td>3</td>\n",
+       "      <td>2</td>\n",
+       "      <td>5</td>\n",
+       "      <td>0</td>\n",
+       "      <td>4</td>\n",
+       "      <td>4</td>\n",
+       "      <td>4</td>\n",
+       "    </tr>\n",
+       "    <tr>\n",
+       "      <th>2600</th>\n",
+       "      <td>2</td>\n",
+       "      <td>2</td>\n",
+       "      <td>2</td>\n",
+       "      <td>2</td>\n",
+       "      <td>0</td>\n",
+       "      <td>1</td>\n",
+       "      <td>2</td>\n",
+       "      <td>1</td>\n",
+       "    </tr>\n",
+       "    <tr>\n",
+       "      <th>2800</th>\n",
+       "      <td>1</td>\n",
+       "      <td>1</td>\n",
+       "      <td>1</td>\n",
+       "      <td>1</td>\n",
+       "      <td>0</td>\n",
+       "      <td>1</td>\n",
+       "      <td>1</td>\n",
+       "      <td>1</td>\n",
+       "    </tr>\n",
+       "    <tr>\n",
+       "      <th>3000</th>\n",
+       "      <td>1</td>\n",
+       "      <td>1</td>\n",
+       "      <td>1</td>\n",
+       "      <td>0</td>\n",
+       "      <td>0</td>\n",
+       "      <td>0</td>\n",
+       "      <td>1</td>\n",
+       "      <td>1</td>\n",
+       "    </tr>\n",
+       "    <tr>\n",
+       "      <th>3500</th>\n",
+       "      <td>1</td>\n",
+       "      <td>1</td>\n",
+       "      <td>1</td>\n",
+       "      <td>1</td>\n",
+       "      <td>0</td>\n",
+       "      <td>0</td>\n",
+       "      <td>1</td>\n",
+       "      <td>1</td>\n",
+       "    </tr>\n",
+       "  </tbody>\n",
+       "</table>\n",
+       "</div>"
+      ],
+      "text/plain": [
+       "      Name  Monster type  Set  Card number  Ability  Rule  ATK  Level\n",
+       "DEF                                                                  \n",
+       "0        2             1    1            2        0     2    2      2\n",
+       "200      1             1    1            1        0     0    1      1\n",
+       "300      5             1    3            5        0     1    2      2\n",
+       "400      3             3    2            3        0     2    3      3\n",
+       "500      1             1    1            1        0     1    1      1\n",
+       "600      5             4    3            5        0     4    5      3\n",
+       "700      4             2    2            4        0     2    2      2\n",
+       "800      3             3    2            3        0     3    2      3\n",
+       "900      2             2    2            2        0     1    2      2\n",
+       "1000     4             2    2            4        0     3    4      4\n",
+       "1300     3             3    2            3        0     2    3      2\n",
+       "1400     2             1    1            2        0     2    1      1\n",
+       "1500     8             4    2            8        0     4    3      3\n",
+       "1600     6             4    2            6        0     6    5      4\n",
+       "1700     1             1    1            1        0     1    1      1\n",
+       "1800     3             3    2            3        0     3    3      3\n",
+       "1900     2             2    2            2        0     2    2      2\n",
+       "2000     9             7    3            9        0     6    5      4\n",
+       "2100     4             2    2            4        0     4    4      2\n",
+       "2200     7             4    3            7        0     3    7      3\n",
+       "2300     5             4    2            5        0     4    5      3\n",
+       "2400     5             5    2            5        0     3    4      3\n",
+       "2500     4             3    2            5        0     4    4      4\n",
+       "2600     2             2    2            2        0     1    2      1\n",
+       "2800     1             1    1            1        0     1    1      1\n",
+       "3000     1             1    1            0        0     0    1      1\n",
+       "3500     1             1    1            1        0     0    1      1"
+      ]
+     },
+     "execution_count": 14,
+     "metadata": {},
+     "output_type": "execute_result"
+    }
+   ],
    "source": [
     "bandai_df.drop(columns=['Card type', 'Page name', 'Page URL']).groupby('DEF').nunique().sort_index(key=lambda x: pd.to_numeric(x, errors = 'coerce'))"
    ]
   },
   {
    "cell_type": "code",
-   "execution_count": null,
+   "execution_count": 15,
    "id": "10aeff48",
    "metadata": {
-<<<<<<< HEAD
-=======
     "execution": {
      "iopub.execute_input": "2023-02-27T21:52:45.885003Z",
      "iopub.status.busy": "2023-02-27T21:52:45.884437Z",
      "iopub.status.idle": "2023-02-27T21:52:46.415015Z",
      "shell.execute_reply": "2023-02-27T21:52:46.413912Z"
     },
->>>>>>> a4b851e8
     "papermill": {
      "duration": 0.550439,
      "end_time": "2023-02-27T21:52:46.417247",
@@ -665,7 +1841,18 @@
     },
     "tags": []
    },
-   "outputs": [],
+   "outputs": [
+    {
+     "data": {
+      "image/png": "iVBORw0KGgoAAAANSUhEUgAABZkAAAIjCAYAAABhxRXCAAAAOXRFWHRTb2Z0d2FyZQBNYXRwbG90bGliIHZlcnNpb24zLjYuMywgaHR0cHM6Ly9tYXRwbG90bGliLm9yZy/P9b71AAAACXBIWXMAAA9hAAAPYQGoP6dpAABD0UlEQVR4nO3deZhcZZk34Ke601nJRmJCAtkQlGggQGBmQkDWgAyQoIITEINssq8KKDADqCwZkAFRWWaUgY9hGUAYEFnCKhGCJMqmCEFZAkmIbAkS6XTI+/2B6aEnCXS9IV2nDvd9Xbmwz6nqen6+1VV1fl19qpJSSgEAAAAAABkaaj0AAAAAAAD1S8kMAAAAAEA2JTMAAAAAANmUzAAAAAAAZFMyAwAAAACQTckMAAAAAEA2JTMAAAAAANmUzAAAAAAAZFMyAwAAAACQTckMAAB/85//+Z9RqVRa/3Xt2jXWWmut2HbbbeOss86K+fPnt7n8aaed1uby//ff888/33rZlV2mf//+HZwSAAA+Wp1qPQAAABTNZZddFhtssEG0tLTE/PnzY9q0aTFlypQ499xz49prr40ddtihzeVvv/326N2793LfZ9CgQW2+3mOPPeIb3/hGm21NTU0ffQAAAOhASmYAAPg/Ro0aFZtttlnr11/60pfi2GOPjS233DK++MUvxqxZs2LgwIGt+8eMGdOudyQPHDgw/uEf/mG1zAwAALXidBkAANAOQ4cOje9///vx1ltvxSWXXFLrcQAAoDC8kxkAANrpH//xH6OxsTF++ctfttn+7rvvxpIlS9psq1Qq0djY2GZbSmm5yzU2NkalUlk9AwMAQAfwTmYAAGinHj16RP/+/WPOnDlttq+11lrR1NTU5t+nP/3p5a7/4x//eLnL/eQnP+mo8QEAYLXwTmYAAKhCSmm5bXfddddyH/zXtWvX5S735S9/OY4//vg224YPH/6RzgcAAB1NyQwAAO309ttvx2uvvRYbbrhhm+2jR49u1wf/feITn2jzgYIAAFAGTpcBAADtdOutt8a7774b22yzTa1HAQCAwlAyAwBAO7z44ovxzW9+M3r37h0HH3xwrccBAIDCcLoMAAD4P5588slYsmRJLFmyJObPnx8PPPBAXHbZZdHY2Bg33nhjfOITn2hz+ZkzZy53TuaIiM985jPRq1evjhobAABqQskMAAD/x3777RcREZ07d44+ffrEyJEj48QTT4wDDzxwuYI5IuLzn//8Cr/P1KlTY4cddlitswIAQK1V0oo+HhsAAAAAANrBOZkBAAAAAMimZAYAAAAAIJuSGQAAAACAbEpmAAAAAACyKZkBAAAAAMimZAYAAAAAIFunjr7BpUuXxpw5c6Jnz55RqVQ6+uYBAAAAAGiHlFK89dZbMXjw4GhoWPn7lTu8ZJ4zZ04MGTKko28WAAAAAIAMs2fPjnXWWWel+zu8ZO7Zs2dEvDdYr169VstttLS0xJ133hk77rhjNDU1rZbb6EjyFFeZskTIU2RlyhIhT5GVKUuEPEVWpiwR8hRZmbJEyFNkZcoSIU+RlSlLhDxFVqYsEfLkWrhwYQwZMqS1012ZDi+Zl50io1evXqu1ZO7evXv06tWrNHcaeYqpTFki5CmyMmWJkKfIypQlQp4iK1OWCHmKrExZIuQpsjJliZCnyMqUJUKeIitTlgh5VtWHnfbYB/8BAAAAAJBNyQwAAAAAQDYlMwAAAAAA2ZTMAAAAAABkUzIDAAAAAJBNyQwAAAAAQDYlMwAAAAAA2ZTMAAAAAABkUzIDAAAAAJBNyQwAAAAAQDYlMwAAAAAA2ZTMAAAAAABkUzIDAAAAAJBNyQwAAAAAQDYlMwAAAAAA2ZTMAAAAAABkUzIDAAAAAJBNyQwAAAAAQDYlMwAAAAAA2TrVegAAAABK4tw9qrt8Q1PEJydFXDg5YmlL+6/3zeurux0AYLXyTmYAAAAAALIpmQEAAAAAyKZkBgAAAAAgm5IZAAAAAIBsSmYAAAAAALIpmQEAAAAAyKZkBgAAAAAgm5IZAAAAAIBsSmYAAAAAALIpmQEAAAAAyKZkBgAAAAAgm5IZAAAAAIBsSmYAAAAAALIpmQEAAAAAyKZkBgAAAAAgm5IZAAAAAIBsSmYAAAAAALIpmQEAAAAAyKZkBgAAAAAgm5IZAAAAAIBsSmYAAAAAALIpmQEAAAAAyKZkBgAAAAAgm5IZAAAAAIBsSmYAAAAAALIpmQEAAAAAyKZkBgAAAAAgm5IZAAAAAIBsSmYAAAAAALIpmQEAAAAAyKZkBgAAAAAgm5IZAAAAAIBsSmYAAAAAALIpmQEAAAAAyKZkBgAAAAAgm5IZAAAAAIBsSmYAAAAAALIpmQEAAAAAyKZkBgAAAAAgm5IZAAAAAIBsSmYAAAAAALIpmQEAAAAAyKZkBgAAAAAgm5IZAAAAAIBsVZXMS5YsiVNOOSVGjBgR3bp1i3XXXTe+853vxNKlS1fXfAAAAAAAFFinai48ZcqUuPjii+Pyyy+Pz372szFjxozYb7/9onfv3nH00UevrhkBAAAAACioqkrmhx56KCZOnBi77LJLREQMHz48rr766pgxY8ZqGQ4AAAAAgGKrqmTecsst4+KLL45nnnkmPvWpT8Vjjz0W06ZNi/PPP3+l12lubo7m5ubWrxcuXBgRES0tLdHS0pI39YdY9n1X1/fvaPIUV5myRMhTZGXKEiFPkZUpS4Q8RVamLBHyFFmZskTUQZ6Gpqou3lLp9L//reZkjgXMX/i1qZI8xVWmLBHyFFmZskTIs6q382EqKaXU3m+aUoqTTjoppkyZEo2NjfHuu+/GGWecEd/+9rdXep3TTjstTj/99OW2X3XVVdG9e/f23jQAAAAAAB1o0aJFsffee8eCBQuiV69eK71cVSXzNddcE8cff3ycc8458dnPfjYeffTROOaYY+K8886Lfffdd4XXWdE7mYcMGRKvvvrqBw62KlpaWmLq1Kkxfvz4aGqq7jfpRSRPcZUpS4Q8RVamLBHyFFmZskTI0+EunNzui7ZUOsXUdfeI8X+6PprSkvbfxpFXZAy2+hV+bapUpjxlyhJRB3mqeByIKNdjQeHXpkryFFeZskTIU2RlyhIhT66FCxdG//79P7Rkrup0Gccff3x861vfikmTJkVExIYbbhgvvPBCnHXWWSstmbt06RJdunRZbntTU9NqX9COuI2OJE9xlSlLhDxFVqYsEfIUWZmyRMjTYZZW8ad6f/uz+Ka0JJqquV4Rc79PYdcmU5nylClLRIHzVPPzHFHKx4LCrk0meYqrTFki5CmyMmWJkCfn+7dHNWe9ikWLFkVDQ9urNDY2xtKlS6v5NgAAAAAAlERV72Tebbfd4owzzoihQ4fGZz/72fjtb38b5513Xuy///6raz4AAAAAAAqsqpL5wgsvjH/+53+Oww47LObPnx+DBw+Ogw8+OP7lX/5ldc0HAAAAAECBVVUy9+zZM84///w4//zzV9M4AAAAAADUk6rOyQwAAAAAAO+nZAYAAAAAIJuSGQAAAACAbEpmAAAAAACyKZkBAAAAAMimZAYAAAAAIJuSGQAAAACAbEpmAAAAAACyKZkBAAAAAMimZAYAAAAAIJuSGQAAAACAbEpmAAAAAACyKZkBAAAAAMimZAYAAAAAIJuSGQAAAACAbEpmAAAAAACyKZkBAAAAAMimZAYAAAAAIJuSGQAAAACAbEpmAAAAAACyKZkBAAAAAMimZAYAAAAAIJuSGQAAAACAbEpmAAAAAACyKZkBAAAAAMimZAYAAAAAIJuSGQAAAACAbEpmAAAAAACyKZkBAAAAAMimZAYAAAAAIJuSGQAAAACAbEpmAAAAAACyKZkBAAAAAMimZAYAAAAAIJuSGQAAAACAbEpmAAAAAACyKZkBAAAAAMimZAYAAAAAIJuSGQAAAACAbEpmAAAAAACyKZkBAAAAAMimZAYAAAAAIFunWg8AAAAArGbn7lHd5RuaIj45KeLCyRFLW9p/vW9eX93tAFAK3skMAAAAAEA2JTMAAAAAANmUzAAAAAAAZFMyAwAAAACQTckMAAAAAEA2JTMAAAAAANmUzAAAAAAAZFMyAwAAAACQTckMAAAAAEA2JTMAAAAAANmUzAAAAAAAZFMyAwAAAACQTckMAAAAAEA2JTMAAAAAANmUzAAAAAAAZFMyAwAAAACQTckMAAAAAEA2JTMAAAAAANmUzAAAAAAAZFMyAwAAAACQTckMAAAAAEA2JTMAAAAAANmUzAAAAAAAZFMyAwAAAACQTckMAAAAAEA2JTMAAAAAANmUzAAAAAAAZFMyAwAAAACQTckMAAAAAEA2JTMAAAAAANmUzAAAAAAAZFMyAwAAAACQTckMAAAAAEA2JTMAAAAAANmUzAAAAAAAZFMyAwAAAACQTckMAAAAAEA2JTMAAAAAANmUzAAAAAAAZFMyAwAAAACQTckMAAAAAEA2JTMAAAAAANmUzAAAAAAAZKu6ZH755Zdjn332iX79+kX37t1j4403jpkzZ66O2QAAAAAAKLhO1Vz4jTfeiHHjxsW2224bt912WwwYMCD++Mc/Rp8+fVbTeAAAAAAAFFlVJfOUKVNiyJAhcdlll7VuGz58+Ec9EwAAAAAAdaKqkvnmm2+OnXbaKfbcc8+4//77Y+21147DDjssDjrooJVep7m5OZqbm1u/XrhwYUREtLS0REtLS+bYH2zZ911d37+jyVNcZcoSIU+RlSlLhDxFVqYsEfJ0uIamdl+0pdLpf/9bzQncCpq98GtTpTLlKVOWiDrIU8XjQES5HguszbIrFjN/4denCmXKEiFPkZUpS4Q8q3o7H6aSUkrt/aZdu3aNiIjjjjsu9txzz/j1r38dxxxzTFxyySUxefLkFV7ntNNOi9NPP3257VdddVV07969vTcNAAAAAEAHWrRoUey9996xYMGC6NWr10ovV1XJ3Llz59hss83iwQcfbN121FFHxSOPPBIPPfTQCq+zoncyDxkyJF599dUPHGxVtLS0xNSpU2P8+PHR1FTdb2uLSJ7iKlOWCHmKrExZIuQpsjJliZCnw1244jcdrEhLpVNMXXePGP+n66MpLWn/bRx5RcZgGarIElEHeapU+PtaFcqUJaIO8nyMf3aszd8UcG0i6mB9qlCmLBHyFFmZskTIk2vhwoXRv3//Dy2ZqzpdxqBBg+Izn/lMm20jR46MG264YaXX6dKlS3Tp0mW57U1NTat9QTviNjqSPMVVpiwR8hRZmbJEyFNkZcoSIU+HWVrFn+r97U+vm9KSaKrmeh2Vu5qZIoqfJ1Nh72sZypQlosB5/OxYmyJmf5/Crk+GMmWJkKfIypQlQp6c798e1ZxZKcaNGxdPP/10m23PPPNMDBs2rJpvAwAAAABASVRVMh977LExffr0OPPMM+PZZ5+Nq666Ki699NI4/PDDV9d8AAAAAAAUWFUl8+abbx433nhjXH311TFq1Kj47ne/G+eff3585StfWV3zAQAAAABQYFWdkzkiYtddd41dd911dcwCAAAAAECdqeqdzAAAAAAA8H5KZgAAAAAAsimZAQAAAADIpmQGAAAAACCbkhkAAAAAgGxKZgAAAAAAsimZAQAAAADIpmQGAAAAACCbkhkAAAAAgGxKZgAAAAAAsimZAQAAAADIpmQGAAAAACCbkhkAAAAAgGxKZgAAAAAAsimZAQAAAADIpmQGAAAAACCbkhkAAAAAgGxKZgAAAAAAsimZAQAAAADIpmQGAAAAACCbkhkAAAAAgGxKZgAAAAAAsimZAQAAAADIpmQGAAAAACCbkhkAAAAAgGxKZgAAAAAAsimZAQAAAADIpmQGAAAAACCbkhkAAAAAgGxKZgAAAAAAsimZAQAAAADIpmQGAAAAACCbkhkAAAAAgGxKZgAAAAAAsimZAQAAAADIpmQGAAAAACCbkhkAAAAAgGxKZgAAAAAAsimZAQAAAADIpmQGAAAAACCbkhkAAAAAgGxKZgAAAAAAsnWq9QCUwLl7VHf5hqaIT06KuHByxNKW9l/vm9dXdzuUj/saAAAQUb5jg2rylClLRPHzAO3incwAAAAAAGRTMgMAAAAAkE3JDAAAAABANiUzAAAAAADZlMwAAAAAAGRTMgMAAAAAkE3JDAAAAABANiUzAAAAAADZlMwAAAAAAGRTMgMAAAAAkE3JDAAAAABANiUzAAAAAADZlMwAAAAAAGRTMgMAAAAAkE3JDAAAAABANiUzAAAAAADZlMwAAAAAAGRTMgMAAAAAkE3JDAAAAABANiUzAAAAAADZlMwAAAAAAGRTMgMAAAAAkE3JDAAAAABANiUzAAAAAADZlMwAAAAAAGRTMgMAAAAAkE3JDAAAAABANiUzAAAAAADZlMwAAAAAAGRTMgMAAAAAkE3JDAAAAABANiUzAAAAAADZlMwAAAAAAGRTMgMAAAAAkE3JDAAAAABANiUzAAAAAADZlMwAAAAAAGRTMgMAAAAAkE3JDAAAAABANiUzAAAAAADZlMwAAAAAAGRTMgMAAAAAkE3JDAAAAABANiUzAAAAAADZVqlkPuuss6JSqcQxxxzzEY0DAAAAAEA9yS6ZH3nkkbj00ktjo402+ijnAQAAAACgjmSVzH/5y1/iK1/5Svz7v/979O3b96OeCQAAAACAOtEp50qHH3547LLLLrHDDjvE9773vQ+8bHNzczQ3N7d+vXDhwoiIaGlpiZaWlpyb/1DLvu/q+v4drfB5GpqqunhLpdP//reaX3MUMH/h16ZKhc/jvlbctamSPMVVpiwR8nS4Kh6nC/8Y/TF+zomog/taFcqUJaIO8nyMf3aszbIrepzO4jm0uHmqVPjHgiqUKUuEPKt6Ox+mklJK1Xzja665Js4444x45JFHomvXrrHNNtvExhtvHOeff/4KL3/aaafF6aefvtz2q666Krp3717NTQMAAAAA0EEWLVoUe++9dyxYsCB69eq10stVVTLPnj07Nttss7jzzjtj9OjREREfWjKv6J3MQ4YMiVdfffUDB1sVLS0tMXXq1Bg/fnw0NVX3G7QiKnyeCydXdfGWSqeYuu4eMf5P10dTWtL+Kx55RZWDrX6FX5sqFT5P2e5rVeQpfJYqFf6+VqXC53FfK+7aVKnwecp0Xyvbc06VCn9fq0KZskTUQZ6y/ex4XJOngHnKlCWiDvJUqfCP01UoU5YIeXItXLgw+vfv/6Elc1Wny5g5c2bMnz8/xowZ07rt3XffjV/+8pfxwx/+MJqbm6OxsbHNdbp06RJdunRZ7ns1NTWt9gXtiNvoSIXNs7TKt+X/7c9fmtKSaKrmukXM/jeFXZtMhc1TtvtaNTMVPUumwt7XMhU2j/tacdcmU2HzlOm+VrbnnEyFva9lKFOWiALnKdvPjsc1eYqYp0xZIoqfJ1NhH6czlClLhDw53789qiqZt99++3jiiSfabNtvv/1igw02iBNPPHG5ghkAAAAAgHKrqmTu2bNnjBo1qs22Hj16RL9+/ZbbDgAAAABA+VXzuZ0AAAAAANBGVe9kXpH77rvvIxgDAAAAAIB65J3MAAAAAABkUzIDAAAAAJBNyQwAAAAAQDYlMwAAAAAA2ZTMAAAAAABkUzIDAAAAAJBNyQwAAAAAQDYlMwAAAAAA2ZTMAAAAAABkUzIDAAAAAJBNyQwAAAAAQDYlMwAAAAAA2ZTMAAAAAABkUzIDAAAAAJBNyQwAAAAAQDYlMwAAAAAA2ZTMAAAAAABkUzIDAAAAAJBNyQwAAAAAQDYlMwAAAAAA2ZTMAAAAAABkUzIDAAAAAJBNyQwAAAAAQDYlMwAAAAAA2ZTMAAAAAABkUzIDAAAAAJBNyQwAAAAAQDYlMwAAAAAA2ZTMAAAAAABkUzIDAAAAAJBNyQwAAAAAQDYlMwAAAAAA2ZTMAAAAAABkUzIDAAAAAJBNyQwAAAAAQDYlMwAAAAAA2ZTMAAAAAABkUzIDAAAAAJBNyQwAAAAAQDYlMwAAAAAA2ZTMAAAAAABkUzIDAAAAAJCtU60HgMI5d4/2X7ahKeKTkyIunByxtKX91/vm9dXPBUVWzc9NhJ8d8rmvARFerwEAFIx3MgMAAAAAkE3JDAAAAABANiUzAAAAAADZlMwAAAAAAGRTMgMAAAAAkE3JDAAAAABANiUzAAAAAADZlMwAAAAAAGRTMgMAAAAAkE3JDAAAAABANiUzAAAAAADZlMwAAAAAAGRTMgMAAAAAkE3JDAAAAABANiUzAAAAAADZlMwAAAAAAGRTMgMAAAAAkE3JDAAAAABANiUzAAAAAADZlMwAAAAAAGRTMgMAAAAAkE3JDAAAAABANiUzAAAAAADZlMwAAAAAAGRTMgMAAAAAkE3JDAAAAABANiUzAAAAAADZlMwAAAAAAGRTMgMAAAAAkE3JDAAAAABANiUzAAAAAADZlMwAAAAAAGRTMgMAAAAAkE3JDAAAAABANiUzAAAAAADZlMwAAAAAAGRTMgMAAAAAkE3JDAAAAABANiUzAAAAAADZlMwAAAAAAGRTMgMAAAAAkE3JDAAAAABANiUzAAAAAADZlMwAAAAAAGSrqmQ+66yzYvPNN4+ePXvGgAEDYvfdd4+nn356dc0GAAAAAEDBVVUy33///XH44YfH9OnTY+rUqbFkyZLYcccd4+23315d8wEAAAAAUGCdqrnw7bff3ubryy67LAYMGBAzZ86Mz33ucx/pYAAAAAAAFF9VJfP/tWDBgoiIWHPNNVd6mebm5mhubm79euHChRER0dLSEi0tLaty8yu17Puuru/f0Qqfp6Gpqou3VDr973+reS99R+WvIk/hs1TJfW3ZFd3Xqla2talSmX52Cr827mtt/ls47mvFzVMl97WwNrnK9rNTpvvax3htIsqVp0xZIuogT5UK/zhdhTJliZBnVW/nw1RSSinnBlJKMXHixHjjjTfigQceWOnlTjvttDj99NOX237VVVdF9+7dc24aAAAAAIDVbNGiRbH33nvHggULolevXiu9XHbJfPjhh8ett94a06ZNi3XWWWell1vRO5mHDBkSr7766gcOtpwLJ7f7oi2VTjF13T1i/J+uj6a0pP23ceQV7b9sB2ppaYmpU6fG+PHjo6mput8Idogq1iaiDtbHfc19zX2teh/jtYkoV54yZYmQp1UB85QpS0Qd5KlSmV4TFH5tynZf+xjnKVOWCHlaFTBPmbJEyNOqgK8JCv96oEry5Fm4cGH079//Q0vmrNNlHHnkkXHzzTfHL3/5yw8smCMiunTpEl26dFlue1NTU3X/Byyt4q3ff/vziqa0JJqquV7B72BV/3/WUar5/zii+Ovjvua+5r5WvY/z2kSUK0+ZskTIs0wR85QpS0Tx82QqxWuCoq9N2e5rH+c8ZcoSIc8yRcxTpiwR8ixTxOfbvyns64FM8lT//dujqpI5pRRHHnlk3HjjjXHffffFiBEjsoYDAAAAAKAcqiqZDz/88Ljqqqvif/7nf6Jnz54xb968iIjo3bt3dOvWbbUMCAAAAABAcVXzuZ1x0UUXxYIFC2KbbbaJQYMGtf679tprV9d8AAAAAAAUWNWnywAAAAAAgGWqeiczAAAAAAC8n5IZAAAAAIBsSmYAAAAAALIpmQEAAAAAyKZkBgAAAAAgm5IZAAAAAIBsSmYAAAAAALIpmQEAAAAAyKZkBgAAAAAgm5IZAAAAAIBsSmYAAAAAALIpmQEAAAAAyKZkBgAAAAAgm5IZAAAAAIBsSmYAAAAAALIpmQEAAAAAyKZkBgAAAAAgm5IZAAAAAIBsSmYAAAAAALIpmQEAAAAAyKZkBgAAAAAgm5IZAAAAAIBsSmYAAAAAALIpmQEAAAAAyKZkBgAAAAAgm5IZAAAAAIBsSmYAAAAAALIpmQEAAAAAyKZkBgAAAAAgm5IZAAAAAIBsSmYAAAAAALIpmQEAAAAAyKZkBgAAAAAgm5IZAAAAAIBsSmYAAAAAALIpmQEAAAAAyKZkBgAAAAAgm5IZAAAAAIBsSmYAAAAAALIpmQEAAAAAyKZkBgAAAAAgm5IZAAAAAIBsnWo9wMfSuXtUd/mGpohPToq4cHLE0pb2X++b11d3O5SP+xoAEOE1AQDwnmpeExT99UDZXt/UeR7vZAYAAAAAIJuSGQAAAACAbEpmAAAAAACyKZkBAAAAAMimZAYAAAAAIJuSGQAAAACAbEpmAAAAAACyKZkBAAAAAMimZAYAAAAAIJuSGQAAAACAbEpmAAAAAACyKZkBAAAAAMimZAYAAAAAIJuSGQAAAACAbEpmAAAAAACyKZkBAAAAAMimZAYAAAAAIJuSGQAAAACAbEpmAAAAAACyKZkBAAAAAMimZAYAAAAAIJuSGQAAAACAbEpmAAAAAACyKZkBAAAAAMimZAYAAAAAIJuSGQAAAACAbEpmAAAAAACyKZkBAAAAAMimZAYAAAAAIJuSGQAAAACAbEpmAAAAAACyKZkBAAAAAMimZAYAAAAAIJuSGQAAAACAbEpmAAAAAACyKZkBAAAAAMimZAYAAAAAIJuSGQAAAACAbEpmAAAAAACyKZkBAAAAAMimZAYAAAAAIJuSGQAAAACAbEpmAAAAAACyKZkBAAAAAMiWVTL/+Mc/jhEjRkTXrl1jzJgx8cADD3zUcwEAAAAAUAeqLpmvvfbaOOaYY+Lkk0+O3/72t7HVVlvFzjvvHC+++OLqmA8AAAAAgAKrumQ+77zz4oADDogDDzwwRo4cGeeff34MGTIkLrrootUxHwAAAAAABdapmgsvXrw4Zs6cGd/61rfabN9xxx3jwQcfXOF1mpubo7m5ufXrBQsWRETE66+/Hi0tLVXcePsv2lJZGosWLYrXmpdGU2r/9eK116q48CqoIkuEPK0KmKdMWSLkaVXAPGXKEiFPqwLmKVOWCHlaFTBPmbJEyNOqgHnKlCVCnlYFzFOmLBHytCpgnjJliZCnVQHzlClLhDytqszz1ltvRURESh98I5X0YZd4nzlz5sTaa68dv/rVr2KLLbZo3X7mmWfG5ZdfHk8//fRy1znttNPi9NNPb+9NAAAAAABQILNnz4511llnpfureifzMpVKpc3XKaXlti3z7W9/O4477rjWr5cuXRqvv/569OvXb6XXWVULFy6MIUOGxOzZs6NXr16r5TY6kjzFVaYsEfIUWZmyRMhTZGXKEiFPkZUpS4Q8RVamLBHyFFmZskTIU2RlyhIhT5GVKUuEPLlSSvHWW2/F4MGDP/ByVZXM/fv3j8bGxpg3b16b7fPnz4+BAweu8DpdunSJLl26tNnWp0+fam42W69evUpxp1lGnuIqU5YIeYqsTFki5CmyMmWJkKfIypQlQp4iK1OWCHmKrExZIuQpsjJliZCnyMqUJUKeHL179/7Qy1T1wX+dO3eOMWPGxNSpU9tsnzp1apvTZwAAAAAA8PFQ9ekyjjvuuPjqV78am222WYwdOzYuvfTSePHFF+OQQw5ZHfMBAAAAAFBgVZfM//RP/xSvvfZafOc734m5c+fGqFGj4he/+EUMGzZsdcyXpUuXLnHqqacud5qOeiVPcZUpS4Q8RVamLBHyFFmZskTIU2RlyhIhT5GVKUuEPEVWpiwR8hRZmbJEyFNkZcoSIc/qVkkppVoPAQAAAABAfarqnMwAAAAAAPB+SmYAAAAAALIpmQEAAAAAyKZkBgAAAAAgm5IZAAAAAIBsnWo9wEfhpZdeiosuuigefPDBmDdvXlQqlRg4cGBsscUWccghh8SQIUNqPSIAAAAAQClVUkqp1kOsimnTpsXOO+8cQ4YMiR133DEGDhwYKaWYP39+TJ06NWbPnh233XZbjBs3rtajtltKKe66667lSvNx48bF9ttvH5VKpdYjfmxZm2KzPsVVtrUpWx4A6EizZs1a4RuE1l9//VqPVrUyZYmQp8jKlCVCniIrUxY6Vt2XzJtvvnlsueWW8W//9m8r3H/sscfGtGnT4pFHHungyfK8/PLLseuuu8YTTzwRo0aNalOaP/nkkzF69Oi4+eabY+211671qO1WljLG2hSb9Smusq1N2fIsU7YXk2XKU6YsEfIUWZmyRMhTRAsWLIjJkyfHLbfcEr17944BAwZESin+/Oc/x8KFC2O33XaLK664Inr16lXrUT9UmbJEyFNkZcoSIU+RlSnL+5Xh+fP9Cp0n1bmuXbumP/zhDyvd/9RTT6WuXbt24ESrZsKECWm77bZLc+bMWW7fnDlz0nbbbZcmTpzY8YNleumll9LGG2+cGhsb0+jRo9OOO+6Yxo8fn0aPHp0aGxvTpptuml566aVaj9ku1qbYrE9xlW1typbnzTffTBMmTEiVSiX16dMnfepTn0rrr79+6tOnT2poaEgTJ05MCxYsqPWY7VamPGXKkpI8RVamLCnJU2Rf/epX04YbbpimT5++3L7p06enjTbaKE2ePLkGk1WvTFlSkqfIypQlJXmKrExZUirX82dK9ZGn7kvmESNGpJ/+9Kcr3f/Tn/40jRgxogMnWjU9evRIjz766Er3/+Y3v0k9evTowIlWTZnKGGtTbNanuMq2NmXLU7YXk2XKU6YsKclTZGXKkpI8Rda7d+8V5ljmoYceSr179+64gVZBmbKkJE+RlSlLSvIUWZmypFSu58+U6iNP3ZfMP/rRj1Lnzp3T4Ycfnm666ab00EMPpenTp6ebbropHX744alLly7poosuqvWY7da/f/90zz33rHT/3Xffnfr379+BE62aMpUx1qbYrE9xlW1typanbC8my5SnTFlSkqfIypQlJXmKrHfv3unhhx9e6f7p06fLUiPyFFeZsqQkT5GVKUtK5Xr+TKk+8jTU+nQdq+qwww6LK664ImbMmBF77LFHbLHFFjF27NjYY489YsaMGXHFFVfEIYccUusx223SpEmx7777xvXXXx8LFixo3b5gwYK4/vrrY7/99ou99967hhNWp1u3bvH666+vdP8bb7wR3bp168CJ8lmbYrM+xVW2tSlbnoj4wPN718u5v9+vTHnKlCVCniIrU5YIeYpqt912i4MOOihmzJix3L4ZM2bEIYccEhMmTKjBZNUrU5YIeYqsTFki5CmyMmVZpizPn8sUPk9NK+6P2OLFi9OcOXPSnDlz0uLFi2s9Tpbm5uZ0yCGHpM6dO6eGhobUtWvX1LVr19TQ0JA6d+6cDj300NTc3FzrMdvtiCOOSEOGDEnXXXddevPNN1u3v/nmm+m6665LQ4cOTUcddVQNJ2w/a1Ns1qe4yrY2Zcuzzz77pI022ig98sgjy+175JFH0sYbb5y++tWv1mCyPGXKU6YsKclTZGXKkpI8RfbGG2+kz3/+86lSqaS+ffumT3/602mDDTZIffv2TQ0NDWnnnXdOb7zxRq3HbJcyZUlJniIrU5aU5CmyMmVJqVzPnynVR55KSinVuuhmeQsXLowZM2bEK6+8EhERa621VowZM6buPsVz8eLFcfTRR8dPf/rTWLJkSXTu3Ll1e6dOneKAAw6I888/v3V7PbA2xWZ9iqssa7NMWfK8+eabsddee8Udd9wRffr0iQEDBkSlUolXXnklFixYEDvttFNcddVV0adPn1qP2i5lylOmLBHyFFmZskTIUw+eeuqpmD59esybNy8i3nsOHTt2bGywwQY1nqx6ZcoSIU+RlSlLhDxFVpYsZXv+rIc8SmY6RFnKmDKyNsVmfegoZXkxuUyZ8pQpS4Q8RVamLBHyAADle/4sch4lcwG9/fbbcdVVV8WDDz4Y8+bNi0qlEgMHDoxx48bFXnvtFT169Kj1iB9b1qbYrE9xlW1typYHADpKSinuuuuuFT6Hbr/99sU4p2Q7lSlLhDxFVqYsEfIUWZmy0PGUzAXz+9//PsaPHx+LFi2KrbfeOgYOHBgppZg/f37cf//90aNHj7jzzjvjM5/5TK1HbbeylDHWptisT3GVbW3KlieifC8my5SnTFki5CmyMmWJkKeoXn755dh1113jiSeeiFGjRrV5Dn3yySdj9OjRcfPNN8faa69d61E/VJmyRMhTZGXKEiFPkZUpyzJlef5cpuh5lMwFs+2228Zaa60Vl19++XLnWl28eHF87Wtfi7lz58a9995bowmrU6YyxtoUm/UprrKtTdnylO3FZJnylClLhDxFVqYsEfIU2cSJE+Mvf/lLXHnllTFo0KA2++bOnRv77LNP9OzZM2666abaDFiFMmWJkKfIypQlQp4iK1OWiHI9f0bUSZ6P8lMEWXXdunVLv/vd71a6/4knnkjdunXrwIlWzTbbbJMmTZqUmpubl9vX3Nyc9tprr7TNNtvUYLLqWZtisz7FVba1KVueCRMmpO222y7NmTNnuX1z5sxJ2223XZo4cWLHD5apTHnKlCUleYqsTFlSkqfIevTokR599NGV7v/Nb36TevTo0YET5StTlpTkKbIyZUlJniIrU5aUyvX8mVJ95OlUu3qbFenbt2/MmjVrpe9OfPbZZ6Nv374dPFW+hx9+OGbMmLHcu/0iIjp37hwnnXRS/N3f/V0NJquetSk261NcZVubsuW5++6741e/+tVy71aIiBg0aFCce+65sdVWW9VgsjxlylOmLBHyFFmZskTIU2TdunWL119/faX733jjjejWrVsHTpSvTFki5CmyMmWJkKfIypQlolzPnxH1kaehprfOcg466KDYd99949xzz43HHnss5s2bF6+88ko89thjce6558b+++8fBx98cK3HbLdlZczK1FMZY22KzfoUV9nWpmx5yvZiskx5ypQlQp4iK1OWCHmKbNKkSbHvvvvG9ddfHwsWLGjdvmDBgrj++utjv/32i7333ruGE7ZfmbJEyFNkZcoSIU+RlSlLRLmePyPqJE9N30fNCp199tlp0KBBqVKppIaGhtTQ0JAqlUoaNGhQmjJlSq3Hq8qpp56aevfunc4555z06KOPprlz56Z58+alRx99NJ1zzjmpb9++6fTTT6/1mO1mbYrN+hRXmdYmpXLlOeKII9KQIUPSddddl958883W7W+++Wa67rrr0tChQ9NRRx1VwwmrU6Y8ZcqSkjxFVqYsKclTZM3NzemQQw5JnTt3Tg0NDalr166pa9euqaGhIXXu3DkdeuihKzxVWBGVKUtK8hRZmbKkJE+RlSlLSuV6/kypPvL44L8Ce+6552LevHkREbHWWmvFiBEjajxRnilTpsQFF1zQ+smXEe99IuZaa60VxxxzTJxwwgk1nrB671+bgQMHxrrrrlvjifKUcW0i/OwUWVnWZpky5Fm8eHEcffTR8dOf/jSWLFnSeoqWxYsXR6dOneKAAw6I888/f4WnbimiMuUpU5YIeYqsTFki5KkHCxcujBkzZsQrr7wSEe89h44ZMyZ69epV48mqt3Dhwpg5c2ab1wP1miVCniIrU5YIeYqsLFnK9vxZD3mUzHSYMpQxK9K5c+d47LHHYuTIkbUeJVtZ16YsrE/xzJ07Ny666KKYNm1azJ07NxobG2PEiBGx++67x9e+9rVobGys9YhVK9MBf0R5XhxHlCtLhDxFVqYsEeXMU6bHaQDoCGV7/izy6xslcwH99a9/jZkzZ8aaa6653AdLvfPOO/Hf//3fMXny5BpNV72nnnoqpk+fHltssUV8+tOfjj/84Q9xwQUXRHNzc+yzzz6x3Xbb1XrEdjnuuONWuP2CCy6IffbZJ/r16xcREeedd15HjvWReeONN+Lyyy+PWbNmxeDBg2Py5MkxZMiQWo/Vbr/97W+jT58+rQXslVdeGRdddFG8+OKLMWzYsDjiiCNi0qRJNZ6y/Y488sj48pe/XPMT939ULrzwwpgxY0bssssu8eUvfzn+3//7f3HWWWfF0qVL44tf/GJ85zvfiU6d6uOzaGfMmBE77LBDjBgxIrp16xYPP/xwfOUrX4nFixfHHXfcESNHjow77rgjevbsWetRAaBw3n777bjqqqviwQcfbP1rrYEDB8a4ceNir732ih49etR6xI/EK6+8Epdcckn8y7/8S61HqcpLL70Uffr0iTXWWKPN9paWlnjooYfic5/7XI0mq95rr70Wjz/+eIwePTrWXHPNePXVV+MnP/lJNDc3x5577lnXbxKKiFh33XXjjjvuiPXXX7/Wo6ySlpaWuPXWW2PWrFkxaNCg+MIXvlBXjwMvvfRSdO3aNfr37x8REQ888EBcfPHFrcehhx9+eIwdO7bGU7bfLbfcEjNmzIjPf/7zMXbs2Ljnnnvi3HPPbT1u+/rXv17rESkwJXPBPPPMM7HjjjvGiy++GJVKJbbaaqu4+uqrWz898pVXXonBgwfHu+++W+NJ2+f222+PiRMnxhprrBGLFi2KG2+8MSZPnhyjR4+OlFLcf//9cccdd9RF0dzQ0BCjR4+OPn36tNl+//33x2abbRY9evSISqUS99xzT20GrNLgwYPjiSeeiH79+sVzzz0X48aNi5RSbLjhhvHUU0/FW2+9FdOnT48NNtig1qO2y6abbhrf//73Y9ttt43/+I//iKOOOioOOuigGDlyZDz99NPxH//xH3HBBRfE/vvvX+tR26WhoSEqlUp88pOfjAMOOCD23XffWGuttWo9Vpbvfve7cc4558SOO+4Yv/rVr+KYY46Jc845J4499thoaGiIf/u3f4tDDz00Tj/99FqP2i5bbrlljB8/Pk499dSIeO8XGj/84Q9j+vTp8cYbb8R2220Xn/vc5+KCCy6o8aTtV7YDfgeV9cFBZXF8//vfjz322COGDRtW61E+MmU7SP7rX/8aV1999Qr/gmb77bev9Xjt9vvf/z7Gjx8fixYtiq233joGDhwYKaWYP39+3H///dGjR4+48847l3ujTT167LHHYtNNN62b47a5c+fGxIkTY+bMmVGpVOIrX/lK/OhHP2otm+vtOPTXv/517LjjjrFw4cLo06dPTJ06Nfbcc8/o1KlTpJTi5ZdfjmnTpsWmm25a61E/1A9+8IMVbj/uuOPihBNOaD1GOOqoozpyrGxbbLFF/OIXv4g+ffrEn//859huu+3imWeeiWHDhsXs2bNjwIAB8eCDD8baa69d61HbZYsttoh//ud/jp133jn+53/+J774xS/GrrvuGiNHjoxnnnkmfv7zn8fPfvaz2HXXXWs96oe6+OKL48gjj4zRo0fHrFmz4sc//nEceuih8U//9E/R2NgYV1xxRZx11llx9NFH13rUdivbcc77FfK1dA3OA80H2H333dOuu+6a/vznP6dZs2al3XbbLY0YMSK98MILKaWU5s2blxoaGmo8ZfuNHTs2nXzyySmllK6++urUt2/fdNJJJ7XuP+mkk9L48eNrNV5VzjzzzDRixIh09913t9neqVOn9Lvf/a5GU+WrVCrplVdeSSmlNGnSpLTNNtukt99+O6WU0jvvvJN23XXXtMcee9RyxKp079699edkk002SZdcckmb/f/1X/+VPvOZz9RitCyVSiXddddd6eijj079+/dPTU1NacKECemWW25J7777bq3Hq8q6666bbrjhhpRSSo8++mhqbGxMV155Zev+n/3sZ2m99dar1XhV69atW/rjH//Y+vW7776bmpqa0rx581JKKd15551p8ODBtRqvar/73e/S4MGDU58+fdLEiRPT17/+9XTQQQeliRMnpj59+qS11167rh7jHn744dS7d+9UqVRS375904wZM9KIESPS+uuvn9Zbb73UrVu3NHPmzFqP2S4XXHDBCv81Njamb3/7261f14uxY8emN954I6WU0vz589OoUaNS586d0/rrr5+6du2ahg4dml566aXaDlmFsWPHpl/84hcppZRuuumm1NDQkCZMmJBOPPHE9IUvfCE1NTWlW265pcZTtk+lUkmNjY1phx12SNdcc01dfajPilx00UWpU6dOacyYMalXr17pyiuvTD179kwHHnhgOvjgg1O3bt3S+eefX+sx223WrFlp2LBhqV+/fq0fOrvLLrukv//7v0+NjY1pzz33TC0tLbUes1222WabNGnSpBXex5qbm9Nee+2VttlmmxpMVr3HHnvsA/9de+21dXXcNnny5PQP//AP6ZFHHklTp05Nm222WRozZkx6/fXXU0rvHYdWKpUaT9l+O+ywQzrwwAPTwoUL0znnnJPWWWeddOCBB7buP+CAA9Luu+9ewwnbr1KppHXWWScNHz68zb9KpZLWXnvtNHz48DRixIhaj9lu7z8OPeigg9LGG2+c5s6dm1JK6dVXX01bbLFF2n///Ws5YlV69uyZnnvuuZRSSn//93+fzj777Db7L7zwwrTJJpvUYLLqjRw5Ml166aUppZTuueee1LVr1/SjH/2odf9ll12WRo4cWavxqla245x6eC2tZC6YAQMGpMcff7zNtsMOOywNHTo0/fGPf6y7krlXr15p1qxZKaX3iphOnTq1Obh/4okn0sCBA2s1XtV+/etfp0996lPpG9/4Rlq8eHFKqRwl84rK8+nTp6d11lmnFqNl6devX5oxY0ZK6b2fo0cffbTN/meffTZ169atFqNlef/6LF68OF177bVpp512So2NjWnw4MHppJNOav3ZKrpu3bq1/gIgpZSamprSk08+2fr1888/n7p3716L0bIMGzYsTZs2rfXrOXPmpEqlkhYtWpRSSum5555LXbt2rdV4VSvTAX9KDiqLzEFlcVUqlXTZZZeliRMnpqamptSvX7909NFHpyeeeKLWo2Up20HyzjvvnA4++ODWXzKfddZZaeedd04ppfTMM8+k4cOHp1NPPbWGE7Zft27dPvB18xNPPFE3r9cqlUpqaGhIlUpluX/LttfTcdvgwYPTww8/3Pr1O++8kyZOnJg23njj9Nprr9XdcWjfvn3T73//+5TSe6+lGxoa2uT7zW9+k9Zee+1ajVeVr3/962njjTduzbNMGY5DP/WpT6Wf//znbfbfe++9afjw4bUYLUvv3r3TY489llJ67zh02f9e5tlnn62bY50VHbe9/7XAc889VzdZUirfcU49vJZWMhdMz549l3vySCmlI444Iq2zzjrpl7/8ZV09ub+/ZE4ppTXWWKPNOwCff/75uipjUkrprbfeSpMnT04bbbRRevzxx1NTU1PdPrnPnz8/pfTei8r3l34pvfcE0qVLl1qMlmWfffZJBxxwQEoppT333DOdcsopbfafeeaZacMNN6zFaFne/wTyfi+88EI69dRT07Bhw+rmsWDEiBHptttuSym9dzDc0NCQ/vu//7t1/6233lpXLySPPvroNGrUqHTbbbele+65J2277bZtXpzcfvvt6ZOf/GQNJ6xOmQ74U3JQWWQOKovr/WvzyiuvpClTpqQNNtggNTQ0pM033zxdeumlaeHChTWesv3KdpDcvXv39Mwzz7R+3dzcnJqamtKrr76aUnrvnfT18rMzePDgdNNNN610/4033lg3fw3Uv3//9JOf/CQ9//zzK/x366231s1rtZRS6tGjR5v7WUoptbS0pN133731uKfe8iz7RWBKyx+HvvDCC3V1HHrjjTemIUOGpAsvvLB1Wz2/Hlh2HDpgwIDlMjz//PN1dRw6YcKE9K1vfSullNJOO+203F+Z/fu//3taf/31azFa1ZZ1Timl9PLLL6dKpZJuvfXW1v333XdfXb0RrWzHOfXwWro+PmXpY2SDDTaIGTNmLHe+yAsvvDBSSjFhwoQaTZZn+PDh8eyzz8Z6660XEREPPfRQDB06tHX/7NmzW883XS/WWGONuPzyy+Oaa66J8ePH1815yVZk++23j06dOsXChQvjmWeeic9+9rOt+1588cXW80zWgylTpsS4ceNi6623js022yy+//3vx3333dd6Tubp06fHjTfeWOsxV9nQoUPjtNNOi1NPPTXuuuuuWo/TLnvvvXdMnjw5Jk6cGHfffXeceOKJ8c1vfjNee+21qFQqccYZZ8Qee+xR6zHb7Xvf+17MnTs3dtttt3j33Xdj7NixceWVV7bur1QqcdZZZ9Vwwur07ds3Zs2atdLzXz777LPRt2/fDp4q3+LFi6Nbt24REdHU1BTdu3dv81jWr1+/eO2112o1XlUuueSSuOmmm2KnnXaKE044IY444ohaj7TKKpVKRES8+eabrR/UusyIESNi7ty5tRgry9Zbbx1XX311bLTRRrHJJpvEfffdFxtttFHr/nvvvbduzif5fgMGDIgTTjghTjjhhHjggQfiJz/5SRx77LFx7LHHxl/+8pdaj9cu/fr1ixdeeCGGDh0ac+bMiSVLlsSLL74Yo0aNioiIF154IdZcc80aT9l+ffr0ibfeeqv160WLFsWSJUuic+fOERGx0UYb1c3PzkEHHRT77rtvnHLKKTF+/PgYOHBgVCqVmDdvXkydOjXOPPPMOOaYY2o9ZruMGTMm5syZs9Jzmb/55puR6ujjj9Zdd914/PHH25zvv1OnTnHdddfFnnvuWRfnk32/IUOGxJ/+9KcYPnx4RERcc801bY47586dW1fHOrvvvntsvvnmMXny5Lj11lvjsssuq/VIq+RrX/tadOnSJVpaWuKFF15o8zp07ty5y30OUpGdffbZsdVWW8WcOXNiyy23jJNPPjkeeeSR1uPQa6+9Ni6++OJaj9kuEydObP08oJtvvjkmT54c3/jGN1o/L+j444+PHXfcsdZjtlvZjnMiiv9aWslcMF/4whfi6quvjq9+9avL7fvhD38YS5curZsHqIiIQw89tE0Ju+zF/TK33XZbXXzo34pMmjQpttxyy5g5c2ZdflDOsg8tW6Z79+5tvr7llltiq6226siRVsngwYPjt7/9bZx99tlxyy23REopfv3rX8fs2bNj3Lhx8atf/So222yzWo/ZbsOGDYvGxsaV7q9UKjF+/PgOnCjf6aefHt26dYvp06fHwQcfHCeeeGJstNFGccIJJ8SiRYtit912i+9+97u1HrPd1lhjjbj22mvjnXfeiSVLliz36ev19MIrolwH/BEOKovOQWUxLTtg+b+22mqr2GqrreIHP/hBXHvttR08Vb6yHSSPHz8+jjvuuLj44oujS5cu8e1vfzs23njj6NmzZ0S898aAAQMG1HjK9jnttNOiW7ducd5558UJJ5zQet9LKcVaa60V3/rWt+KEE06o8ZTtc/DBB8fbb7+90v1Dhw6tq8fsnXfeOS699NL40pe+1Gb7sqL5S1/6Urz00ks1mq56kyZNivnz57d+vcsuu7TZf/PNN8ff/d3fdfRYq2TttdeOu+66K84+++zYZJNN6uqXGO+37777tv7viRMnLvcLzBtuuCE23njjDp4q38iRI+Phhx+OU045Jf71X/813n777fiv//qv6NSpU2y++eZxzTXXxO67717rMdtlypQp0dzcHNdcc01sueWW8YMf/CAuuOCCmDhxYrS0tMTWW29dV2+mKdtxTkTxX0tXUr0+MgEAH4kpU6bEBRdc0PqJyxH/e8B/zDHH1M0Bf8R7v9T49Kc/HZMmTVrh/pNPPjn+8Ic/xA033NDBk62alFKcffbZ8YMf/CD+/Oc/x+OPP77Sd2UU1X777dfm63/8x3+MPffcs/Xr448/Pp544om4/fbbO3q0bH/84x/jlFNOiVtvvbX1IHnZQeXxxx9fNweVDQ0NMW/evLopKj/M22+/Hcccc0xMnz69zUHyySef3HqQfO2119ZN3vnz58fEiRPj4YcfjkqlEkOHDo2f/exnsckmm0RExPXXXx9z586NI488ssaTVue5556LefPmRUTEWmuttdw7suhYS5YsiUWLFkWvXr1WuP/dd9+Nl156qS7fXLMiixYtisbGxujSpUutR8kyc+bMmDZtWkyePLnu3on5Yd5+++1obGyMrl271nqUqqWUYv78+bF06dLo379/NDU11Xqkj8Q777wTLS0trb/crCdlOs6ph9fSSmYAICI+Hgf8DiqLy0Elq1s9HyRHRMyaNSuam5tjgw02iE6d/EEqALTXx+E4pwivpRtqdssAQKGMGDEixo4dG2PHjm194TV79uzYf//9azzZR+e1116LQw89tNZjZBszZkwcffTR0bdv39Ktzeuvvx6HHXZYrcfIUqlUYuDAgTFo0KDWgrlM61OWLF27do2ePXvWbZ71118/Ro0atVzBXG95/vrXv8a0adPi97///XL73nnnnbjiiitqMFWeMmWJkKfIypQlQp4iK1OWiIinnnoqLrvssli8eHGMHTs2+vbtG//6r/8a+++/f9xzzz21Hq9qy/I8/fTTERHxhz/8IQ499NDYf//94+GHH679mzVq8WmDAEB9ePTRR+vq0+Q/TJnylClLSvIUWZmypCRPLT399NNp2LBhqVKppIaGhrT11lunOXPmtO6fN2+eLDUiT3GVKUtK8hRZmbKklNJtt92WOnfunNZcc83UtWvXdNttt6VPfOITaYcddkjbb7996tSpU7r77rtrPWa71UMef2cFAB9jN9988wfu/9Of/tRBk3w0ypSnTFki5CmyMmWJkKfITjzxxNhwww1jxowZ8eabb8Zxxx0X48aNi/vuuy+GDh1a6/GqUqYsEfIUWZmyRMhTZGXKEhHxne98J44//vj43ve+F9dcc03svffeceihh8YZZ5wREe99VsvZZ58d2223XY0nbZ96yOOczADwMdbQ0BCVSuUDP6G8UqnEu+++24FT5StTnjJliZCnyMqUJUKeIhs4cGDcddddseGGG7ZuO/zww+PnP/953HvvvdGjR48YPHiwLDUgT3GVKUuEPEVWpiwREb17946ZM2fGeuutF0uXLo0uXbrEww8/HJtuumlERDz55JOxww47tJ6ruejqIY9zMgPAx9igQYPihhtuiKVLl67w329+85taj1iVMuUpU5YIeYqsTFki5Cmyv/71r8udU/pHP/pRTJgwIbbeeut45plnajRZ9cqUJUKeIitTlgh5iqxMWf6vhoaG6Nq1a/Tp06d1W8+ePWPBggW1G2oVFDWPkhkAPsbGjBnzgQXFh717rmjKlKdMWSLkKbIyZYmQp8g22GCDmDFjxnLbL7zwwpg4cWJMmDChBlPlKVOWCHmKrExZIuQpsjJliYgYPnx4PPvss61fP/TQQ21O+zF79uwYNGhQLUbLUg95lMwA8DF2/PHHxxZbbLHS/eutt17ce++9HTjRqilTnjJliZCnyMqUJUKeIvvCF74QV1999Qr3/fCHP4y99tqrbgrzMmWJkKfIypQlQp4iK1OWiIhDDz20zak9Ro0a1ead2rfddlvdnI85oj7yOCczAAAAAADZvJMZAAAAAIBsSmYAAAAAALIpmQEAAAAAyKZkBgAAAAAgm5IZAAAAAIBsSmYAAAAAALIpmQEAAAAAyPb/AaR9YGZ5JqhaAAAAAElFTkSuQmCC\n",
+      "text/plain": [
+       "<Figure size 1800x600 with 1 Axes>"
+      ]
+     },
+     "metadata": {},
+     "output_type": "display_data"
+    }
+   ],
    "source": [
     "def_colors = colors_dict['Monster Card']\n",
     "bandai_df['DEF'].value_counts().sort_index(key=lambda x: pd.to_numeric(x, errors = 'coerce')).plot.bar(figsize = (18,6), grid = True, color = def_colors, title = 'DEF')\n",
@@ -691,18 +1878,15 @@
   },
   {
    "cell_type": "code",
-   "execution_count": null,
+   "execution_count": 16,
    "id": "f5543138",
    "metadata": {
-<<<<<<< HEAD
-=======
     "execution": {
      "iopub.execute_input": "2023-02-27T21:52:46.561040Z",
      "iopub.status.busy": "2023-02-27T21:52:46.560069Z",
      "iopub.status.idle": "2023-02-27T21:52:46.582768Z",
      "shell.execute_reply": "2023-02-27T21:52:46.581747Z"
     },
->>>>>>> a4b851e8
     "papermill": {
      "duration": 0.044808,
      "end_time": "2023-02-27T21:52:46.585736",
@@ -712,25 +1896,175 @@
     },
     "tags": []
    },
-   "outputs": [],
+   "outputs": [
+    {
+     "data": {
+      "text/html": [
+       "<div>\n",
+       "<style scoped>\n",
+       "    .dataframe tbody tr th:only-of-type {\n",
+       "        vertical-align: middle;\n",
+       "    }\n",
+       "\n",
+       "    .dataframe tbody tr th {\n",
+       "        vertical-align: top;\n",
+       "    }\n",
+       "\n",
+       "    .dataframe thead th {\n",
+       "        text-align: right;\n",
+       "    }\n",
+       "</style>\n",
+       "<table border=\"1\" class=\"dataframe\">\n",
+       "  <thead>\n",
+       "    <tr style=\"text-align: right;\">\n",
+       "      <th></th>\n",
+       "      <th>Name</th>\n",
+       "      <th>Monster type</th>\n",
+       "      <th>DEF</th>\n",
+       "      <th>Set</th>\n",
+       "      <th>Card number</th>\n",
+       "      <th>Ability</th>\n",
+       "      <th>Rule</th>\n",
+       "      <th>ATK</th>\n",
+       "    </tr>\n",
+       "    <tr>\n",
+       "      <th>Level</th>\n",
+       "      <th></th>\n",
+       "      <th></th>\n",
+       "      <th></th>\n",
+       "      <th></th>\n",
+       "      <th></th>\n",
+       "      <th></th>\n",
+       "      <th></th>\n",
+       "      <th></th>\n",
+       "    </tr>\n",
+       "  </thead>\n",
+       "  <tbody>\n",
+       "    <tr>\n",
+       "      <th>1</th>\n",
+       "      <td>5</td>\n",
+       "      <td>1</td>\n",
+       "      <td>2</td>\n",
+       "      <td>2</td>\n",
+       "      <td>5</td>\n",
+       "      <td>0</td>\n",
+       "      <td>1</td>\n",
+       "      <td>2</td>\n",
+       "    </tr>\n",
+       "    <tr>\n",
+       "      <th>2</th>\n",
+       "      <td>4</td>\n",
+       "      <td>3</td>\n",
+       "      <td>4</td>\n",
+       "      <td>3</td>\n",
+       "      <td>4</td>\n",
+       "      <td>0</td>\n",
+       "      <td>2</td>\n",
+       "      <td>3</td>\n",
+       "    </tr>\n",
+       "    <tr>\n",
+       "      <th>3</th>\n",
+       "      <td>3</td>\n",
+       "      <td>2</td>\n",
+       "      <td>3</td>\n",
+       "      <td>2</td>\n",
+       "      <td>3</td>\n",
+       "      <td>0</td>\n",
+       "      <td>3</td>\n",
+       "      <td>3</td>\n",
+       "    </tr>\n",
+       "    <tr>\n",
+       "      <th>4</th>\n",
+       "      <td>17</td>\n",
+       "      <td>8</td>\n",
+       "      <td>10</td>\n",
+       "      <td>3</td>\n",
+       "      <td>17</td>\n",
+       "      <td>2</td>\n",
+       "      <td>10</td>\n",
+       "      <td>9</td>\n",
+       "    </tr>\n",
+       "    <tr>\n",
+       "      <th>5</th>\n",
+       "      <td>34</td>\n",
+       "      <td>10</td>\n",
+       "      <td>17</td>\n",
+       "      <td>3</td>\n",
+       "      <td>34</td>\n",
+       "      <td>1</td>\n",
+       "      <td>13</td>\n",
+       "      <td>15</td>\n",
+       "    </tr>\n",
+       "    <tr>\n",
+       "      <th>6</th>\n",
+       "      <td>23</td>\n",
+       "      <td>10</td>\n",
+       "      <td>15</td>\n",
+       "      <td>3</td>\n",
+       "      <td>23</td>\n",
+       "      <td>2</td>\n",
+       "      <td>9</td>\n",
+       "      <td>12</td>\n",
+       "    </tr>\n",
+       "    <tr>\n",
+       "      <th>7</th>\n",
+       "      <td>10</td>\n",
+       "      <td>6</td>\n",
+       "      <td>7</td>\n",
+       "      <td>2</td>\n",
+       "      <td>10</td>\n",
+       "      <td>1</td>\n",
+       "      <td>6</td>\n",
+       "      <td>5</td>\n",
+       "    </tr>\n",
+       "    <tr>\n",
+       "      <th>8</th>\n",
+       "      <td>5</td>\n",
+       "      <td>1</td>\n",
+       "      <td>4</td>\n",
+       "      <td>3</td>\n",
+       "      <td>6</td>\n",
+       "      <td>1</td>\n",
+       "      <td>2</td>\n",
+       "      <td>4</td>\n",
+       "    </tr>\n",
+       "  </tbody>\n",
+       "</table>\n",
+       "</div>"
+      ],
+      "text/plain": [
+       "       Name  Monster type  DEF  Set  Card number  Ability  Rule  ATK\n",
+       "Level                                                               \n",
+       "1         5             1    2    2            5        0     1    2\n",
+       "2         4             3    4    3            4        0     2    3\n",
+       "3         3             2    3    2            3        0     3    3\n",
+       "4        17             8   10    3           17        2    10    9\n",
+       "5        34            10   17    3           34        1    13   15\n",
+       "6        23            10   15    3           23        2     9   12\n",
+       "7        10             6    7    2           10        1     6    5\n",
+       "8         5             1    4    3            6        1     2    4"
+      ]
+     },
+     "execution_count": 16,
+     "metadata": {},
+     "output_type": "execute_result"
+    }
+   ],
    "source": [
     "bandai_df.drop(columns=['Card type', 'Page name', 'Page URL']).groupby('Level').nunique().sort_index(key=lambda x: pd.to_numeric(x, errors = 'coerce'))"
    ]
   },
   {
    "cell_type": "code",
-   "execution_count": null,
+   "execution_count": 17,
    "id": "31539bdc",
    "metadata": {
-<<<<<<< HEAD
-=======
     "execution": {
      "iopub.execute_input": "2023-02-27T21:52:46.710018Z",
      "iopub.status.busy": "2023-02-27T21:52:46.708887Z",
      "iopub.status.idle": "2023-02-27T21:52:46.999309Z",
      "shell.execute_reply": "2023-02-27T21:52:46.997986Z"
     },
->>>>>>> a4b851e8
     "papermill": {
      "duration": 0.396704,
      "end_time": "2023-02-27T21:52:47.001891",
@@ -740,7 +2074,18 @@
     },
     "tags": []
    },
-   "outputs": [],
+   "outputs": [
+    {
+     "data": {
+      "image/png": "iVBORw0KGgoAAAANSUhEUgAABaIAAAIOCAYAAABK5HrlAAAAOXRFWHRTb2Z0d2FyZQBNYXRwbG90bGliIHZlcnNpb24zLjYuMywgaHR0cHM6Ly9tYXRwbG90bGliLm9yZy/P9b71AAAACXBIWXMAAA9hAAAPYQGoP6dpAAA26UlEQVR4nO3dfZjV9X3n/9fIDBOQGY0SBAoiVUyilDSNroJGIQ1UVOpNmsTgWjU3dRti4nJZb2M7REVjrri6MUtjk0W8DMGkBJOmChJzAbXGDVLdGJtabdCQCLJaYbjRccDz+yMX84OAMKPzyeGLj8d1cV093/Odc96cvGc6Pv16TkOtVqsFAAAAAAAK2a/eAwAAAAAAsG8TogEAAAAAKEqIBgAAAACgKCEaAAAAAICihGgAAAAAAIoSogEAAAAAKEqIBgAAAACgKCEaAAAAAICihGgAAAAAAIoSogEAqKw77rgjDQ0NeeSRR+o9yk4aGhrS1ta2y/v+6I/+KJ/73OeSJBdccEEaGhq6/vTt2zeHH354Lr300rS3txefc/z48Rk9enTx5wEA4K2tsd4DAADAW8nKlSvz6KOP5pZbbuk61q9fv/zoRz9Kkqxbty5///d/ny9/+cv56U9/mvvvv79OkwIAQO8RogEA4Hfo7//+7zNo0KCceOKJXcf222+/HH/88V23TznllPziF7/I4sWLs3LlyowcObIeowIAQK/x1hwAAOzTnnrqqUydOjWDBg1Kc3Nz3v3ud+erX/1q1/3/7//9v/Tt2zfXXHPNTl/7b//2b2loaMj//J//s+vYmjVrctFFF2XYsGHp27dvRo4cmRkzZmTLli3dmmf+/Pk566yzst9+u/9V/JhjjkmSPP/8813Hnn766Vx44YUZNWpU+vfvn9/7vd/LlClT8vjjj+/wtUuWLElDQ0O+9a1v5eqrr87QoUPT2tqaD37wg3nyySf3OOOCBQvSv3//fPKTn+z23wsAAHZHiAYAYJ/1r//6rzn22GPzs5/9LF/+8pfzgx/8IKeddlo++9nPZsaMGUmSd7zjHTn99NMzZ86cvPbaazt8/ezZs9O3b9+ce+65SX4Tof/Lf/kvWbRoUf76r/869913Xz7xiU/khhtuyKc+9ak9zvOrX/0qP/nJT/KhD31oj+euXLkyjY2N+f3f//2uY88991wOPvjg3HjjjVm4cGG++tWvprGxMccdd9wuA/NVV12VZ599Nl//+tdz++2356mnnsqUKVOydevW133e//E//kc+/OEP56qrrsrXv/71NDb6jygBAHjz/FYJAMA+a/r06WlpacmDDz6Y1tbWJMnEiRPT0dGRG2+8MZ/97Gfz9re/PRdeeGEWLFiQBx54IBMnTkySbN26NXfddVemTJmSgw8+OEnS1taWl156KU888UQOPfTQJMkf//Efp1+/frn00kvzV3/1VznqqKNed5758+fnwAMPzIQJE3a6b9uVx+vXr893vvOdfPe7380VV1yRQYMGdZ1z0kkn5aSTTuq6vXXr1px22mk5+uij87WvfS0333zzDo951FFH5a677uq63adPn3zkIx/J8uXLd3grkCR57bXX8rnPfS6333575syZ0xXfAQCgN7giGgCAfdIrr7ySBx54IGeddVb69++fLVu2dP059dRT88orr+Thhx9OkkyePDmDBw/O7Nmzu75+0aJFee655/Lxj3+869gPfvCDTJgwIUOHDt3h8SZPnpwkWbp06W5nmj9/fs4444ydrjLetGlTmpqa0tTUlIEDB+Yv//Iv89GPfjTXX3/9Dudt2bIlM2fOzFFHHZW+ffumsbExffv2zVNPPZWf//znOz3fn/7pn+5we8yYMUmSZ599dqfX6swzz8w3v/nN3H///SI0AAC9zhXRAADsk1588cVs2bIlX/nKV/KVr3xll+e88MILSZLGxsacd955+cpXvpJ169blwAMPzB133JEhQ4bkT/7kT7rOf/755/MP//APaWpq2u3j7cqaNWvyz//8z7nssst2uq9fv35ZtmxZ13lf/vKX861vfStjxozJFVdc0XXe9OnT89WvfjWXX355Tj755Lz97W/Pfvvtl09+8pN5+eWXd3rcbVdyb9Pc3JwkO527du3arFq1Kh/84Aczbty41/07AADAGyVEAwCwT3r729+ePn365Lzzzsu0adN2ec7IkSO7/u8LL7wwX/rSlzJv3rx89KMfzfe///1ccskl6dOnT9c5AwcOzJgxY3a6UnmboUOHvu48CxYsyP7779/11h/b22+//bo+nDD5zduHvO9978uMGTNy7rnnZvjw4UmSu+66K3/+53+emTNn7vD1L7zwQg488MDXfe49OfTQQ3PzzTfnrLPOytlnn53vfOc7edvb3vaGHw8AAH6bEA0AwD6pf//+mTBhQh599NGMGTMmffv23e357373u3Pcccdl9uzZ2bp1azo6OnLhhRfucM7pp5+ee++9N4cffnje/va392ie+fPn5/TTT++6Knl3mpub89WvfjXjx4/Pddddl6997WtJkoaGhp2+/h//8R/z61//OkcccUSP5vltkyZNyqJFi3Laaafl9NNPz/e+973sv//+b+oxAQBgGyEaAIDK+9GPfpRnnnlmp+O33nprTjzxxLz//e/PX/7lX+awww7Lhg0b8vTTT+cf/uEf8qMf/WiH8z/+8Y/noosuynPPPZdx48blne985w73f+ELX8jixYszbty4fPazn8073/nOvPLKK3nmmWdy77335m//9m8zbNiwneZ48cUXs3Tp0sybN6/bf6eTTz45p556ambPnp0rrrgiI0eOzOmnn5477rgj73rXuzJmzJisWLEiX/rSl3b5nG/EiSeemAceeCCnnHJKJk2alHvvvTcHHHBArzw2AABvbUI0AACVd/nll+/y+MqVK/Mv//Ivufbaa/P5z38+a9euzYEHHphRo0bl1FNP3en8c845J5dcckl+9atf5W/+5m92un/IkCF55JFHcu211+ZLX/pSfvWrX6WlpSUjR47MKaec8rpXSd9zzz3p27dv14cadtcXv/jFLFy4MNdee23+9//+37n11lvT1NSUG264IRs3bswf/dEf5bvf/W4+//nP9+hxd+eYY47J0qVL88EPfjAf+MAHsmjRogwcOLDXHh8AgLemhlqtVqv3EAAAsC879dRT069fv8yfP7/eowAAQF0I0QAAAAAAFLVfvQcAAAAAAGDfJkQDAAAAAFCUEA0AAAAAQFFCNAAAAAAARQnRAAAAAAAU1VjvAX7ba6+9lueeey4tLS1paGio9zgAAAAAAOxCrVbLhg0bMnTo0Oy33+6ved7rQvRzzz2X4cOH13sMAAAAAAC6YdWqVRk2bNhuz9nrQnRLS0uS3wzf2tpa52n2PZ2dnbn//vszadKkNDU11Xsc6BZ7SxXZW6rK7lJF9paqsrtUkb2liuxtOe3t7Rk+fHhX092dvS5Eb3s7jtbWViG6gM7OzvTv3z+tra2+8agMe0sV2Vuqyu5SRfaWqrK7VJG9pYrsbXndeYtlH1YIAAAAAEBRQjQAAAAAAEX1KETPmjUrY8aM6XrbjLFjx+a+++7ruv+CCy5IQ0PDDn+OP/74Xh8aAAAAAIDq6NF7RA8bNiw33nhjjjjiiCTJnDlzcsYZZ+TRRx/N0UcfnSQ55ZRTMnv27K6v6du3by+OCwAAAABA1fQoRE+ZMmWH29dff31mzZqVhx9+uCtENzc3Z/Dgwb03IQAAAAAAldajEL29rVu35jvf+U42bdqUsWPHdh1fsmRJBg0alAMPPDAnn3xyrr/++gwaNOh1H6ejoyMdHR1dt9vb25P85tMsOzs73+h4vI5tr6nXliqxt1SRvaWq7C5VZG+pKrtLFdlbqsjeltOT17ShVqvVevLgjz/+eMaOHZtXXnklAwYMyNy5c3PqqacmSe6+++4MGDAgI0aMyMqVK3PNNddky5YtWbFiRZqbm3f5eG1tbZkxY8ZOx+fOnZv+/fv3ZDQAAAAAAH5HNm/enKlTp2b9+vVpbW3d7bk9DtGvvvpqfvnLX2bdunWZP39+vv71r2fp0qU56qijdjp39erVGTFiRObNm5ezzz57l4+3qyuihw8fnhdeeGGPw9NznZ2dWbx4cSZOnJimpqZ6jwPdYm+pIntLVdldqsjeUlV2lyqyt1SRvS2nvb09AwcO7FaI7vFbc/Tt27frwwqPOeaYLF++PLfeemu+9rWv7XTukCFDMmLEiDz11FOv+3jNzc27vFq6qanJYhTk9aWK7C1VZG+pKrtLFdlbqsruUkX2liqyt72vJ6/nfm/2yWq12g5XNG/vxRdfzKpVqzJkyJA3+zQAAAAAAFRUj66IvuqqqzJ58uQMHz48GzZsyLx587JkyZIsXLgwGzduTFtbWz70oQ9lyJAheeaZZ3LVVVdl4MCBOeuss0rNDwAAAADAXq5HIfr555/Peeedl9WrV+eAAw7ImDFjsnDhwkycODEvv/xyHn/88dx5551Zt25dhgwZkgkTJuTuu+9OS0tLqfkBAAAAANjL9ShEf+Mb33jd+/r165dFixa96YEAAAAAANi3vOn3iAYAAAAAgN0RogEAAAAAKEqIBgAAAACgKCEaAAAAAICihGgAAAAAAIoSogEAAAAAKKqx3gMAAAB7p/ZvHlbvEbplS5qTATdlw7dHpzEd9R6nW1rPfabeIwAA/E65IhoAAAAAgKKEaAAAAAAAihKiAQAAAAAoSogGAAAAAKAoIRoAAAAAgKKEaAAAAAAAihKiAQAAAAAoSogGAAAAAKAoIRoAAAAAgKKEaAAAAAAAihKiAQAAAAAoSogGAAAAAKAoIRoAAAAAgKKEaAAAAAAAihKiAQAAAAAoSogGAAAAAKAoIRoAAAAAgKKEaAAAAAAAihKiAQAAAAAoSogGAAAAAKAoIRoAAAAAgKKEaAAAAAAAihKiAQAAAAAoSogGAAAAAKAoIRoAAAAAgKKEaAAAAAAAihKiAQAAAAAoSogGAAAAAKAoIRoAAAAAgKKEaAAAAAAAihKiAQAAAAAoSogGAAAAAKAoIRoAAAAAgKKEaAAAAAAAihKiAQAAAAAoSogGAAAAAKAoIRoAAAAAgKKEaAAAAAAAihKiAQAAAAAoSogGAAAAAKAoIRoAAAAAgKKEaAAAAAAAihKiAQAAAAAoSogGAAAAAKAoIRoAAAAAgKKEaAAAAAAAihKiAQAAAAAoqkchetasWRkzZkxaW1vT2tqasWPH5r777uu6v1arpa2tLUOHDk2/fv0yfvz4PPHEE70+NAAAAAAA1dGjED1s2LDceOONeeSRR/LII4/kAx/4QM4444yu2HzTTTfl5ptvzm233Zbly5dn8ODBmThxYjZs2FBkeAAAAAAA9n49CtFTpkzJqaeemiOPPDJHHnlkrr/++gwYMCAPP/xwarVabrnlllx99dU5++yzM3r06MyZMyebN2/O3LlzS80PAAAAAMBervGNfuHWrVvzne98J5s2bcrYsWOzcuXKrFmzJpMmTeo6p7m5OSeffHIeeuihXHTRRbt8nI6OjnR0dHTdbm9vT5J0dnams7PzjY7H69j2mnptqRJ7SxXZW6rK7rK9LWmu9wjdsm3Oqsyb+B7jN/zMpYrsLVVkb8vpyWvaUKvVaj158Mcffzxjx47NK6+8kgEDBmTu3Lk59dRT89BDD+WEE07Ir3/96wwdOrTr/L/4i7/Is88+m0WLFu3y8dra2jJjxoydjs+dOzf9+/fvyWgAAAAAAPyObN68OVOnTs369evT2tq623N7fEX0O9/5zjz22GNZt25d5s+fn/PPPz9Lly7tur+hoWGH82u12k7HtnfllVdm+vTpXbfb29szfPjwTJo0aY/D03OdnZ1ZvHhxJk6cmKampnqPA91ib6kie0tV2V22t+Hbo+s9QrdsSXN+PODajN14TRrTsecv2Au0fORn9R6BvYCfuVSRvaWK7G05297dojt6HKL79u2bI444IklyzDHHZPny5bn11ltz+eWXJ0nWrFmTIUOGdJ2/du3aHHLIIa/7eM3NzWlu3vk/oWtqarIYBXl9qSJ7SxXZW6rK7pKkMlF3m8Z0VGZm319sz89cqsjeUkX2tvf15PXs0YcV7kqtVktHR0dGjhyZwYMHZ/HixV33vfrqq1m6dGnGjRv3Zp8GAAAAAICK6tEV0VdddVUmT56c4cOHZ8OGDZk3b16WLFmShQsXpqGhIZdccklmzpyZUaNGZdSoUZk5c2b69++fqVOnlpofAAAAAIC9XI9C9PPPP5/zzjsvq1evzgEHHJAxY8Zk4cKFmThxYpLksssuy8svv5xPf/rTeemll3Lcccfl/vvvT0tLS5HhAQAAAADY+/UoRH/jG9/Y7f0NDQ1pa2tLW1vbm5kJAAAAAIB9yJt+j2gAAAAAANgdIRoAAAAAgKKEaAAAAAAAihKiAQAAAAAoSogGAAAAAKAoIRoAAAAAgKKEaAAAAAAAihKiAQAAAAAoSogGAAAAAKAoIRoAAAAAgKKEaAAAAAAAihKiAQAAAAAoSogGAAAAAKAoIRoAAAAAgKKEaAAAAAAAihKiAQAAAAAoSogGAAAAAKAoIRoAAAAAgKKEaAAAAAAAihKiAQAAAAAoSogGAAAAAKAoIRoAAAAAgKKEaAAAAAAAihKiAQAAAAAoSogGAAAAAKAoIRoAAAAAgKKEaAAAAAAAihKiAQAAAAAoSogGAAAAAKAoIRoAAAAAgKKEaAAAAAAAihKiAQAAAAAoSogGAAAAAKAoIRoAAAAAgKKEaAAAAAAAihKiAQAAAAAoSogGAAAAAKAoIRoAAAAAgKKEaAAAAAAAihKiAQAAAAAoSogGAAAAAKAoIRoAAAAAgKKEaAAAAAAAihKiAQAAAAAoSogGAAAAAKAoIRoAAAAAgKKEaAAAAAAAihKiAQAAAAAoSogGAAAAAKAoIRoAAAAAgKKEaAAAAAAAihKiAQAAAAAoSogGAAAAAKCoHoXoG264Iccee2xaWloyaNCgnHnmmXnyySd3OOeCCy5IQ0PDDn+OP/74Xh0aAAAAAIDq6FGIXrp0aaZNm5aHH344ixcvzpYtWzJp0qRs2rRph/NOOeWUrF69uuvPvffe26tDAwAAAABQHY09OXnhwoU73J49e3YGDRqUFStW5KSTTuo63tzcnMGDB/fOhAAAAAAAVNqbeo/o9evXJ0kOOuigHY4vWbIkgwYNypFHHplPfepTWbt27Zt5GgAAAAAAKqxHV0Rvr1arZfr06TnxxBMzevToruOTJ0/Ohz/84YwYMSIrV67MNddckw984ANZsWJFmpubd3qcjo6OdHR0dN1ub29PknR2dqazs/ONjsfr2Paaem2pEntLFdlbqsrusr0t2fn3973RtjmrMm/ie4zf8DOXKrK3VJG9Lacnr2lDrVarvZEnmTZtWv7xH/8xDz74YIYNG/a6561evTojRozIvHnzcvbZZ+90f1tbW2bMmLHT8blz56Z///5vZDQAAAAAAArbvHlzpk6dmvXr16e1tXW3576hEH3xxRfnnnvuybJlyzJy5Mg9nj9q1Kh88pOfzOWXX77Tfbu6Inr48OF54YUX9jg8PdfZ2ZnFixdn4sSJaWpqqvc40C32liqyt1SV3WV7G749es8n7QW2pDk/HnBtxm68Jo3p2PMX7AVaPvKzeo/AXsDPXKrI3lJF9rac9vb2DBw4sFshukdvzVGr1XLxxRdnwYIFWbJkSbci9IsvvphVq1ZlyJAhu7y/ubl5l2/Z0dTUZDEK8vpSRfaWKrK3VJXdJUllou42jemozMy+v9ien7lUkb2liuxt7+vJ69mjDyucNm1a7rrrrsydOzctLS1Zs2ZN1qxZk5dffjlJsnHjxlx66aX58Y9/nGeeeSZLlizJlClTMnDgwJx11lk9+1sAAAAAALBP6NEV0bNmzUqSjB8/fofjs2fPzgUXXJA+ffrk8ccfz5133pl169ZlyJAhmTBhQu6+++60tLT02tAAAAAAAFRHj9+aY3f69euXRYsWvamBAAAAAADYt/TorTkAAAAAAKCnhGgAAAAAAIoSogEAAAAAKEqIBgAAAACgKCEaAAAAAICihGgAAAAAAIoSogEAAAAAKEqIBgAAAACgKCEaAAAAAICihGgAAAAAAIoSogEAAAAAKEqIBgAAAACgKCEaAAAAAICihGgAAAAAAIoSogEAAAAAKEqIBgAAAACgKCEaAAAAAICihGgAAAAAAIoSogEAAAAAKEqIBgAAAACgqMZ6DwAAAAC9pf2bh9V7hG7bkuZkwE3Z8O3RaUxHvcfZo9Zzn6n3CABUmCuiAQAAAAAoSogGAAAAAKAoIRoAAAAAgKKEaAAAAAAAihKiAQAAAAAoSogGAAAAAKAoIRoAAAAAgKKEaAAAAAAAihKiAQAAAAAoSogGAAAAAKAoIRoAAAAAgKKEaAAAAAAAihKiAQAAAAAoSogGAAAAAKAoIRoAAAAAgKKEaAAAAAAAihKiAQAAAAAoSogGAAAAAKAoIRoAAAAAgKKEaAAAAAAAihKiAQAAAAAoSogGAAAAAKAoIRoAAAAAgKKEaAAAAAAAihKiAQAAAAAoSogGAAAAAKAoIRoAAAAAgKKEaAAAAAAAihKiAQAAAAAoSogGAAAAAKAoIRoAAAAAgKKEaAAAAAAAihKiAQAAAAAoqkch+oYbbsixxx6blpaWDBo0KGeeeWaefPLJHc6p1Wppa2vL0KFD069fv4wfPz5PPPFErw4NAAAAAEB19ChEL126NNOmTcvDDz+cxYsXZ8uWLZk0aVI2bdrUdc5NN92Um2++ObfddluWL1+ewYMHZ+LEidmwYUOvDw8AAAAAwN6vsScnL1y4cIfbs2fPzqBBg7JixYqcdNJJqdVqueWWW3L11Vfn7LPPTpLMmTMnhxxySObOnZuLLrqo9yYHAAAAAKASehSif9v69euTJAcddFCSZOXKlVmzZk0mTZrUdU5zc3NOPvnkPPTQQ7sM0R0dHeno6Oi63d7eniTp7OxMZ2fnmxmPXdj2mnptqRJ7SxXZW6rK7rK9LWmu9wjdsm3Oqsyb+B4rqUp7ULXdtbckflegmuxtOT15TRtqtVrtjTxJrVbLGWeckZdeein/9E//lCR56KGHcsIJJ+TXv/51hg4d2nXuX/zFX+TZZ5/NokWLdnqctra2zJgxY6fjc+fOTf/+/d/IaAAAAAAAFLZ58+ZMnTo169evT2tr627PfcNXRH/mM5/JT3/60zz44IM73dfQ0LDD7VqtttOxba688spMnz6963Z7e3uGDx+eSZMm7XF4eq6zszOLFy/OxIkT09TUVO9xoFvsLVVkb6kqu8v2Nnx7dL1H6JYtac6PB1ybsRuvSWM69vwFe4GWj/ys3iPss6qyt0n1dtfekvhdgWqyt+Vse3eL7nhDIfriiy/O97///SxbtizDhg3rOj548OAkyZo1azJkyJCu42vXrs0hhxyyy8dqbm5Oc/PO/xlSU1OTxSjI60sV2VuqyN5SVXaXJJUIY9trTEdlZvb9VU5VdmB7Vdlde8v2/K5AFdnb3teT13O/njxwrVbLZz7zmXz3u9/Nj370o4wcOXKH+0eOHJnBgwdn8eLFXcdeffXVLF26NOPGjevJUwEAAAAAsI/o0RXR06ZNy9y5c/O9730vLS0tWbNmTZLkgAMOSL9+/dLQ0JBLLrkkM2fOzKhRozJq1KjMnDkz/fv3z9SpU4v8BQAAAAAA2Lv1KETPmjUrSTJ+/Pgdjs+ePTsXXHBBkuSyyy7Lyy+/nE9/+tN56aWXctxxx+X+++9PS0tLrwwMAAAAAEC19ChE12q1PZ7T0NCQtra2tLW1vdGZAAAAAADYh/ToPaIBAAAAAKCnhGgAAAAAAIoSogEAAAAAKEqIBgAAAACgKCEaAAAAAICihGgAAAAAAIoSogEAAAAAKEqIBgAAAACgKCEaAAAAAICihGgAAAAAAIoSogEAAAAAKEqIBgAAAACgKCEaAAAAAICihGgAAAAAAIoSogEAAAAAKEqIBgAAAACgKCEaAAAAAICihGgAAAAAAIoSogEAAAAAKEqIBgAAAACgKCEaAAAAAICihGgAAAAAAIoSogEAAAAAKEqIBgAAAACgKCEaAAAAAICihGgAAAAAAIoSogEAAAAAKEqIBgAAAACgKCEaAAAAAICihGgAAAAAAIoSogEAAAAAKEqIBgAAAACgqMZ6DwAAsK9r/+Zh9R6h27akORlwUzZ8e3Qa01Hvcfao9dxn6j0CAADQDa6IBgAAAACgKCEaAAAAAICihGgAAAAAAIoSogEAAAAAKEqIBgAAAACgKCEaAAAAAICihGgAAAAAAIoSogEAAAAAKEqIBgAAAACgKCEaAAAAAICihGgAAAAAAIoSogEAAAAAKEqIBgAAAACgKCEaAAAAAICihGgAAAAAAIoSogEAAAAAKEqIBgAAAACgKCEaAAAAAICihGgAAAAAAIoSogEAAAAAKEqIBgAAAACgqB6H6GXLlmXKlCkZOnRoGhoacs899+xw/wUXXJCGhoYd/hx//PG9NS8AAAAAABXT4xC9adOmvOc978ltt932uueccsopWb16ddefe++9900NCQAAAABAdTX29AsmT56cyZMn7/ac5ubmDB48+A0PBQAAAADAvqPHIbo7lixZkkGDBuXAAw/MySefnOuvvz6DBg3a5bkdHR3p6Ojout3e3p4k6ezsTGdnZ4nx3tK2vaZeW6rE3lJF9pbtbUlzvUfotm2zVmVm32NlVWUPqra3id0tqUp7ULXdtbckfs+lmuxtOT15TRtqtVrtjT5RQ0NDFixYkDPPPLPr2N13350BAwZkxIgRWblyZa655pps2bIlK1asSHPzzv/Pta2tLTNmzNjp+Ny5c9O/f/83OhoAAAAAAAVt3rw5U6dOzfr169Pa2rrbc3s9RP+21atXZ8SIEZk3b17OPvvsne7f1RXRw4cPzwsvvLDH4em5zs7OLF68OBMnTkxTU1O9x4FusbdUkb1lexu+PbreI3TbljTnxwOuzdiN16QxHXv+gjpr+cjP6j3CPq0qu1u1vU3sbklV2dukertrb0n8nks12dty2tvbM3DgwG6F6CJvzbG9IUOGZMSIEXnqqad2eX9zc/Mur5RuamqyGAV5fakie0sV2VuSVCIu/LbGdFRibt9fZVVhB7ZXlb1N7G5JVdmB7VVld+0t2/N7LlVkb3tfT17P/QrOkSR58cUXs2rVqgwZMqT0UwEAAAAAsBfq8RXRGzduzNNPP911e+XKlXnsscdy0EEH5aCDDkpbW1s+9KEPZciQIXnmmWdy1VVXZeDAgTnrrLN6dXAAAAAAAKqhxyH6kUceyYQJE7puT58+PUly/vnnZ9asWXn88cdz5513Zt26dRkyZEgmTJiQu+++Oy0tLb03NQAAAAAAldHjED1+/Pjs7vMNFy1a9KYGAgAAAABg31L8PaIBAAAAAHhrE6IBAAAAAChKiAYAAAAAoCghGgAAAACAooRoAAAAAACKEqIBAAAAAChKiAYAAAAAoCghGgAAAACAooRoAAAAAACKEqIBAAAAAChKiAYAAAAAoCghGgAAAACAooRoAAAAAACKEqIBAAAAAChKiAYAAAAAoCghGgAAAACAooRoAAAAAACKEqIBAAAAAChKiAYAAAAAoCghGgAAAACAooRoAAAAAACKEqIBAAAAAChKiAYAAAAAoCghGgAAAACAooRoAAAAAACKEqIBAAAAAChKiAYAAAAAoCghGgAAAACAooRoAAAAAACKEqIBAAAAAChKiAYAAAAAoCghGgAAAACAooRoAAAAAACKEqIBAAAAAChKiAYAAAAAoCghGgAAAACAooRoAAAAAACKEqIBAAAAAChKiAYAAAAAoCghGgAAAACAooRoAAAAAACKEqIBAAAAAChKiAYAAAAAoCghGgAAAACAooRoAAAAAACKEqIBAAAAAChKiAYAAAAAoCghGgAAAACAooRoAAAAAACKEqIBAAAAAChKiAYAAAAAoCghGgAAAACAooRoAAAAAACK6nGIXrZsWaZMmZKhQ4emoaEh99xzzw7312q1tLW1ZejQoenXr1/Gjx+fJ554orfmBQAAAACgYnocojdt2pT3vOc9ue2223Z5/0033ZSbb745t912W5YvX57Bgwdn4sSJ2bBhw5seFgAAAACA6mns6RdMnjw5kydP3uV9tVott9xyS66++uqcffbZSZI5c+bkkEMOydy5c3PRRRe9uWkBAAAAAKicXn2P6JUrV2bNmjWZNGlS17Hm5uacfPLJeeihh3rzqQAAAAAAqIgeXxG9O2vWrEmSHHLIITscP+SQQ/Lss8/u8ms6OjrS0dHRdbu9vT1J0tnZmc7Ozt4cj6TrNfXaUiX2liqyt2xvS5rrPUK3bZu1KjP7HiurKntQtb1N7G5JVdqDqu2uvSXxey7VZG/L6clr2lCr1Wpv9IkaGhqyYMGCnHnmmUmShx56KCeccEKee+65DBkypOu8T33qU1m1alUWLly402O0tbVlxowZOx2fO3du+vfv/0ZHAwAAAACgoM2bN2fq1KlZv359Wltbd3tur14RPXjw4CS/uTJ6+xC9du3ana6S3ubKK6/M9OnTu263t7dn+PDhmTRp0h6Hp+c6OzuzePHiTJw4MU1NTfUeB7rF3lJF9pbtbfj26HqP0G1b0pwfD7g2Yzdek8Z07PkL6qzlIz+r9wj7tKrsbtX2NrG7JVVlb5Pq7a69LcfelmV38c9n5Wx7d4vu6NUQPXLkyAwePDiLFy/Oe9/73iTJq6++mqVLl+aLX/ziLr+mubk5zc07/2dITU1NFqMgry9VZG+pIntLksr8Q9r2GtNRibl9f5VVhR3YXlX2NrG7JVVlB7ZXld21t+VU4X//31aVvU3sLv8//3zW+3ryevY4RG/cuDFPP/101+2VK1fmsccey0EHHZRDDz00l1xySWbOnJlRo0Zl1KhRmTlzZvr375+pU6f29KkAAAAAANgH9DhEP/LII5kwYULX7W1vq3H++efnjjvuyGWXXZaXX345n/70p/PSSy/luOOOy/3335+WlpbemxoAAAAAgMrocYgeP358dvf5hg0NDWlra0tbW9ubmQsAAAAAgH3EfvUeAAAAAACAfZsQDQAAAABAUUI0AAAAAABFCdEAAAAAABQlRAMAAAAAUJQQDQAAAABAUUI0AAAAAABFCdEAAAAAABQlRAMAAAAAUJQQDQAAAABAUUI0AAAAAABFCdEAAAAAABQlRAMAAAAAUJQQDQAAAABAUUI0AAAAAABFCdEAAAAAABQlRAMAAAAAUJQQDQAAAABAUUI0AAAAAABFCdEAAAAAABQlRAMAAAAAUJQQDQAAAABAUUI0AAAAAABFCdEAAAAAABQlRAMAAAAAUJQQDQAAAABAUUI0AAAAAABFCdEAAAAAABQlRAMAAAAAUJQQDQAAAABAUUI0AAAAAABFCdEAAAAAABQlRAMAAAAAUFRjvQcAAAAAAKqn/ZuH1XuEbtmS5mTATdnw7dFpTEe9x+mW1nOfqfcIvc4V0QAAAAAAFCVEAwAAAABQlBANAAAAAEBRQjQAAAAAAEUJ0QAAAAAAFCVEAwAAAABQlBANAAAAAEBRQjQAAAAAAEUJ0QAAAAAAFCVEAwAAAABQlBANAAAAAEBRQjQAAAAAAEUJ0QAAAAAAFCVEAwAAAABQlBANAAAAAEBRQjQAAAAAAEUJ0QAAAAAAFCVEAwAAAABQlBANAAAAAEBRQjQAAAAAAEX1eohua2tLQ0PDDn8GDx7c208DAAAAAEBFNJZ40KOPPjo//OEPu2736dOnxNMAAAAAAFABRUJ0Y2Ojq6ABAAAAAEhS6D2in3rqqQwdOjQjR47MOeeck1/84hclngYAAAAAgAro9SuijzvuuNx555058sgj8/zzz+e6667LuHHj8sQTT+Tggw/e6fyOjo50dHR03W5vb0+SdHZ2prOzs7fHe8vb9pp6bakSe0sV2Vu2tyXN9R6h27bNWpWZfY+VVZU9qNreJna3pCrtQdV2196WU5UdSKq3t4ndLakqe2Bvy+nJnA21Wq1WcJZs2rQphx9+eC677LJMnz59p/vb2toyY8aMnY7PnTs3/fv3LzkaAAAAAABv0ObNmzN16tSsX78+ra2tuz23eIhOkokTJ+aII47IrFmzdrpvV1dEDx8+PC+88MIeh99bbPj26HqP0G1b0pwfD7g2Yzdek8Z07PkL6qzlIz+r9wjsBTo7O7N48eJMnDgxTU1N9R4HusXesj2/K5Tjd4WyqrK7VdvbxO6WVJW9Taq3u/a2HHtblt0tpyq7a2/LaW9vz8CBA7sVoot8WOH2Ojo68vOf/zzvf//7d3l/c3Nzmpt3viy+qampMv/gXpUF3l5jOioxd1V2gN+NKv1cgG3sLYnfFUry/VVWFXZge1XZ28TullSVHdheVXbX3pZThf/9f1tV9jaxuyVVZQe2sbe9rydz9vqHFV566aVZunRpVq5cmf/zf/5P/uzP/izt7e05//zze/upAAAAAACogF6/IvpXv/pVPvaxj+WFF17IO97xjhx//PF5+OGHM2LEiN5+KgAAAAAAKqDXQ/S8efN6+yEBAAAAAKiwXn9rDgAAAAAA2J4QDQAAAABAUUI0AAAAAABFCdEAAAAAABQlRAMAAAAAUJQQDQAAAABAUUI0AAAAAABFNdZ7AKA+2r95WL1H6LYtaU4G3JQN3x6dxnTUe5xuaT33mXqPAAAAALDXcEU0AAAAAABFCdEAAAAAABQlRAMAAAAAUJQQDQAAAABAUUI0AAAAAABFCdEAAAAAABQlRAMAAAAAUJQQDQAAAABAUUI0AAAAAABFCdEAAAAAABQlRAMAAAAAUFRjvQcAgJ5o/+Zh9R6hW7akORlwUzZ8e3Qa01Hvcbql9dxn6j0CAAAA+yhXRAMAAAAAUJQQDQAAAABAUUI0AAAAAABFCdEAAAAAABQlRAMAAAAAUJQQDQAAAABAUUI0AAAAAABFCdEAAAAAABQlRAMAAAAAUJQQDQAAAABAUUI0AAAAAABFCdEAAAAAABQlRAMAAAAAUJQQDQAAAABAUUI0AAAAAABFCdEAAAAAABQlRAMAAAAAUJQQDQAAAABAUUI0AAAAAABFCdEAAAAAABQlRAMAAAAAUJQQDQAAAABAUUI0AAAAAABFCdEAAAAAABQlRAMAAAAAUJQQDQAAAABAUUI0AAAAAABFCdEAAAAAABQlRAMAAAAAUJQQDQAAAABAUUI0AAAAAABFCdEAAAAAABQlRAMAAAAAUJQQDQAAAABAUcVC9P/6X/8rI0eOzNve9ra8733vyz/90z+VeioAAAAAAPZiRUL03XffnUsuuSRXX311Hn300bz//e/P5MmT88tf/rLE0wEAAAAAsBcrEqJvvvnmfOITn8gnP/nJvPvd784tt9yS4cOHZ9asWSWeDgAAAACAvVhjbz/gq6++mhUrVuSKK67Y4fikSZPy0EMP7XR+R0dHOjo6um6vX78+SfKf//mf6ezs7O3xitiwuddfxmK2pjGb99uclzY3pk+21nucPep88cV6j7DPsrdl2d1yqrK79pbtVWVvk+rtrr0tqyq7W7W9TexuSVXZ26R6u2tvy7G3Zdndcqqyu/a2nA0bNiRJarXaHs9tqHXnrB547rnn8nu/93v553/+54wbN67r+MyZMzNnzpw8+eSTO5zf1taWGTNm9OYIAAAAAAD8jqxatSrDhg3b7TnF/rVFQ0PDDrdrtdpOx5LkyiuvzPTp07tuv/baa/nP//zPHHzwwbs8nzenvb09w4cPz6pVq9La2lrvcaBb7C1VZG+pKrtLFdlbqsruUkX2liqyt+XUarVs2LAhQ4cO3eO5vR6iBw4cmD59+mTNmjU7HF+7dm0OOeSQnc5vbm5Oc3PzDscOPPDA3h6L39La2uobj8qxt1SRvaWq7C5VZG+pKrtLFdlbqsjelnHAAQd067xe/7DCvn375n3ve18WL168w/HFixfv8FYdAAAAAAC8NRR5a47p06fnvPPOyzHHHJOxY8fm9ttvzy9/+cv8t//230o8HQAAAAAAe7EiIfqjH/1oXnzxxXzhC1/I6tWrM3r06Nx7770ZMWJEiaejB5qbm/M3f/M3O70dCuzN7C1VZG+pKrtLFdlbqsruUkX2liqyt3uHhlqtVqv3EAAAAAAA7Lt6/T2iAQAAAABge0I0AAAAAABFCdEAAAAAABQlRAMAAAAAUJQQ/RaxbNmyTJkyJUOHDk1DQ0Puueeeeo8Ee3TDDTfk2GOPTUtLSwYNGpQzzzwzTz75ZL3Hgt2aNWtWxowZk9bW1rS2tmbs2LG577776j0W9MgNN9yQhoaGXHLJJfUeBXarra0tDQ0NO/wZPHhwvceCPfr1r3+d//pf/2sOPvjg9O/fP3/4h3+YFStW1Hss2K3DDjtsp5+5DQ0NmTZtWr1Hg9e1ZcuWfP7zn8/IkSPTr1+//P7v/36+8IUv5LXXXqv3aG9JjfUegN+NTZs25T3veU8uvPDCfOhDH6r3ONAtS5cuzbRp03Lsscdmy5YtufrqqzNp0qT867/+a/bff/96jwe7NGzYsNx444054ogjkiRz5szJGWeckUcffTRHH310naeDPVu+fHluv/32jBkzpt6jQLccffTR+eEPf9h1u0+fPnWcBvbspZdeygknnJAJEybkvvvuy6BBg/If//EfOfDAA+s9GuzW8uXLs3Xr1q7bP/vZzzJx4sR8+MMfruNUsHtf/OIX87d/+7eZM2dOjj766DzyyCO58MILc8ABB+Rzn/tcvcd7yxGi3yImT56cyZMn13sM6JGFCxfucHv27NkZNGhQVqxYkZNOOqlOU8HuTZkyZYfb119/fWbNmpWHH35YiGavt3Hjxpx77rn5u7/7u1x33XX1Hge6pbGx0VXQVMoXv/jFDB8+PLNnz+46dthhh9VvIOimd7zjHTvcvvHGG3P44Yfn5JNPrtNEsGc//vGPc8YZZ+S0005L8puft9/61rfyyCOP1HmytyZvzQFUxvr165MkBx10UJ0nge7ZunVr5s2bl02bNmXs2LH1Hgf2aNq0aTnttNPywQ9+sN6jQLc99dRTGTp0aEaOHJlzzjknv/jFL+o9EuzW97///RxzzDH58Ic/nEGDBuW9731v/u7v/q7eY0GPvPrqq7nrrrvy8Y9/PA0NDfUeB17XiSeemAceeCD//u//niT5v//3/+bBBx/MqaeeWufJ3ppcEQ1UQq1Wy/Tp03PiiSdm9OjR9R4Hduvxxx/P2LFj88orr2TAgAFZsGBBjjrqqHqPBbs1b968/Mu//EuWL19e71Gg24477rjceeedOfLII/P888/nuuuuy7hx4/LEE0/k4IMPrvd4sEu/+MUvMmvWrEyfPj1XXXVVfvKTn+Szn/1smpub8+d//uf1Hg+65Z577sm6detywQUX1HsU2K3LL78869evz7ve9a706dMnW7duzfXXX5+Pfexj9R7tLUmIBirhM5/5TH7605/mwQcfrPcosEfvfOc789hjj2XdunWZP39+zj///CxdulSMZq+1atWqfO5zn8v999+ft73tbfUeB7pt+7ee+4M/+IOMHTs2hx9+eObMmZPp06fXcTJ4fa+99lqOOeaYzJw5M0ny3ve+N0888URmzZolRFMZ3/jGNzJ58uQMHTq03qPAbt1999256667Mnfu3Bx99NF57LHHcskll2To0KE5//zz6z3eW44QDez1Lr744nz/+9/PsmXLMmzYsHqPA3vUt2/frg8rPOaYY7J8+fLceuut+drXvlbnyWDXVqxYkbVr1+Z973tf17GtW7dm2bJlue2229LR0eED4KiE/fffP3/wB3+Qp556qt6jwOsaMmTITv9y+t3vfnfmz59fp4mgZ5599tn88Ic/zHe/+916jwJ79Fd/9Ve54oorcs455yT5zb+4fvbZZ3PDDTcI0XUgRAN7rVqtlosvvjgLFizIkiVLMnLkyHqPBG9IrVZLR0dHvceA1/XHf/zHefzxx3c4duGFF+Zd73pXLr/8chGayujo6MjPf/7zvP/976/3KPC6TjjhhDz55JM7HPv3f//3jBgxok4TQc9s+xD5bR/+BnuzzZs3Z7/9dvyIvD59+uS1116r00RvbUL0W8TGjRvz9NNPd91euXJlHnvssRx00EE59NBD6zgZvL5p06Zl7ty5+d73vpeWlpasWbMmSXLAAQekX79+dZ4Odu2qq67K5MmTM3z48GzYsCHz5s3LkiVLsnDhwnqPBq+rpaVlp/ff33///XPwwQd7X372apdeemmmTJmSQw89NGvXrs11112X9vZ2VzixV/vv//2/Z9y4cZk5c2Y+8pGP5Cc/+Uluv/323H777fUeDfbotddey+zZs3P++eensVFSYu83ZcqUXH/99Tn00ENz9NFH59FHH83NN9+cj3/84/Ue7S2poVar1eo9BOUtWbIkEyZM2On4+eefnzvuuON3PxB0w+t9+vLs2bN9KAZ7rU984hN54IEHsnr16hxwwAEZM2ZMLr/88kycOLHeo0GPjB8/Pn/4h3+YW265pd6jwOs655xzsmzZsrzwwgt5xzvekeOPPz7XXnut9+Rnr/eDH/wgV155ZZ566qmMHDky06dPz6c+9al6jwV7dP/99+dP/uRP8uSTT+bII4+s9ziwRxs2bMg111yTBQsWZO3atRk6dGg+9rGP5a//+q/Tt2/feo/3liNEAwAAAABQ1H57PgUAAAAAAN44IRoAAAAAgKKEaAAAAAAAihKiAQAAAAAoSogGAAAAAKAoIRoAAAAAgKKEaAAAAAAAihKiAQAAAAAoSogGAAAAAKAoIRoAAAAAgKKEaAAAAAAAihKiAQAAAAAo6v8D3tg65Ht2Pu8AAAAASUVORK5CYII=\n",
+      "text/plain": [
+       "<Figure size 1800x600 with 1 Axes>"
+      ]
+     },
+     "metadata": {},
+     "output_type": "display_data"
+    }
+   ],
    "source": [
     "level_colors = colors_dict['Level']\n",
     "bandai_df['Level'].value_counts().sort_index(key=lambda x: pd.to_numeric(x, errors = 'coerce')).plot.bar(figsize = (18,6), grid = True, rot=0, color= level_colors, title = 'Level/Rank')\n",
@@ -766,18 +2111,15 @@
   },
   {
    "cell_type": "code",
-   "execution_count": null,
+   "execution_count": 18,
    "id": "06dc9107",
    "metadata": {
-<<<<<<< HEAD
-=======
     "execution": {
      "iopub.execute_input": "2023-02-27T21:52:47.191295Z",
      "iopub.status.busy": "2023-02-27T21:52:47.190749Z",
      "iopub.status.idle": "2023-02-27T21:52:47.256315Z",
      "shell.execute_reply": "2023-02-27T21:52:47.255260Z"
     },
->>>>>>> a4b851e8
     "papermill": {
      "duration": 0.087868,
      "end_time": "2023-02-27T21:52:47.258480",
@@ -787,7 +2129,169 @@
     },
     "tags": []
    },
-   "outputs": [],
+   "outputs": [
+    {
+     "data": {
+      "text/html": [
+       "<div>\n",
+       "<style scoped>\n",
+       "    .dataframe tbody tr th:only-of-type {\n",
+       "        vertical-align: middle;\n",
+       "    }\n",
+       "\n",
+       "    .dataframe tbody tr th {\n",
+       "        vertical-align: top;\n",
+       "    }\n",
+       "\n",
+       "    .dataframe thead tr th {\n",
+       "        text-align: left;\n",
+       "    }\n",
+       "\n",
+       "    .dataframe thead tr:last-of-type th {\n",
+       "        text-align: right;\n",
+       "    }\n",
+       "</style>\n",
+       "<table border=\"1\" class=\"dataframe\">\n",
+       "  <thead>\n",
+       "    <tr>\n",
+       "      <th></th>\n",
+       "      <th colspan=\"8\" halign=\"left\">ATK</th>\n",
+       "    </tr>\n",
+       "    <tr>\n",
+       "      <th></th>\n",
+       "      <th>count</th>\n",
+       "      <th>mean</th>\n",
+       "      <th>std</th>\n",
+       "      <th>min</th>\n",
+       "      <th>25%</th>\n",
+       "      <th>50%</th>\n",
+       "      <th>75%</th>\n",
+       "      <th>max</th>\n",
+       "    </tr>\n",
+       "    <tr>\n",
+       "      <th>Level</th>\n",
+       "      <th></th>\n",
+       "      <th></th>\n",
+       "      <th></th>\n",
+       "      <th></th>\n",
+       "      <th></th>\n",
+       "      <th></th>\n",
+       "      <th></th>\n",
+       "      <th></th>\n",
+       "    </tr>\n",
+       "  </thead>\n",
+       "  <tbody>\n",
+       "    <tr>\n",
+       "      <th>1</th>\n",
+       "      <td>5.0</td>\n",
+       "      <td>280.000000</td>\n",
+       "      <td>178.885438</td>\n",
+       "      <td>200.0</td>\n",
+       "      <td>200.0</td>\n",
+       "      <td>200.0</td>\n",
+       "      <td>200.0</td>\n",
+       "      <td>600.0</td>\n",
+       "    </tr>\n",
+       "    <tr>\n",
+       "      <th>2</th>\n",
+       "      <td>4.0</td>\n",
+       "      <td>325.000000</td>\n",
+       "      <td>206.155281</td>\n",
+       "      <td>100.0</td>\n",
+       "      <td>175.0</td>\n",
+       "      <td>350.0</td>\n",
+       "      <td>500.0</td>\n",
+       "      <td>500.0</td>\n",
+       "    </tr>\n",
+       "    <tr>\n",
+       "      <th>3</th>\n",
+       "      <td>3.0</td>\n",
+       "      <td>1366.666667</td>\n",
+       "      <td>513.160144</td>\n",
+       "      <td>800.0</td>\n",
+       "      <td>1150.0</td>\n",
+       "      <td>1500.0</td>\n",
+       "      <td>1650.0</td>\n",
+       "      <td>1800.0</td>\n",
+       "    </tr>\n",
+       "    <tr>\n",
+       "      <th>4</th>\n",
+       "      <td>15.0</td>\n",
+       "      <td>1626.666667</td>\n",
+       "      <td>400.832467</td>\n",
+       "      <td>600.0</td>\n",
+       "      <td>1500.0</td>\n",
+       "      <td>1600.0</td>\n",
+       "      <td>1800.0</td>\n",
+       "      <td>2400.0</td>\n",
+       "    </tr>\n",
+       "    <tr>\n",
+       "      <th>5</th>\n",
+       "      <td>33.0</td>\n",
+       "      <td>1742.424242</td>\n",
+       "      <td>559.033934</td>\n",
+       "      <td>400.0</td>\n",
+       "      <td>1400.0</td>\n",
+       "      <td>2000.0</td>\n",
+       "      <td>2100.0</td>\n",
+       "      <td>2500.0</td>\n",
+       "    </tr>\n",
+       "    <tr>\n",
+       "      <th>6</th>\n",
+       "      <td>21.0</td>\n",
+       "      <td>2104.761905</td>\n",
+       "      <td>380.100237</td>\n",
+       "      <td>1200.0</td>\n",
+       "      <td>1900.0</td>\n",
+       "      <td>2300.0</td>\n",
+       "      <td>2300.0</td>\n",
+       "      <td>2600.0</td>\n",
+       "    </tr>\n",
+       "    <tr>\n",
+       "      <th>7</th>\n",
+       "      <td>9.0</td>\n",
+       "      <td>2511.111111</td>\n",
+       "      <td>358.623913</td>\n",
+       "      <td>1800.0</td>\n",
+       "      <td>2400.0</td>\n",
+       "      <td>2500.0</td>\n",
+       "      <td>2600.0</td>\n",
+       "      <td>3200.0</td>\n",
+       "    </tr>\n",
+       "    <tr>\n",
+       "      <th>8</th>\n",
+       "      <td>5.0</td>\n",
+       "      <td>3000.000000</td>\n",
+       "      <td>1274.754878</td>\n",
+       "      <td>1000.0</td>\n",
+       "      <td>3000.0</td>\n",
+       "      <td>3000.0</td>\n",
+       "      <td>3500.0</td>\n",
+       "      <td>4500.0</td>\n",
+       "    </tr>\n",
+       "  </tbody>\n",
+       "</table>\n",
+       "</div>"
+      ],
+      "text/plain": [
+       "        ATK                                                                  \n",
+       "      count         mean          std     min     25%     50%     75%     max\n",
+       "Level                                                                        \n",
+       "1       5.0   280.000000   178.885438   200.0   200.0   200.0   200.0   600.0\n",
+       "2       4.0   325.000000   206.155281   100.0   175.0   350.0   500.0   500.0\n",
+       "3       3.0  1366.666667   513.160144   800.0  1150.0  1500.0  1650.0  1800.0\n",
+       "4      15.0  1626.666667   400.832467   600.0  1500.0  1600.0  1800.0  2400.0\n",
+       "5      33.0  1742.424242   559.033934   400.0  1400.0  2000.0  2100.0  2500.0\n",
+       "6      21.0  2104.761905   380.100237  1200.0  1900.0  2300.0  2300.0  2600.0\n",
+       "7       9.0  2511.111111   358.623913  1800.0  2400.0  2500.0  2600.0  3200.0\n",
+       "8       5.0  3000.000000  1274.754878  1000.0  3000.0  3000.0  3500.0  4500.0"
+      ]
+     },
+     "execution_count": 18,
+     "metadata": {},
+     "output_type": "execute_result"
+    }
+   ],
    "source": [
     "bandai_df[['Level','ATK']].apply(pd.to_numeric, errors = 'coerce').dropna().astype(int).groupby('Level').describe()"
    ]
@@ -811,18 +2315,15 @@
   },
   {
    "cell_type": "code",
-   "execution_count": null,
+   "execution_count": 19,
    "id": "cc005e78",
    "metadata": {
-<<<<<<< HEAD
-=======
     "execution": {
      "iopub.execute_input": "2023-02-27T21:52:47.335668Z",
      "iopub.status.busy": "2023-02-27T21:52:47.335181Z",
      "iopub.status.idle": "2023-02-27T21:52:47.392981Z",
      "shell.execute_reply": "2023-02-27T21:52:47.392108Z"
     },
->>>>>>> a4b851e8
     "papermill": {
      "duration": 0.080512,
      "end_time": "2023-02-27T21:52:47.395736",
@@ -832,7 +2333,169 @@
     },
     "tags": []
    },
-   "outputs": [],
+   "outputs": [
+    {
+     "data": {
+      "text/html": [
+       "<div>\n",
+       "<style scoped>\n",
+       "    .dataframe tbody tr th:only-of-type {\n",
+       "        vertical-align: middle;\n",
+       "    }\n",
+       "\n",
+       "    .dataframe tbody tr th {\n",
+       "        vertical-align: top;\n",
+       "    }\n",
+       "\n",
+       "    .dataframe thead tr th {\n",
+       "        text-align: left;\n",
+       "    }\n",
+       "\n",
+       "    .dataframe thead tr:last-of-type th {\n",
+       "        text-align: right;\n",
+       "    }\n",
+       "</style>\n",
+       "<table border=\"1\" class=\"dataframe\">\n",
+       "  <thead>\n",
+       "    <tr>\n",
+       "      <th></th>\n",
+       "      <th colspan=\"8\" halign=\"left\">DEF</th>\n",
+       "    </tr>\n",
+       "    <tr>\n",
+       "      <th></th>\n",
+       "      <th>count</th>\n",
+       "      <th>mean</th>\n",
+       "      <th>std</th>\n",
+       "      <th>min</th>\n",
+       "      <th>25%</th>\n",
+       "      <th>50%</th>\n",
+       "      <th>75%</th>\n",
+       "      <th>max</th>\n",
+       "    </tr>\n",
+       "    <tr>\n",
+       "      <th>Level</th>\n",
+       "      <th></th>\n",
+       "      <th></th>\n",
+       "      <th></th>\n",
+       "      <th></th>\n",
+       "      <th></th>\n",
+       "      <th></th>\n",
+       "      <th></th>\n",
+       "      <th></th>\n",
+       "    </tr>\n",
+       "  </thead>\n",
+       "  <tbody>\n",
+       "    <tr>\n",
+       "      <th>1</th>\n",
+       "      <td>5.0</td>\n",
+       "      <td>320.000000</td>\n",
+       "      <td>44.721360</td>\n",
+       "      <td>300.0</td>\n",
+       "      <td>300.0</td>\n",
+       "      <td>300.0</td>\n",
+       "      <td>300.0</td>\n",
+       "      <td>400.0</td>\n",
+       "    </tr>\n",
+       "    <tr>\n",
+       "      <th>2</th>\n",
+       "      <td>4.0</td>\n",
+       "      <td>475.000000</td>\n",
+       "      <td>359.397644</td>\n",
+       "      <td>200.0</td>\n",
+       "      <td>275.0</td>\n",
+       "      <td>350.0</td>\n",
+       "      <td>550.0</td>\n",
+       "      <td>1000.0</td>\n",
+       "    </tr>\n",
+       "    <tr>\n",
+       "      <th>3</th>\n",
+       "      <td>3.0</td>\n",
+       "      <td>466.666667</td>\n",
+       "      <td>416.333200</td>\n",
+       "      <td>0.0</td>\n",
+       "      <td>300.0</td>\n",
+       "      <td>600.0</td>\n",
+       "      <td>700.0</td>\n",
+       "      <td>800.0</td>\n",
+       "    </tr>\n",
+       "    <tr>\n",
+       "      <th>4</th>\n",
+       "      <td>15.0</td>\n",
+       "      <td>1073.333333</td>\n",
+       "      <td>582.441495</td>\n",
+       "      <td>0.0</td>\n",
+       "      <td>700.0</td>\n",
+       "      <td>900.0</td>\n",
+       "      <td>1500.0</td>\n",
+       "      <td>2200.0</td>\n",
+       "    </tr>\n",
+       "    <tr>\n",
+       "      <th>5</th>\n",
+       "      <td>33.0</td>\n",
+       "      <td>1663.636364</td>\n",
+       "      <td>601.985352</td>\n",
+       "      <td>400.0</td>\n",
+       "      <td>1400.0</td>\n",
+       "      <td>1900.0</td>\n",
+       "      <td>2100.0</td>\n",
+       "      <td>2500.0</td>\n",
+       "    </tr>\n",
+       "    <tr>\n",
+       "      <th>6</th>\n",
+       "      <td>21.0</td>\n",
+       "      <td>1990.476190</td>\n",
+       "      <td>611.477524</td>\n",
+       "      <td>900.0</td>\n",
+       "      <td>1500.0</td>\n",
+       "      <td>2100.0</td>\n",
+       "      <td>2300.0</td>\n",
+       "      <td>3500.0</td>\n",
+       "    </tr>\n",
+       "    <tr>\n",
+       "      <th>7</th>\n",
+       "      <td>9.0</td>\n",
+       "      <td>2244.444444</td>\n",
+       "      <td>360.940130</td>\n",
+       "      <td>1600.0</td>\n",
+       "      <td>2000.0</td>\n",
+       "      <td>2400.0</td>\n",
+       "      <td>2500.0</td>\n",
+       "      <td>2600.0</td>\n",
+       "    </tr>\n",
+       "    <tr>\n",
+       "      <th>8</th>\n",
+       "      <td>5.0</td>\n",
+       "      <td>2200.000000</td>\n",
+       "      <td>758.287544</td>\n",
+       "      <td>1000.0</td>\n",
+       "      <td>2000.0</td>\n",
+       "      <td>2500.0</td>\n",
+       "      <td>2500.0</td>\n",
+       "      <td>3000.0</td>\n",
+       "    </tr>\n",
+       "  </tbody>\n",
+       "</table>\n",
+       "</div>"
+      ],
+      "text/plain": [
+       "        DEF                                                                 \n",
+       "      count         mean         std     min     25%     50%     75%     max\n",
+       "Level                                                                       \n",
+       "1       5.0   320.000000   44.721360   300.0   300.0   300.0   300.0   400.0\n",
+       "2       4.0   475.000000  359.397644   200.0   275.0   350.0   550.0  1000.0\n",
+       "3       3.0   466.666667  416.333200     0.0   300.0   600.0   700.0   800.0\n",
+       "4      15.0  1073.333333  582.441495     0.0   700.0   900.0  1500.0  2200.0\n",
+       "5      33.0  1663.636364  601.985352   400.0  1400.0  1900.0  2100.0  2500.0\n",
+       "6      21.0  1990.476190  611.477524   900.0  1500.0  2100.0  2300.0  3500.0\n",
+       "7       9.0  2244.444444  360.940130  1600.0  2000.0  2400.0  2500.0  2600.0\n",
+       "8       5.0  2200.000000  758.287544  1000.0  2000.0  2500.0  2500.0  3000.0"
+      ]
+     },
+     "execution_count": 19,
+     "metadata": {},
+     "output_type": "execute_result"
+    }
+   ],
    "source": [
     "bandai_df[['Level','DEF']].apply(pd.to_numeric, errors = 'coerce').dropna().astype(int).groupby('Level').describe()"
    ]
@@ -856,18 +2519,15 @@
   },
   {
    "cell_type": "code",
-   "execution_count": null,
+   "execution_count": 20,
    "id": "dab77100",
    "metadata": {
-<<<<<<< HEAD
-=======
     "execution": {
      "iopub.execute_input": "2023-02-27T21:52:47.477060Z",
      "iopub.status.busy": "2023-02-27T21:52:47.476491Z",
      "iopub.status.idle": "2023-02-27T21:52:47.488292Z",
      "shell.execute_reply": "2023-02-27T21:52:47.487387Z"
     },
->>>>>>> a4b851e8
     "papermill": {
      "duration": 0.033945,
      "end_time": "2023-02-27T21:52:47.490333",
@@ -877,25 +2537,51 @@
     },
     "tags": []
    },
-   "outputs": [],
+   "outputs": [
+    {
+     "name": "stdout",
+     "output_type": "stream",
+     "text": [
+      "Total number of monster types:"
+     ]
+    },
+    {
+     "name": "stdout",
+     "output_type": "stream",
+     "text": [
+      " "
+     ]
+    },
+    {
+     "name": "stdout",
+     "output_type": "stream",
+     "text": [
+      "15"
+     ]
+    },
+    {
+     "name": "stdout",
+     "output_type": "stream",
+     "text": [
+      "\n"
+     ]
+    }
+   ],
    "source": [
     "print('Total number of monster types:', bandai_df['Monster type'].nunique())"
    ]
   },
   {
    "cell_type": "code",
-   "execution_count": null,
+   "execution_count": 21,
    "id": "02f5b750",
    "metadata": {
-<<<<<<< HEAD
-=======
     "execution": {
      "iopub.execute_input": "2023-02-27T21:52:47.531435Z",
      "iopub.status.busy": "2023-02-27T21:52:47.530460Z",
      "iopub.status.idle": "2023-02-27T21:52:47.558344Z",
      "shell.execute_reply": "2023-02-27T21:52:47.557266Z"
     },
->>>>>>> a4b851e8
     "papermill": {
      "duration": 0.051338,
      "end_time": "2023-02-27T21:52:47.560776",
@@ -905,25 +2591,259 @@
     },
     "tags": []
    },
-   "outputs": [],
+   "outputs": [
+    {
+     "data": {
+      "text/html": [
+       "<div>\n",
+       "<style scoped>\n",
+       "    .dataframe tbody tr th:only-of-type {\n",
+       "        vertical-align: middle;\n",
+       "    }\n",
+       "\n",
+       "    .dataframe tbody tr th {\n",
+       "        vertical-align: top;\n",
+       "    }\n",
+       "\n",
+       "    .dataframe thead th {\n",
+       "        text-align: right;\n",
+       "    }\n",
+       "</style>\n",
+       "<table border=\"1\" class=\"dataframe\">\n",
+       "  <thead>\n",
+       "    <tr style=\"text-align: right;\">\n",
+       "      <th></th>\n",
+       "      <th>Name</th>\n",
+       "      <th>DEF</th>\n",
+       "      <th>Set</th>\n",
+       "      <th>Card number</th>\n",
+       "      <th>Ability</th>\n",
+       "      <th>Rule</th>\n",
+       "      <th>ATK</th>\n",
+       "      <th>Level</th>\n",
+       "    </tr>\n",
+       "    <tr>\n",
+       "      <th>Monster type</th>\n",
+       "      <th></th>\n",
+       "      <th></th>\n",
+       "      <th></th>\n",
+       "      <th></th>\n",
+       "      <th></th>\n",
+       "      <th></th>\n",
+       "      <th></th>\n",
+       "      <th></th>\n",
+       "    </tr>\n",
+       "  </thead>\n",
+       "  <tbody>\n",
+       "    <tr>\n",
+       "      <th>Beast</th>\n",
+       "      <td>4</td>\n",
+       "      <td>4</td>\n",
+       "      <td>3</td>\n",
+       "      <td>4</td>\n",
+       "      <td>0</td>\n",
+       "      <td>2</td>\n",
+       "      <td>2</td>\n",
+       "      <td>3</td>\n",
+       "    </tr>\n",
+       "    <tr>\n",
+       "      <th>Beast-Warrior</th>\n",
+       "      <td>5</td>\n",
+       "      <td>4</td>\n",
+       "      <td>2</td>\n",
+       "      <td>5</td>\n",
+       "      <td>0</td>\n",
+       "      <td>4</td>\n",
+       "      <td>5</td>\n",
+       "      <td>3</td>\n",
+       "    </tr>\n",
+       "    <tr>\n",
+       "      <th>Black Magic</th>\n",
+       "      <td>12</td>\n",
+       "      <td>7</td>\n",
+       "      <td>4</td>\n",
+       "      <td>11</td>\n",
+       "      <td>0</td>\n",
+       "      <td>3</td>\n",
+       "      <td>7</td>\n",
+       "      <td>4</td>\n",
+       "    </tr>\n",
+       "    <tr>\n",
+       "      <th>Dinosaur</th>\n",
+       "      <td>5</td>\n",
+       "      <td>5</td>\n",
+       "      <td>3</td>\n",
+       "      <td>5</td>\n",
+       "      <td>0</td>\n",
+       "      <td>4</td>\n",
+       "      <td>5</td>\n",
+       "      <td>2</td>\n",
+       "    </tr>\n",
+       "    <tr>\n",
+       "      <th>Dragon</th>\n",
+       "      <td>11</td>\n",
+       "      <td>9</td>\n",
+       "      <td>3</td>\n",
+       "      <td>12</td>\n",
+       "      <td>0</td>\n",
+       "      <td>7</td>\n",
+       "      <td>8</td>\n",
+       "      <td>5</td>\n",
+       "    </tr>\n",
+       "    <tr>\n",
+       "      <th>Dragon Magic</th>\n",
+       "      <td>1</td>\n",
+       "      <td>1</td>\n",
+       "      <td>1</td>\n",
+       "      <td>1</td>\n",
+       "      <td>0</td>\n",
+       "      <td>1</td>\n",
+       "      <td>1</td>\n",
+       "      <td>1</td>\n",
+       "    </tr>\n",
+       "    <tr>\n",
+       "      <th>Fiend</th>\n",
+       "      <td>18</td>\n",
+       "      <td>12</td>\n",
+       "      <td>3</td>\n",
+       "      <td>18</td>\n",
+       "      <td>0</td>\n",
+       "      <td>8</td>\n",
+       "      <td>12</td>\n",
+       "      <td>6</td>\n",
+       "    </tr>\n",
+       "    <tr>\n",
+       "      <th>Illusion Magic</th>\n",
+       "      <td>2</td>\n",
+       "      <td>2</td>\n",
+       "      <td>2</td>\n",
+       "      <td>2</td>\n",
+       "      <td>0</td>\n",
+       "      <td>0</td>\n",
+       "      <td>2</td>\n",
+       "      <td>1</td>\n",
+       "    </tr>\n",
+       "    <tr>\n",
+       "      <th>Insect</th>\n",
+       "      <td>7</td>\n",
+       "      <td>5</td>\n",
+       "      <td>3</td>\n",
+       "      <td>7</td>\n",
+       "      <td>0</td>\n",
+       "      <td>6</td>\n",
+       "      <td>7</td>\n",
+       "      <td>6</td>\n",
+       "    </tr>\n",
+       "    <tr>\n",
+       "      <th>Sea Beast</th>\n",
+       "      <td>2</td>\n",
+       "      <td>2</td>\n",
+       "      <td>1</td>\n",
+       "      <td>2</td>\n",
+       "      <td>0</td>\n",
+       "      <td>1</td>\n",
+       "      <td>2</td>\n",
+       "      <td>1</td>\n",
+       "    </tr>\n",
+       "    <tr>\n",
+       "      <th>Sea Serpent</th>\n",
+       "      <td>1</td>\n",
+       "      <td>1</td>\n",
+       "      <td>1</td>\n",
+       "      <td>1</td>\n",
+       "      <td>0</td>\n",
+       "      <td>1</td>\n",
+       "      <td>1</td>\n",
+       "      <td>1</td>\n",
+       "    </tr>\n",
+       "    <tr>\n",
+       "      <th>Thunder</th>\n",
+       "      <td>1</td>\n",
+       "      <td>1</td>\n",
+       "      <td>1</td>\n",
+       "      <td>1</td>\n",
+       "      <td>0</td>\n",
+       "      <td>1</td>\n",
+       "      <td>1</td>\n",
+       "      <td>1</td>\n",
+       "    </tr>\n",
+       "    <tr>\n",
+       "      <th>Warrior</th>\n",
+       "      <td>12</td>\n",
+       "      <td>10</td>\n",
+       "      <td>3</td>\n",
+       "      <td>12</td>\n",
+       "      <td>0</td>\n",
+       "      <td>8</td>\n",
+       "      <td>7</td>\n",
+       "      <td>3</td>\n",
+       "    </tr>\n",
+       "    <tr>\n",
+       "      <th>White Magic</th>\n",
+       "      <td>6</td>\n",
+       "      <td>4</td>\n",
+       "      <td>3</td>\n",
+       "      <td>6</td>\n",
+       "      <td>0</td>\n",
+       "      <td>4</td>\n",
+       "      <td>6</td>\n",
+       "      <td>3</td>\n",
+       "    </tr>\n",
+       "    <tr>\n",
+       "      <th>Winged Beast</th>\n",
+       "      <td>3</td>\n",
+       "      <td>1</td>\n",
+       "      <td>2</td>\n",
+       "      <td>3</td>\n",
+       "      <td>0</td>\n",
+       "      <td>1</td>\n",
+       "      <td>1</td>\n",
+       "      <td>1</td>\n",
+       "    </tr>\n",
+       "  </tbody>\n",
+       "</table>\n",
+       "</div>"
+      ],
+      "text/plain": [
+       "                 Name  DEF  Set  Card number  Ability  Rule  ATK  Level\n",
+       "Monster type                                                           \n",
+       "Beast               4    4    3            4        0     2    2      3\n",
+       "Beast-Warrior       5    4    2            5        0     4    5      3\n",
+       "Black Magic        12    7    4           11        0     3    7      4\n",
+       "Dinosaur            5    5    3            5        0     4    5      2\n",
+       "Dragon             11    9    3           12        0     7    8      5\n",
+       "Dragon Magic        1    1    1            1        0     1    1      1\n",
+       "Fiend              18   12    3           18        0     8   12      6\n",
+       "Illusion Magic      2    2    2            2        0     0    2      1\n",
+       "Insect              7    5    3            7        0     6    7      6\n",
+       "Sea Beast           2    2    1            2        0     1    2      1\n",
+       "Sea Serpent         1    1    1            1        0     1    1      1\n",
+       "Thunder             1    1    1            1        0     1    1      1\n",
+       "Warrior            12   10    3           12        0     8    7      3\n",
+       "White Magic         6    4    3            6        0     4    6      3\n",
+       "Winged Beast        3    1    2            3        0     1    1      1"
+      ]
+     },
+     "execution_count": 21,
+     "metadata": {},
+     "output_type": "execute_result"
+    }
+   ],
    "source": [
     "bandai_df.drop(columns=['Card type', 'Page name', 'Page URL']).groupby('Monster type').nunique()"
    ]
   },
   {
    "cell_type": "code",
-   "execution_count": null,
+   "execution_count": 22,
    "id": "75111774",
    "metadata": {
-<<<<<<< HEAD
-=======
     "execution": {
      "iopub.execute_input": "2023-02-27T21:52:47.602968Z",
      "iopub.status.busy": "2023-02-27T21:52:47.602181Z",
      "iopub.status.idle": "2023-02-27T21:52:47.977726Z",
      "shell.execute_reply": "2023-02-27T21:52:47.976719Z"
     },
->>>>>>> a4b851e8
     "papermill": {
      "duration": 0.399248,
      "end_time": "2023-02-27T21:52:47.979943",
@@ -933,7 +2853,18 @@
     },
     "tags": []
    },
-   "outputs": [],
+   "outputs": [
+    {
+     "data": {
+      "image/png": "iVBORw0KGgoAAAANSUhEUgAABa8AAAJPCAYAAAB7HiicAAAAOXRFWHRTb2Z0d2FyZQBNYXRwbG90bGliIHZlcnNpb24zLjYuMywgaHR0cHM6Ly9tYXRwbG90bGliLm9yZy/P9b71AAAACXBIWXMAAA9hAAAPYQGoP6dpAAC57klEQVR4nOzdd3gUZdfH8TNACB2khoQapIaO0qsYqvQAihKKgkhRQKQJkoA0a5AiPlQRKdKRogSVJkX6I4o8NAlIV0iAQLKQ8/6Rd8esSYBgMjsJ38915YKdnZm992QzO/Obe+4xVFUFAAAAAAAAAAAbSefuBgAAAAAAAAAA8E+E1wAAAAAAAAAA2yG8BgAAAAAAAADYDuE1AAAAAAAAAMB2CK8BAAAAAAAAALZDeA0AAAAAAAAAsB3CawAAAAAAAACA7RBeAwAAAAAAAABsh/AaAAAAAAAAAGA7hNcAAABIE+bPny+GYYhhGLJly5Z4z6uqPPnkk2IYhjRs2NDy9v3TokWLJCQkJM2/JgAAAPCoCK8BAACQpmTPnl3mzJkTb/rWrVvl5MmTkj17dje0Kj7CawAAAOD+CK8BAACQpnTu3FlWrFghERERLtPnzJkjtWrVkiJFiripZda4ffu2u5sAAAAAJAvCawAAAKQpL7zwgoiILF682JwWHh4uK1askJ49eya4zF9//SV9+/YVHx8fyZgxo/j6+srbb78tUVFRLvMZhiH9+/eXL774QsqWLStZsmSRSpUqybp161zmu3LlivTu3VsKFy4snp6eki9fPqlTp45s3rxZREQaNmwo69evlzNnzphDnRiGYS4fHR0t7777rpQpU8ZcvkePHnLlyhWX1ylWrJg899xzsnLlSqlSpYpkypRJgoODE3yPib2mqkrJkiWladOm8Za5efOm5MyZU/r16yciIlu2bBHDMGThwoUyePBg8fLyksyZM0uDBg3k4MGD8Zbft2+ftG7dWnLnzi2ZMmWSKlWqyFdffZVg+wAAAIB/yuDuBgAAAADJKUeOHBIQECBz586VV199VURig+x06dJJ586d4w2bcefOHWnUqJGcPHlSgoODpWLFirJ9+3aZOHGiHDp0SNavX+8y//r162Xv3r0yduxYyZYtm7z33nvSrl07OXbsmPj6+oqISNeuXeXAgQMyfvx4KVWqlFy/fl0OHDggf/75p4iIzJgxQ3r37i0nT56UVatWuaw/JiZG2rRpI9u3b5ehQ4dK7dq15cyZMzJmzBhp2LCh7Nu3TzJnzmzOf+DAATl69KiMGjVKihcvLlmzZk2wLom9pmEYMmDAABk4cKAcP35cSpYsaT63YMECiYiIMMNrp5EjR0rVqlVl9uzZEh4eLkFBQdKwYUM5ePCgWYMffvhBmjVrJjVq1JCZM2dKzpw5ZcmSJdK5c2eJjIyU7t27P+hXCQAAgMecoarq7kYAAAAA/9b8+fOlR48esnfvXrl586Y0atRIjhw5In5+flK9enXx8/OTefPmSfny5SVv3rzmTR0/++wz6dOnj3z11VfSsWNHc33vvfeeDBs2TDZt2iT+/v4iEhv0FihQQI4fP26OnX3p0iXx9vaW8ePHy/Dhw0UkdtztV155RT7++ONE2/vcc8/JkSNH5Pfff3eZvmTJEnnhhRdkxYoV0r59e3P6vn375Omnn5YZM2bIa6+9JiKxPa/PnTsnv/76q5QqVeqBNUrsNW/cuCE+Pj7Ss2dPl3Dfz89PChQoIN9//72IxPa8btSokVStWlX27dtn9hY/c+aMlCxZUrp16yazZs0SEZGyZctK5syZ5aeffpIMGf7uM9OqVSvZv3+/nDt3TtKl40JQAAAAJI69RQAAAKQ5DRo0kBIlSsjcuXPl559/lr179yY6ZMj3338vWbNmlYCAAJfpzp7B3333ncv0Ro0audz0sUCBApI/f345c+aMOa169eoyf/58effdd2X37t3icDgeuu3r1q2TXLlySatWreTu3bvmT+XKlcXLy8sM3Z0qVqz4UMH1/WTPnl169Ogh8+fPl1u3bolIbF1+/fVX6d+/f7z5u3Tp4jLMSdGiRaV27dryww8/iIjIiRMn5LfffpMXX3xRRMTlfbRo0UIuXLggx44d+1dtBgAAQNpHeA0AAIA0xzAM6dGjhyxcuFBmzpwppUqVknr16iU4759//ileXl4uYayISP78+SVDhgzmUB9OefLkibcOT09PlxslLl26VLp16yazZ8+WWrVqSe7cuSUwMFAuXrz4wLZfunRJrl+/LhkzZhQPDw+Xn4sXL8rVq1dd5i9YsOAD1/kwBgwYIDdu3JAvv/xSRESmTZsmhQoVkjZt2sSb18vLK8FpzlpdunRJRESGDBkS7z307dtXRCTe+wAAAAD+iTGvAQAAkCZ1795d3nnnHZk5c6aMHz8+0fny5Mkje/bsEVV1CbAvX74sd+/elbx58yb5tfPmzSshISESEhIiYWFhsnbtWhk+fLhcvnxZvvnmmwcumydPnkTni9vrW0Tihe6P6sknn5TmzZvL9OnTpXnz5rJ27VoJDg6W9OnTx5s3oRD+4sWLZrDvrNmIESNchj6Jq3Tp0snSbgAAAKRdhNcAAABIk3x8fOStt96S3377Tbp165bofI0bN5avvvpKVq9eLe3atTOnL1iwwHz+3yhSpIj0799fvvvuO/nxxx/N6f/sre303HPPyZIlS+TevXtSo0aNf/Xa/5TYazq98cYb0qRJE+nWrZukT59eevXqleB8ixcvlsGDB7uMeb1z504JDAwUkdhgumTJknL48GGZMGFCsr4HAAAAPD4IrwEAAJBmTZo06YHzBAYGyvTp06Vbt27y+++/S4UKFWTHjh0yYcIEadGihTz77LNJes3w8HBp1KiRdOnSRcqUKSPZs2eXvXv3yjfffOPSC7lChQqycuVK+fTTT6VatWqSLl06eeqpp+T555+XL7/8Ulq0aCFvvPGGVK9eXTw8POTcuXPyww8/SJs2bVxC9qRI7DWd/P39pVy5cvLDDz/ISy+9JPnz509wPZcvX5Z27dpJr169JDw8XMaMGSOZMmWSESNGmPN89tln0rx5c2natKl0795dfHx85K+//pKjR4/KgQMHZNmyZY/0HgAAAPD4ILwGAADAYy1Tpkzyww8/yNtvvy3vv/++XLlyRXx8fGTIkCEyZsyYR1pfjRo15IsvvpDff/9dHA6HFClSRIYNGyZDhw4153vjjTfkl19+kZEjR0p4eLioqqiqpE+fXtauXStTpkyRL774QiZOnCgZMmSQQoUKSYMGDaRChQqP/F4Te824OnXqJEFBQQneqNFpwoQJsnfvXunRo4dERERI9erVZcmSJVKiRAlznkaNGslPP/0k48ePl4EDB8q1a9ckT548Uq5cOenUqdMjvwcAAAA8Pgz9594qAAAAgMfWU089JYZhyN69e+M9t2XLFmnUqJEsW7ZMAgIC3NA6AAAAPE7oeQ0AAAA85iIiIuTIkSOybt062b9/v6xatcrdTQIAAAAIrwEAAIDH3YEDB6RRo0aSJ08eGTNmjLRt29bdTQIAAAAYNgQAAAAAAAAAYD/p3N0AAAAAAAAAAAD+ifAaAAAAAAAAAGA7hNcAAAAAAAAAANtJMzdsjImJkfPnz0v27NnFMAx3NwcAAAAAAAAAkABVlRs3boi3t7ekS5d4/+o0E16fP39eChcu7O5mAAAAAAAAAAAewtmzZ6VQoUKJPp9mwuvs2bOLSOwbzpEjh5tb8/AcDods2rRJmjRpIh4eHu5uzmOBmluPmluPmluPmluPmluPmluPmluPmluPmluPmluPmluPmluPmlsvNdc8IiJCChcubGa6iUkz4bVzqJAcOXKkuvA6S5YskiNHjlT3IUutqLn1qLn1qLn1qLn1qLn1qLn1qLn1qLn1qLn1qLn1qLn1qLn1qLn10kLNHzT8MzdsBAAAAAAAAADYDuE1AAAAAAAAAMB2CK8BAAAAAAAAALZDeA0AAAAAAAAAsB3CawAAAAAAAACA7RBeAwAAAAAAAABsh/AaAAAAAAAAAGA7hNcAAAAAAAAAANshvAYAAAAAAAAA2A7hNQAAAAAAAADAdgivAQAAAAAAAAC2Q3gNAAAAAAAAALAdwmsAAAAAAAAAgO0QXgMAAAAAAAAAbIfwGgAAAAAAAABgO4TXAAAAAAAAAADbIbwGAAAAAAAAANgO4TUAAAAAAAAAwHYIrwEAAAAAAAAAtpPB3Q1INT4ISJn1pvMQKfG8yNRAkRhH8q9/yPLkXycAAAAAAAAApDB6XgMAAAAAAAAAbIfwGgAAAAAAAABgO4TXAAAAAAAAAADbIbwGAAAAAAAAANgO4TUAAAAAAAAAwHYIrwEAAAAAAAAAtkN4DQAAAAAAAACwnSSH19u2bZNWrVqJt7e3GIYhq1evdnneMIwEf95///1E1zl//vwEl7lz506S3xAAAAAAAAAAIPVLcnh969YtqVSpkkybNi3B5y9cuODyM3fuXDEMQzp06HDf9ebIkSPespkyZUpq8wAAAAAAAAAAaUCGpC7QvHlzad68eaLPe3l5uTxes2aNNGrUSHx9fe+7XsMw4i0LAAAAAAAAAHg8JTm8TopLly7J+vXr5fPPP3/gvDdv3pSiRYvKvXv3pHLlyjJu3DipUqVKovNHRUVJVFSU+TgiIkJERBwOhzgcjn/f+H9K55H86xQRh5Hh739TYgTylKhFKuf8fKTI5wQJoubWo+bWo+bWo+bWo+bWo+bWo+bWo+bWo+bWo+bWo+bWo+bWS801f9g2G6qqj/oihmHIqlWrpG3btgk+/95778mkSZPk/Pnz9x0CZPfu3XLixAmpUKGCREREyJQpU2TDhg1y+PBhKVmyZILLBAUFSXBwcLzpixYtkixZsjzS+wEAAAAAAAAApKzIyEjp0qWLhIeHS44cORKdL0XD6zJlyoi/v79MnTo1SeuNiYmRqlWrSv369eWTTz5JcJ6Eel4XLlxYrl69et83/MimBib/OiW2x3Wob4D4n1ouHno3+V9gwILkX2cq53A4JDQ0VPz9/cXDI2V61MMVNbceNbceNbceNbceNbceNbceNbceNbceNbceNbceNbceNbdeaq55RESE5M2b94HhdYoNG7J9+3Y5duyYLF26NMnLpkuXTp5++mk5fvx4ovN4enqKp6dnvOkeHh4p88uKSaHu9/8/VIiH3hWPlHiNVPbBtVKKfVaQKGpuPWpuPWpuPWpuPWpuPWpuPWpuPWpuPWpuPWpuPWpuPWpuvdRY84dtb0qMsiwiInPmzJFq1apJpUqVkrysqsqhQ4ekYMGCKdAyAAAAAAAAAIDdJbnn9c2bN+XEiRPm49OnT8uhQ4ckd+7cUqRIERGJ7fa9bNky+fDDDxNcR2BgoPj4+MjEiRNFRCQ4OFhq1qwpJUuWlIiICPnkk0/k0KFDMn369Ed5TwAAAAAAAACAVC7J4fW+ffukUaNG5uPBgweLiEi3bt1k/vz5IiKyZMkSUVV54YUXElxHWFiYpEv3d6fv69evS+/eveXixYuSM2dOqVKlimzbtk2qV6+e1OYBAAAAAAAAANKAJIfXDRs2lAfd47F3797Su3fvRJ/fsmWLy+OPP/5YPv7446Q2BQAAAAAAAACQRqXYmNcAAAAAAAAAADwqwmsAAAAAAAAAgO0QXgMAAAAAAAAAbIfwGgAAAAAAAABgO4TXAAAAAAAAAADbIbwGAAAAAAAAANgO4TUAAAAAAAAAwHYIrwEAAAAAAAAAtkN4DQAAAAAAAACwHcJrAAAAAAAAAIDtEF4DAAAAAAAAAGyH8BoAAAAAAAAAYDuE1wAAAAAAAAAA2yG8BgAAAAAAAADYDuE1AAAAAAAAAMB2CK8BAAAAAAAAALZDeA0AAAAAAAAAsB3CawAAAAAAAACA7RBeAwAAAAAAAABsh/AaAAAAAAAAAGA7hNcAAAAAAAAAANshvAYAAAAAAAAA2A7hNQAAAAAAAADAdgivAQAAAAAAAAC2Q3gNAAAAAAAAALAdwmsAAAAAAAAAgO0QXgMAAAAAAAAAbIfwGgAAAAAAAABgO4TXAAAAAAAAAADbIbwGAAAAAAAAANgO4TUAAAAAAAAAwHYIrwEAAAAAAAAAtkN4DQAAAAAAAACwHcJrAAAAAAAAAIDtEF4DAAAAAAAAAGyH8BoAAAAAAAAAYDuE1wAAAAAAAAAA2yG8BgAAAAAAAADYDuE1AAAAAAAAAMB2CK8BAAAAAAAAALZDeA0AAAAAAAAAsB3CawAAAAAAAACA7RBeAwAAAAAAAABsh/AaAAAAAAAAAGA7hNcAAAAAAAAAANshvAYAAAAAAAAA2A7hNQAAAAAAAADAdgivAQAAAAAAAAC2Q3gNAAAAAAAAALAdwmsAAAAAAAAAgO0kObzetm2btGrVSry9vcUwDFm9erXL8927dxfDMFx+atas+cD1rlixQsqVKyeenp5Srlw5WbVqVVKbBgAAAAAAAABII5IcXt+6dUsqVaok06ZNS3SeZs2ayYULF8yfDRs23Hedu3btks6dO0vXrl3l8OHD0rVrV+nUqZPs2bMnqc0DAAAAAAAAAKQBGZK6QPPmzaV58+b3ncfT01O8vLweep0hISHi7+8vI0aMEBGRESNGyNatWyUkJEQWL16c1CYCAAAAAAAAAFK5JIfXD2PLli2SP39+yZUrlzRo0EDGjx8v+fPnT3T+Xbt2yaBBg1ymNW3aVEJCQhJdJioqSqKioszHERERIiLicDjE4XD8uzeQkHQeyb9OEXEYGf7+NyVGIE+JWqRyzs9HinxOkCBqbj1qbj1qbj1qbj1qbj1qbj1qbj1qbj1qbj1qbj1qbj1qbr3UXPOHbbOhqvqoL2IYhqxatUratm1rTlu6dKlky5ZNihYtKqdPn5bRo0fL3bt3Zf/+/eLp6ZngejJmzCjz58+XLl26mNMWLVokPXr0cAmo4woKCpLg4OB40xctWiRZsmR51LcEAAAAAAAAAEhBkZGR0qVLFwkPD5ccOXIkOl+y97zu3Lmz+f/y5cvLU089JUWLFpX169dL+/btE13OMAyXx6oab1pcI0aMkMGDB5uPIyIipHDhwtKkSZP7vuFHNjUw+dcpsT2uQ30DxP/UcvHQu8n/AgMWJP86UzmHwyGhoaHi7+8vHh4p06Merqi59ai59ai59ai59ai59ai59ai59ai59ai59ai59ai59ai59VJzzZ2jaDxIigwbElfBggWlaNGicvz48UTn8fLykosXL7pMu3z5shQoUCDRZTw9PRPsye3h4ZEyv6yYFOp+//9DhXjoXfFIiddIZR9cK6XYZwWJoubWo+bWo+bWo+bWo+bWo+bWo+bWo+bWo+bWo+bWo+bWo+bWS401f9j2psQoyy7+/PNPOXv2rBQsWDDReWrVqiWhoaEu0zZt2iS1a9dO6eYBAAAAAAAAAGwoyT2vb968KSdOnDAfnz59Wg4dOiS5c+eW3LlzS1BQkHTo0EEKFiwov//+u4wcOVLy5s0r7dq1M5cJDAwUHx8fmThxooiIvPHGG1K/fn2ZPHmytGnTRtasWSObN2+WHTt2JMNbBAAAAAAAAACkNkkOr/ft2yeNGjUyHzvHne7WrZt8+umn8vPPP8uCBQvk+vXrUrBgQWnUqJEsXbpUsmfPbi4TFhYm6dL93em7du3asmTJEhk1apSMHj1aSpQoIUuXLpUaNWr8m/cGAAAAAAAAAEilkhxeN2zYUFQ10ee//fbbB65jy5Yt8aYFBARIQEBAUpsDAAAAAAAAAEiDUnzMawAAAAAAAAAAkorwGgAAAAAAAABgO4TXAAAAAAAAAADbIbwGAAAAAAAAANgO4TUAAAAAAAAAwHYIrwEAAAAAAAAAtkN4DQAAAAAAAACwHcJrAAAAAAAAAIDtEF4DAAAAAAAAAGyH8BoAAAAAAAAAYDuE1wAAAAAAAAAA2yG8BgAAAAAAAADYDuE1AAAAAAAAAMB2CK8BAAAAAAAAALZDeA0AAAAAAAAAsB3CawAAAAAAAACA7RBeAwAAAAAAAABsh/AaAAAAAAAAAGA7hNcAAAAAAAAAANshvAYAAAAAAAAA2A7hNQAAAAAAAADAdgivAQAAAAAAAAC2Q3gNAAAAAAAAALAdwmsAAAAAAAAAgO0QXgMAAAAAAAAAbIfwGgAAAAAAAABgO4TXAAAAAAAAAADbIbwGAAAAAAAAANgO4TUAAAAAAAAAwHYIrwEAAAAAAAAAtkN4DQAAAAAAAACwHcJrAAAAAAAAAIDtEF4DAAAAAAAAAGyH8BoAAAAAAAAAYDuE1wAAAAAAAAAA2yG8BgAAAAAAAADYDuE1AAAAAAAAAMB2CK8BAAAAAAAAALZDeA0AAAAAAAAAsB3CawAAAAAAAACA7RBeAwAAAAAAAABsh/AaAAAAAAAAAGA7GdzdACBRHwSkzHrTeYiUeF5kaqBIjCP51z9kefKvEwAAAAAAAHjM0PMaAAAAAAAAAGA7hNcAAAAAAAAAANshvAYAAAAAAAAA2A7hNQAAAAAAAADAdgivAQAAAAAAAAC2Q3gNAAAAAAAAALAdwmsAAAAAAAAAgO0kObzetm2btGrVSry9vcUwDFm9erX5nMPhkGHDhkmFChUka9as4u3tLYGBgXL+/Pn7rnP+/PliGEa8nzt37iT5DQEAAAAAAAAAUr8kh9e3bt2SSpUqybRp0+I9FxkZKQcOHJDRo0fLgQMHZOXKlfK///1PWrdu/cD15siRQy5cuODykylTpqQ2DwAAAAAAAACQBmRI6gLNmzeX5s2bJ/hczpw5JTQ01GXa1KlTpXr16hIWFiZFihRJdL2GYYiXl1dSmwMAAAAAAAAASIOSHF4nVXh4uBiGIbly5brvfDdv3pSiRYvKvXv3pHLlyjJu3DipUqVKovNHRUVJVFSU+TgiIkJEYocucTgcydJ2F+k8kn+dIuIwMvz9b0qMQJ4StbAKNU8znH+TKfK3iQRRc+tRc+tRc+tRc+tRc+tRc+tRc+tRc+tRc+tRc+tRc+ul5po/bJsNVdVHfRHDMGTVqlXStm3bBJ+/c+eO1K1bV8qUKSMLFy5MdD27d++WEydOSIUKFSQiIkKmTJkiGzZskMOHD0vJkiUTXCYoKEiCg4PjTV+0aJFkyZLlkd4PAAAAAAAAACBlRUZGSpcuXSQ8PFxy5MiR6HwpFl47HA7p2LGjhIWFyZYtW+7biH+KiYmRqlWrSv369eWTTz5JcJ6Eel4XLlxYrl69mqTXemhTA5N/nRLb+zfUN0D8Ty0XD72b/C8wYEHyr9Mq1DzNcDgcEhoaKv7+/uLhkTI96uGKmluPmluPmluPmluPmluPmluPmluPmluPmluPmluPmlsvNdc8IiJC8ubN+8DwOkWGDXE4HNKpUyc5ffq0fP/990kOk9OlSydPP/20HD9+PNF5PD09xdPTM950Dw+PlPllxaRQ9/v/H7bCQ++KR0q8Rir74Lqg5mlOiv19IlHU3HrU3HrU3HrU3HrU3HrU3HrU3HrU3HrU3HrU3HrU3HqpseYP295kH/HXGVwfP35cNm/eLHny5EnyOlRVDh06JAULFkzu5gEAAAAAAAAAUoEk97y+efOmnDhxwnx8+vRpOXTokOTOnVu8vb0lICBADhw4IOvWrZN79+7JxYsXRUQkd+7ckjFjRhERCQwMFB8fH5k4caKIiAQHB0vNmjWlZMmSEhERIZ988okcOnRIpk+fnhzvEQAAAAAAAACQyiQ5vN63b580atTIfDx48GAREenWrZsEBQXJ2rVrRUSkcuXKLsv98MMP0rBhQxERCQsLk3Tp/u70ff36dendu7dcvHhRcubMKVWqVJFt27ZJ9erVk9o8AAAAAAAAAEAakOTwumHDhnK/ezw+zP0ft2zZ4vL4448/lo8//jipTQEAAAAAAAAApFHJPuY1AAAAAAAAAAD/FuE1AAAAAAAAAMB2CK8BAAAAAAAAALZDeA0AAAAAAAAAsB3CawAAAAAAAACA7WRwdwMA2MgHASmz3nQeIiWeF5kaKBLjSP71D1me/Ou0CjUHAAAAAABIED2vAQAAAAAAAAC2Q3gNAAAAAAAAALAdwmsAAAAAAAAAgO0QXgMAAAAAAAAAbIfwGgAAAAAAAABgO4TXAAAAAAAAAADbIbwGAAAAAAAAANgO4TUAAAAAAAAAwHYIrwEAAAAAAAAAtkN4DQAAAAAAAACwHcJrAAAAAAAAAIDtEF4DAAAAAAAAAGyH8BoAAAAAAAAAYDuE1wAAAAAAAAAA2yG8BgAAAAAAAADYDuE1AAAAAAAAAMB2CK8BAAAAAAAAALZDeA0AAAAAAAAAsB3CawAAAAAAAACA7RBeAwAAAAAAAABsh/AaAAAAAAAAAGA7hNcAAAAAAAAAANshvAYAAAAAAAAA2A7hNQAAAAAAAADAdgivAQAAAAAAAAC2Q3gNAAAAAAAAALAdwmsAAAAAAAAAgO0QXgMAAAAAAAAAbIfwGgAAAAAAAABgO4TXAAAAAAAAAADbIbwGAAAAAAAAANgO4TUAAAAAAAAAwHYIrwEAAAAAAAAAtkN4DQAAAAAAAACwHcJrAAAAAAAAAIDtEF4DAAAAAAAAAGyH8BoAAAAAAAAAYDuE1wAAAAAAAAAA2yG8BgAAAAAAAADYDuE1AAAAAAAAAMB2CK8BAAAAAAAAALZDeA0AAAAAAAAAsB3CawAAAAAAAACA7RBeAwAAAAAAAABsJ8nh9bZt26RVq1bi7e0thmHI6tWrXZ5XVQkKChJvb2/JnDmzNGzYUH755ZcHrnfFihVSrlw58fT0lHLlysmqVauS2jQAAAAAAAAAQBqR5PD61q1bUqlSJZk2bVqCz7/33nvy0UcfybRp02Tv3r3i5eUl/v7+cuPGjUTXuWvXLuncubN07dpVDh8+LF27dpVOnTrJnj17kto8AAAAAAAAAEAakCGpCzRv3lyaN2+e4HOqKiEhIfL2229L+/btRUTk888/lwIFCsiiRYvk1VdfTXC5kJAQ8ff3lxEjRoiIyIgRI2Tr1q0SEhIiixcvTmoTAQAAAAAAAACpXJLD6/s5ffq0XLx4UZo0aWJO8/T0lAYNGsjOnTsTDa937dolgwYNcpnWtGlTCQkJSfS1oqKiJCoqynwcEREhIiIOh0McDse/eBeJSOeR/OsUEYeR4e9/U2IE8pSohVWoufWoufWoeZrh/O5Jke8gJIiaW4+aW4+aW4+aW4+aW4+aW4+aW4+aW4+aWy811/xh22yoqj7qixiGIatWrZK2bduKiMjOnTulTp068scff4i3t7c5X+/eveXMmTPy7bffJriejBkzyvz586VLly7mtEWLFkmPHj1cAuq4goKCJDg4ON70RYsWSZYsWR71LQEAAAAAAAAAUlBkZKR06dJFwsPDJUeOHInOl6w9r50Mw3B5rKrxpv3bZUaMGCGDBw82H0dEREjhwoWlSZMm933Dj2xqYPKvU2J7RYb6Boj/qeXioXeT/wUGLEj+dVqFmluPmluPmqcZDodDQkNDxd/fXzw8UqZHPVxRc+tRc+tRc+tRc+tRc+tRc+tRc+tRc+tRc+ul5po7R9F4kGQNr728vERE5OLFi1KwYEFz+uXLl6VAgQL3Xe7ixYsu0x60jKenp3h6esab7uHhkTK/rJgU6n7//5fze+hd8UiJ10hlH1wX1Nx61Nx61DzNSbHvISSKmluPmluPmluPmluPmluPmluPmluPmluPmlsvNdb8YdubrCOhFi9eXLy8vCQ0NNScFh0dLVu3bpXatWsnulytWrVclhER2bRp032XAQAAAAAAAACkXUnueX3z5k05ceKE+fj06dNy6NAhyZ07txQpUkQGDhwoEyZMkJIlS0rJkiVlwoQJkiVLFpfxrAMDA8XHx0cmTpwoIiJvvPGG1K9fXyZPnixt2rSRNWvWyObNm2XHjh3J8BYBAAAAAAAAAKlNksPrffv2SaNGjczHznGnu3XrJvPnz5ehQ4fK7du3pW/fvnLt2jWpUaOGbNq0SbJnz24uExYWJunS/d3pu3bt2rJkyRIZNWqUjB49WkqUKCFLly6VGjVq/Jv3BgAAAAAAAABIpZIcXjds2FBUNdHnDcOQoKAgCQoKSnSeLVu2xJsWEBAgAQEBSW0OAAAAAAAAACANStYxrwEAAAAAAAAASA6E1wAAAAAAAAAA2yG8BgAAAAAAAADYDuE1AAAAAAAAAMB2CK8BAAAAAAAAALZDeA0AAAAAAAAAsB3CawAAAAAAAACA7RBeAwAAAAAAAABsh/AaAAAAAAAAAGA7hNcAAAAAAAAAANshvAYAAAAAAAAA2A7hNQAAAAAAAADAdgivAQAAAAAAAAC2Q3gNAAAAAAAAALAdwmsAAAAAAAAAgO0QXgMAAAAAAAAAbIfwGgAAAAAAAABgO4TXAAAAAAAAAADbIbwGAAAAAAAAANgO4TUAAAAAAAAAwHYIrwEAAAAAAAAAtkN4DQAAAAAAAACwHcJrAAAAAAAAAIDtEF4DAAAAAAAAAGyH8BoAAAAAAAAAYDuE1wAAAAAAAAAA2yG8BgAAAAAAAADYDuE1AAAAAAAAAMB2CK8BAAAAAAAAALZDeA0AAAAAAAAAsB3CawAAAAAAAACA7RBeAwAAAAAAAABsh/AaAAAAAAAAAGA7hNcAAAAAAAAAANshvAYAAAAAAAAA2A7hNQAAAAAAAADAdgivAQAAAAAAAAC2Q3gNAAAAAAAAALAdwmsAAAAAAAAAgO0QXgMAAAAAAAAAbIfwGgAAAAAAAABgO4TXAAAAAAAAAADbIbwGAAAAAAAAANgO4TUAAAAAAAAAwHYIrwEAAAAAAAAAtkN4DQAAAAAAAACwHcJrAAAAAAAAAIDtEF4DAAAAAAAAAGyH8BoAAAAAAAAAYDuE1wAAAAAAAAAA20n28LpYsWJiGEa8n379+iU4/5YtWxKc/7fffkvupgEAAAAAAAAAUokMyb3CvXv3yr1798zHR44cEX9/f+nYseN9lzt27JjkyJHDfJwvX77kbhoAAAAAAAAAIJVI9vD6n6HzpEmTpESJEtKgQYP7Lpc/f37JlStXcjcHAAAAAAAAAJAKJXt4HVd0dLQsXLhQBg8eLIZh3HfeKlWqyJ07d6RcuXIyatQoadSo0X3nj4qKkqioKPNxRESEiIg4HA5xOBz/vvH/lM4j+dcpIg4jw9//psQI5ClRC6tQc+tRc+tR8zTD+d2TIt9BSBA1tx41tx41tx41tx41tx41tx41tx41tx41t15qrvnDttlQVU2pRnz11VfSpUsXCQsLE29v7wTnOXbsmGzbtk2qVasmUVFR8sUXX8jMmTNly5YtUr9+/UTXHRQUJMHBwfGmL1q0SLJkyZJs7wEAAAAAAAAAkHwiIyOlS5cuEh4e7jKU9D+laHjdtGlTyZgxo3z99ddJWq5Vq1ZiGIasXbs20XkS6nlduHBhuXr16n3f8CObGpj865TYXpGhvgHif2q5eOjd5H+BAQuSf51WoebWo+bWo+ZphsPhkNDQUPH39xcPj5TpUQ9X1Nx61Nx61Nx61Nx61Nx61Nx61Nx61Nx61Nx6qbnmERERkjdv3geG1yk2bMiZM2dk8+bNsnLlyiQvW7NmTVm4cOF95/H09BRPT8940z08PFLmlxWTQt3v//9yfg+9Kx4p8Rqp7IPrgppbj5pbj5qnOSn2PYREUXPrUXPrUXPrUXPrUXPrUXPrUXPrUXPrUXPrpcaaP2x7U2IkVBERmTdvnuTPn19atmyZ5GUPHjwoBQsWTIFWAQAAAAAAAABSgxTpeR0TEyPz5s2Tbt26SYYMri8xYsQI+eOPP2TBgthLzkNCQqRYsWLi5+dn3uBxxYoVsmLFipRoGgAAAAAAAAAgFUiR8Hrz5s0SFhYmPXv2jPfchQsXJCwszHwcHR0tQ4YMkT/++EMyZ84sfn5+sn79emnRokVKNA0AAAAAAAAAkAqkSHjdpEkTSew+kPPnz3d5PHToUBk6dGhKNAMAAAAAAAAAkEql2JjXAAAAAAAAAAA8KsJrAAAAAAAAAIDtEF4DAAAAAAAAAGyH8BoAAAAAAAAAYDuE1wAAAAAAAAAA2yG8BgAAAAAAAADYTgZ3NwAAAEt9EJAy603nIVLieZGpgSIxjuRf/5Dlyb9OAAAAAABsjJ7XAAAAAAAAAADbIbwGAAAAAAAAANgO4TUAAAAAAAAAwHYIrwEAAAAAAAAAtkN4DQAAAAAAAACwHcJrAAAAAAAAAIDtEF4DAAAAAAAAAGyH8BoAAAAAAAAAYDuE1wAAAAAAAAAA2yG8BgAAAAAAAADYDuE1AAAAAAAAAMB2CK8BAAAAAAAAALZDeA0AAAAAAAAAsB3CawAAAAAAAACA7RBeAwAAAAAAAABsh/AaAAAAAAAAAGA7hNcAAAAAAAAAANshvAYAAAAAAAAA2A7hNQAAAAAAAADAdgivAQAAAAAAAAC2Q3gNAAAAAAAAALAdwmsAAAAAAAAAgO0QXgMAAAAAAAAAbCeDuxsAAADSuA8CUma96TxESjwvMjVQJMaR/Osfsjz51wkAAAAAeGj0vAYAAAAAAAAA2A7hNQAAAAAAAADAdgivAQAAAAAAAAC2Q3gNAAAAAAAAALAdwmsAAAAAAAAAgO0QXgMAAAAAAAAAbIfwGgAAAAAAAABgO4TXAAAAAAAAAADbIbwGAAAAAAAAANgO4TUAAAAAAAAAwHYIrwEAAAAAAAAAtkN4DQAAAAAAAACwHcJrAAAAAAAAAIDtEF4DAAAAAAAAAGyH8BoAAAAAAAAAYDuE1wAAAAAAAAAA2yG8BgAAAAAAAADYDuE1AAAAAAAAAMB2CK8BAAAAAAAAALZDeA0AAAAAAAAAsJ1kD6+DgoLEMAyXHy8vr/sus3XrVqlWrZpkypRJfH19ZebMmcndLAAAAAAAAABAKpIhJVbq5+cnmzdvNh+nT58+0XlPnz4tLVq0kF69esnChQvlxx9/lL59+0q+fPmkQ4cOKdE8AAAAAAAAAIDNpUh4nSFDhgf2tnaaOXOmFClSREJCQkREpGzZsrJv3z754IMPCK8BAAAAAAAA4DGVIuH18ePHxdvbWzw9PaVGjRoyYcIE8fX1TXDeXbt2SZMmTVymNW3aVObMmSMOh0M8PDwSXC4qKkqioqLMxxERESIi4nA4xOFwJNM7iSNdwu34txxGhr//TYkRyFOiFlah5taj5taj5taj5taj5mmGcx8rRfa1kCBqbj1qbj1qbj1qbj1qbj1qbj1qbr3UXPOHbbOhqpqcL7xx40aJjIyUUqVKyaVLl+Tdd9+V3377TX755RfJkydPvPlLlSol3bt3l5EjR5rTdu7cKXXq1JHz589LwYIFE3ydoKAgCQ4Ojjd90aJFkiVLluR7QwAAAAAAAACAZBMZGSldunSR8PBwyZEjR6LzJXvP6+bNm5v/r1ChgtSqVUtKlCghn3/+uQwePDjBZQzDcHnszNP/OT2uESNGuKwvIiJCChcuLE2aNLnvG35kUwOTf50S21ss1DdA/E8tFw+9m/wvMGBB8q/TKtTcetTcetTcetTcetTcetTcetQ8zXA4HBIaGir+/v6JXgWK5EXNrUfNrUfNrUfNrUfNrZeaa+4cReNBUmTYkLiyZs0qFSpUkOPHjyf4vJeXl1y8eNFl2uXLlyVDhgwJ9tR28vT0FE9Pz3jTPTw8UuaXFZNC3e///zJnD70rHinxGqnsg+uCmluPmluPmluPmluPmluPmluPmqc5KXZcgURRc+tRc+tRc+tRc+tRc+ulxpo/bHtTYoRIF1FRUXL06NFEh/+oVauWhIaGukzbtGmTPPXUU6mu6AAAAAAAAACA5JHs4fWQIUNk69atcvr0admzZ48EBARIRESEdOvWTURih/sIDPz7sso+ffrImTNnZPDgwXL06FGZO3euzJkzR4YMGZLcTQMAAAAAAAAApBLJPmzIuXPn5IUXXpCrV69Kvnz5pGbNmrJ7924pWrSoiIhcuHBBwsLCzPmLFy8uGzZskEGDBsn06dPF29tbPvnkE+nQoUNyNw0AAAAAAAAAkEoke3i9ZMmS+z4/f/78eNMaNGggBw4cSO6mAAAAAAAAAABSqRQf8xoAAAAAAAAAgKQivAYAAAAAAAAA2A7hNQAAAAAAAADAdgivAQAAAAAAAAC2Q3gNAAAAAAAAALAdwmsAAAAAAAAAgO0QXgMAAAAAAAAAbIfwGgAAAAAAAABgO4TXAAAAAAAAAADbIbwGAAAAAAAAANgO4TUAAAAAAAAAwHYIrwEAAAAAAAAAtkN4DQAAAAAAAACwHcJrAAAAAAAAAIDtEF4DAAAAAAAAAGyH8BoAAAAAAAAAYDuE1wAAAAAAAAAA28ng7gYAAAAAQJJ9EJAy603nIVLieZGpgSIxjuRf/5Dlyb9OAACANIqe1wAAAAAAAAAA2yG8BgAAAAAAAADYDuE1AAAAAAAAAMB2CK8BAAAAAAAAALZDeA0AAAAAAAAAsB3CawAAAAAAAACA7RBeAwAAAAAAAABsh/AaAAAAAAAAAGA7hNcAAAAAAAAAANshvAYAAAAAAAAA2A7hNQAAAAAAAADAdgivAQAAAAAAAAC2Q3gNAAAAAAAAALAdwmsAAAAAAAAAgO0QXgMAAAAAAAAAbIfwGgAAAAAAAABgO4TXAAAAAAAAAADbIbwGAAAAAAAAANgO4TUAAAAAAAAAwHYIrwEAAAAAAAAAtkN4DQAAAAAAAACwHcJrAAAAAAAAAIDtEF4DAAAAAAAAAGwng7sbAAAAAABIBT4ISJn1pvMQKfG8yNRAkRhH8q9/yPLkXycAALAEPa8BAAAAAAAAALZDeA0AAAAAAAAAsB3CawAAAAAAAACA7RBeAwAAAAAAAABsh/AaAAAAAAAAAGA7hNcAAAAAAAAAANshvAYAAAAAAAAA2A7hNQAAAAAAAADAdpI9vJ44caI8/fTTkj17dsmfP7+0bdtWjh07dt9ltmzZIoZhxPv57bffkrt5AAAAAAAAAIBUINnD661bt0q/fv1k9+7dEhoaKnfv3pUmTZrIrVu3HrjssWPH5MKFC+ZPyZIlk7t5AAAAAAAAAIBUIENyr/Cbb75xeTxv3jzJnz+/7N+/X+rXr3/fZfPnzy+5cuVK7iYBAAAAAAAAAFKZZA+v/yk8PFxERHLnzv3AeatUqSJ37tyRcuXKyahRo6RRo0aJzhsVFSVRUVHm44iICBERcTgc4nA4/mWrE5DOI/nXKSIOI8Pf/6bECOQpUQurUHPrUXPrUXPrUXPrUXPrUXPrUXPrUXPrUfM0w3nMnCLHzkgQNbceNbceNbdeaq75w7bZUFVNqUaoqrRp00auXbsm27dvT3S+Y8eOybZt26RatWoSFRUlX3zxhcycOVO2bNmSaG/toKAgCQ4Ojjd90aJFkiVLlmR7DwAAAAAAAACA5BMZGSldunSR8PBwyZEjR6LzpWh43a9fP1m/fr3s2LFDChUqlKRlW7VqJYZhyNq1axN8PqGe14ULF5arV6/e9w0/sqmByb9Oie1dEOobIP6nlouH3k3+FxiwIPnXaRVqbj1qbj1qbj1qbj1qbj1qbj1qbj1qbj1qnmY4HA4JDQ0Vf39/8fBImR71cEXNrUfNrUfNrZeaax4RESF58+Z9YHidYsOGDBgwQNauXSvbtm1LcnAtIlKzZk1ZuHBhos97enqKp6dnvOkeHh4p88uKSaHu9/9/WZyH3hWPlHiNVPbBdUHNrUfNrUfNrUfNrUfNrUfNrUfNrUfNrUfN05wUO35Goqi59ai59ai59VJjzR+2vckeXquqDBgwQFatWiVbtmyR4sWLP9J6Dh48KAULFkzm1gEAAAAAAAAAUoNkD6/79esnixYtkjVr1kj27Nnl4sWLIiKSM2dOyZw5s4iIjBgxQv744w9ZsCD28q2QkBApVqyY+Pn5SXR0tCxcuFBWrFghK1asSO7mAQAAAAAAAABSgWQPrz/99FMREWnYsKHL9Hnz5kn37t1FROTChQsSFhZmPhcdHS1DhgyRP/74QzJnzix+fn6yfv16adGiRXI3DwAAAAAAAACQCqTIsCEPMn/+fJfHQ4cOlaFDhyZ3UwAAAAAAAAAAqVQ6dzcAAAAAAAAAAIB/IrwGAAAAAAAAANgO4TUAAAAAAAAAwHYIrwEAAAAAAAAAtkN4DQAAAAAAAACwnQzubgAAAAAAAEjABwEps950HiIlnheZGigS40j+9Q9ZnvzrtAo1BwBboec1AAAAAAAAAMB2CK8BAAAAAAAAALZDeA0AAAAAAAAAsB3CawAAAAAAAACA7RBeAwAAAAAAAABsh/AaAAAAAAAAAGA7hNcAAAAAAAAAANshvAYAAAAAAAAA2A7hNQAAAAAAAADAdgivAQAAAAAAAAC2Q3gNAAAAAAAAALAdwmsAAAAAAAAAgO0QXgMAAAAAAAAAbIfwGgAAAAAAAABgO4TXAAAAAAAAAADbIbwGAAAAAAAAANgO4TUAAAAAAAAAwHYIrwEAAAAAAAAAtkN4DQAAAAAAAACwHcJrAAAAAAAAAIDtEF4DAAAAAAAAAGyH8BoAAAAAAAAAYDuE1wAAAAAAAAAA28ng7gYAAAAAAADgMfVBQMqsN52HSInnRaYGisQ4kn/9Q5Yn/zqtQs2tR80fGT2vAQAAAAAAAAC2Q3gNAAAAAAAAALAdwmsAAAAAAAAAgO0QXgMAAAAAAAAAbIfwGgAAAAAAAABgO4TXAAAAAAAAAADbIbwGAAAAAAAAANgO4TUAAAAAAAAAwHYIrwEAAAAAAAAAtkN4DQAAAAAAAACwHcJrAAAAAAAAAIDtEF4DAAAAAAAAAGyH8BoAAAAAAAAAYDuE1wAAAAAAAAAA2yG8BgAAAAAAAADYDuE1AAAAAAAAAMB2CK8BAAAAAAAAALZDeA0AAAAAAAAAsB3CawAAAAAAAACA7RBeAwAAAAAAAABsJ8XC6xkzZkjx4sUlU6ZMUq1aNdm+fft959+6datUq1ZNMmXKJL6+vjJz5syUahoAAAAAAAAAwOZSJLxeunSpDBw4UN5++205ePCg1KtXT5o3by5hYWEJzn/69Glp0aKF1KtXTw4ePCgjR46U119/XVasWJESzQMAAAAAAAAA2FyKhNcfffSRvPzyy/LKK69I2bJlJSQkRAoXLiyffvppgvPPnDlTihQpIiEhIVK2bFl55ZVXpGfPnvLBBx+kRPMAAAAAAAAAADaXIblXGB0dLfv375fhw4e7TG/SpIns3LkzwWV27dolTZo0cZnWtGlTmTNnjjgcDvHw8Ii3TFRUlERFRZmPw8PDRUTkr7/+EofD8W/fRnzRyb9KERGHESORkZHyZ1SMeGgKvMCff6bASi1Cza1Hza1Hza1Hza1Hza1Hza1Hza1Hza1Hza1Hza1Hza1Hza1Hza1HzeO5ceOGiIio3r/hhj5ojiQ6f/68+Pj4yI8//ii1a9c2p0+YMEE+//xzOXbsWLxlSpUqJd27d5eRI0ea03bu3Cl16tSR8+fPS8GCBeMtExQUJMHBwcnZdAAAAAAAAACARc6ePSuFChVK9Plk73ntZBiGy2NVjTftQfMnNN1pxIgRMnjwYPNxTEyM/PXXX5InT577vo7dRERESOHCheXs2bOSI0cOdzfnsUDNrUfNrUfNrUfNrUfNrUfNrUfNrUfNrUfNrUfNrUfNrUfNrUfNrZeaa66qcuPGDfH29r7vfMkeXufNm1fSp08vFy9edJl++fJlKVCgQILLeHl5JTh/hgwZJE+ePAku4+npKZ6eni7TcuXK9egNd7McOXKkug9ZakfNrUfNrUfNrUfNrUfNrUfNrUfNrUfNrUfNrUfNrUfNrUfNrUfNrZdaa54zZ84HzpPsN2zMmDGjVKtWTUJDQ12mh4aGugwjEletWrXizb9p0yZ56qmnEhzvGgAAAAAAAACQtiV7eC0iMnjwYJk9e7bMnTtXjh49KoMGDZKwsDDp06ePiMQO+REYGGjO36dPHzlz5owMHjxYjh49KnPnzpU5c+bIkCFDUqJ5AAAAAAAAAACbS5Exrzt37ix//vmnjB07Vi5cuCDly5eXDRs2SNGiRUVE5MKFCxIWFmbOX7x4cdmwYYMMGjRIpk+fLt7e3vLJJ59Ihw4dUqJ5tuLp6SljxoyJNwQKUg41tx41tx41tx41tx41tx41tx41tx41tx41tx41tx41tx41tx41t97jUHNDnXdGBAAAAAAAAADAJlJk2BAAAAAAAAAAAP4NwmsAAAAAAAAAgO0QXgMAAAAAAAAAbIfwGgAAAAAAAABgO4TXqQD31AQAAACA5BMTEyMiHGshdVJVPrt4bDm330hezm2KHbcthNc29t///ldERAzDsOWHB7ASfwP2wg4DHhdsewAg7YmJiZF06WIPhc+dO+fm1gBJc+fOHTEMQwzDkFOnTsmtW7fc3ST8v7jHSDdv3nRjS9I25/b72LFjbm5J2uA83jly5IiIxGaQdkN4bVNr166VF154QebOnSsiBNh4fK1du1Z2795tyw3o4yruAd+2bdvk5MmTbm5R6hF3O+5wONzYEjyMmJgYc9vz66+/urk1jy/n3w1/M4+OfciUce/evQT/D3tbsWKFrFq1SkRE3nzzTXnllVfk9u3bbm4V8HDOnj0rL7/8spw7d07WrFkjlStXlj/++MPdzYK4HiNNnTpVxo0bJ6dPn3Zzq9KWVatWybhx40REZODAgfL2229zkiAZGIYhX3/9tVSqVEm2b9/u7uYkiPDapooWLSqVKlWSefPmEWC7Eb1L3Wvv3r3Srl07OXz4sLubgv+nquZO2YgRI+Tll1+WPXv2SHh4uJtbZn9hYWGycOFCERFZsmSJvPDCC4RxNhb3ACQoKEj69OkjX331lZtb9XgyDEPWrFkjo0aNkjt37ri7OamSYRiyaNEief/99wlZk8GNGzfkzp07kj59evn+++8lJiZG0qdP7+5m4SGoqmzZskU6duwobdq0kVmzZskHH3wgmTNndnfTgIdy4MABOXv2rAQEBEjnzp3ls88+k1KlSpET2IBzv3Ho0KHy7rvvip+fHx2wktGdO3fk2LFj8u6770qjRo1kzpw5EhQUJNmyZXN301K98+fPy5EjR2TatGlSr149dzcnQYTXNhQTEyOVKlWSd999V0qVKiVffPGFGXgQYFsnbnCxbt06WbVqlXz33XdubtXj49ixY/Ldd9/J2LFj5dVXX3V3c/D/nDtg7733nsydO1fmzp0rrVq1kpw5c7q5ZfZ27949GTNmjHzyySfSv39/efHFF6VFixbi4eHh7qbhH5zfsc7t/+jRo2XatGkyevRoqVWrljub9tj673//K/369ZNy5cpJhgwZ3N2cVMX5eT579qz06dNHMmbMSMj6L507d05atWolW7ZskcWLF8uzzz4r3377rbubhYdkGIZMnTpVSpQoIRs3bpSgoCCpUKGCu5uVpnHsmrzatGkjzz77rPz0009Srlw5eeqpp9zdpMde3M/4+vXrZenSpbJ69WoJDAyUYsWKua9haUymTJlk0KBBUq1aNdm6dav06NFDypcvLyJ0Ovw3fv75Z2nSpInMnz9fSpcuLSL23G4TXtvY3bt3pWDBgnLmzBl59913ZfHixSJCgG2FuL1L33rrLXnxxRdl+PDh0rx5cwkKCnJv4x4Dp06dkldffVVCQkLMcI+eYu7zz17VkZGR8s0338iwYcOkXr16kj17dhGx55ecXaRPn15mzZolmTNnlhkzZkiPHj2kZ8+eIsLOlt3E7SFz/Phx+frrr2XevHni7+8vhQsXFhE+61b65ZdfZPPmzdKhQwfp1q0bPZiSyDAM2bJli2zYsEH69Okjb7zxhrublOoVKFBAMmbMKP3795fAwECZNWuWNG/enG25zf3z91OhQgVp06aNvP3227Js2TI3tSrtizv81oULF/g7+Rfi7nv4+PjIiBEjpECBAvLmm2/KwYMHxTAM6muxjz76SCIjI+PtOxYsWFCqVKliTnP+7vj9/HsOh0Pq1KkjAwYMkC+++ELeffddEYntdHL37l03ty51ioiIkDJlykhYWJhcvnzZ3c1JFOG1DaVLl05WrlwpTz31lNy+fVuaN28u0dHR8tFHH8n8+fNFhAA7pTm/gM6ePSvff/+9bNu2TTZu3CizZ8+WiRMnypAhQ9zcwrStSJEi8swzz0imTJnk66+/lps3b0r69On5wneD2rVry7x581ym3bp1S44ePWoGec4TC4ZhiMPhkBMnTljeTjuLe9fmrFmzSvXq1eXkyZMye/Zs80QZJ2fcr0uXLvLNN9+4TAsPD5fTp09LgQIFXKYbhiHR0dFWNu+xo6py+/Zt6dSpkwwZMsQcWz99+vTs/yTBzZs3Zfr06fLaa6+ZNwLnu/TR3bt3Tzw8POStt96SM2fOSMGCBaVAgQJy584dSZcuHZ9Nm4p7NeXq1avl0KFDsnLlSlm2bJm8+uqr0rVrV1m+fLnLMsePH3dHU9OUuHUPDg6WV155Rfbt28c+zyNQVTEMQ7777juZM2eO9OjRQ8aPHy89e/aUyMhIeeedd+TQoUNmvQ8ePMhNHFPY559/LgcPHhRPT0+X6ZGRkfFCVOeJhVWrVnGclET/3GfJli2bvP/++zJ27FgZPny4vP/++2aA7bw678CBA5a3MzWrU6eOjBw5Uvz9/WXo0KGyadMme3YWUdjOlStXtFq1ajp+/Hhz2qFDh7Rz585atWpVXbx4sRtb9/gYP368du3aVV999VW9e/euOX3p0qWaMWNGHTJkiBtbl7bExMTEm+ZwOPT999/XihUr6muvvabh4eGqqnrv3j2rm/dY27Bhg965c0dVVSMjI83ptWrV0nbt2pmPnX8jP/30k44bN06vXLlibUNtyvnZ/umnn/To0aMaGRmpN27c0ICAAK1bt67OmjXL5fPvrDWsdfLkSQ0ODtbo6GiX6fv379fixYvr2rVrzWnObdDKlSt11qxZlrbzcRH3b+LEiRNaq1YtLV68uK5bty7BeeDqn7XZv3+/BgYGqqenp/7000+qynfpo3DW9fbt2/q///1P165dq23atNHKlSvr0qVLze133PrH3X+Ee8T9fQwdOlSLFy+uc+bM0YsXL5rTX3/9dc2SJYsuXLhQ//jjD23fvr126tTJHc1Nk0aOHKkFChTQJUuW6Pnz593dnFTH+Rlevny55smTR1999VX99ddfzeeXLl2qjRs31pYtW+p3332nwcHBmidPHr169aq7mvxYcDgc5jb+m2++MY9Vv/vuOzUMQ//zn/+4zB8REaFt27bVuXPnWt7W1Cru9nvKlCnap08f7dmzp7kd+euvv3Ty5MmaK1cufeeddzQyMlKbN2+uL7/8sruabHvOmu7Zs0cXL16sEyZM0LNnz2pMTIz+8ssv2rlzZ61QoYJu2rTJzS2Nj/Dahm7duqUlS5bU9957z2X64cOHtVChQlq+fPl4G0Mkr7t37+r48eM1Q4YMWrt27XjPL126VLNkyaKvvPKKG1qXtjg3oD/++KOOHz9eg4ODdeXKlaoa+3uYNGmS1qhRQ/v27UuA7Ubjxo3Tvn37mgd7s2bN0kqVKulbb71lznPnzh1t3ry5tmzZkmBJ//5sr1ixQvPly6evv/66nj17VlVVL126pAEBAVq/fn397LPPVFX17bff1s6dO/P5drMZM2bovHnzzMd16tTRihUr6rFjx8xpd+7c0VatWmnfvn3d0MK0y/k34wwBo6KiVFX1+PHjWrFiRW3SpIn+8MMP8eZHfKGhodqjRw/z8ZEjR7R169aaL18+3b9/v6ryXZoUzs/at99+q926ddNffvlFVVWjo6O1ZcuWWqlSJV22bJn52Z07dy71tZmJEydqgQIFdMeOHQmeVBg4cKAahqF+fn7q5+cX72QmHs3hw4e1RIkS+s0337i7Kanajh07NHv27C77J3Ft3LhRmzVrpj4+Purr62ueqETKiLt93759u5YuXVr79OljHquOGjVKM2TIoJMnT9adO3fqvn37tEmTJlq5cmVOaj6kuDUeM2aM5sqVS1944QUtWbKk+vj46NatW1U1NsAOCQnRjBkzasmSJbV8+fJsvx9g+fLlmjdvXm3ZsqX6+flpuXLldPLkyaqqunv3bn3hhRe0cuXKun79eje31BXhtc3ExMTotWvXtEmTJjpgwAC9c+eOyx9u165dtXDhwtq6dWu9du2a+xqaxiR0gHH9+nWdOnWqpkuXTj/44IN4z8+fP18bNGjAwXMyWL58uWbLlk0bNWqkNWvWVMMwtE+fPhoZGWmeSKhbt64GBgZqRESEu5v7WPjn53r27NlqGIYOGzZMb926pTdu3NDg4GAtV66cVqxYUTt06KBPPfWUVqhQwdxh4G9DdcuWLZo1a1adN2+e/vXXX6r6d10uXbqkXbp0UT8/P61cubLmzp1bd+3a5c7mPpacBxExMTF64cIFff755/XJJ5/UhQsXqqrq1atXtVy5clqqVCkdOXKkvvfee9qwYUP18/NTh8PhzqanKc6/i2+++Ua7du2q/v7+OnjwYDNo/e2337RChQratGlT84AFiVu/fr0ahqG9e/c2p/3888/aoUMH9fLy0oMHD6oqAXZSLF++XLNmzapjx47VvXv3mtMdDoe2aNFCq1atquPGjdOhQ4eqYRguJ7zgXteuXdP69evrjBkzVFX1zJkzumnTJn355Zd18ODB5nyhoaG6du1a83uBbXzSvPjiixoWFuYybcuWLVqoUCG9cOGCOc25vXc4HC5X9SFxH3/8sXbs2FFVYz/P69ev106dOmmLFi10+fLlqqp69uxZPXjwoJ47d86dTU3z/nl8c+fOHQ0KCtI6depov3799MaNG6oa21M4b968WqBAAS1Xrpw2bNjQPEYiwH54ly5d0h49erhcOeY8Ge/s0BATE6NHjx7VFStWsP1+gEOHDqmPj495IuzSpUtqGIZOnDjRnGffvn3asmVLrV27tt66dcs2x/SE127m/CBcu3ZNo6Ojzcdz5szRdOnS6aeffqq3b9825+/du7dOmjRJL1265Jb2pkVxD9zOnj2rR48edXl+8uTJahiGfvzxx4muwy5/0KnRqVOntEiRIvrpp5+qauzvY+PGjZolSxbt16+fqsb2bBo1apT6+/u77Pwi5R07dszc0fryyy/VMAx98803NSoqSu/cuaM7duzQ1157TV977TUdO3asuaPADkOsMWPGmL2pnTtTcXdY//zzT/3yyy/1/fffJ+iwiX379mmfPn20TJkyZoB99+5d7dmzpz7zzDNar149ffnllzkASQGrV69WT09PHTRokHbp0kWbNGmiOXLk0C1btqhqbIBdtWpVrVmzpu7YscPNrbW/jRs3arZs2bRnz57mtP/+97/aqVMn9fDw0MOHD7uxdanLf//7Xy1YsGC8Kx9PnjypqrHbga5du2qDBg20YsWK5skB2ENkZKQ2a9ZM+/Tpo4sWLdK2bdtq/fr19dlnn9WiRYvqiy++GG8Ztu1Jc+3aNX3++efj9Xjcu3evZsqUSTdv3mxOcx57ffPNN5yMfEjvvfeeGoZh9rBu3ry5duzYUZs2bapPPvmkXr582d1NfCzEPeafNWuWrlq1SlVjrxQbN26c1qhRQwcMGGD2wD5+/LgePnxYDx06ZH7uOUZ6eHPnztWsWbNq1apVXYbKUVVt06aNFihQQLds2RLvRDzb71g7duyIdzJr/fr12qBBA1VVPXr0qBYrVsxlNAHn/Hv37rXdiTDCaxtYs2aNVqtWTevXr6+BgYHmJYfvvvuupkuXTnv16qWjRo3SPn36aO7cufXMmTNubnHaEfcLaNSoUVquXDnNlSuX+vn56cSJE82xwiZPnqzp0qXTKVOmuKupacKkSZPMXnROP//8sz755JPmF5Lzy2fdunWaLl063bBhg6rGfgkxdlvKi/vl/8UXX2jlypV1xYoV5o7WwoULzQD7+vXrCa6DHYZYMTEx2qpVK23atKnLNKfTp0+7oVVwivtZnzNnjtavX998vH//fu3Vq5eWKVNGFyxYYE6/ffu23rp1y3zMAUjyuX79utatW1fHjRtnTvv999+1Z8+emitXLj106JCqxgbYdevWZV8oASdOnIg3bf369ZotWzaX8R8PHjyogYGBnDBLglWrVmnFihVVNXZ4v3nz5qm/v7/myZPHHD4oJiZGL1++zJWRbpbY1QTBwcHasGFD9fT01JEjR+r27dtVNXa4kF69elnZxDRv5syZ+ttvv6lqbK++pk2bavv27XX37t3mPA6HQ5955hl988033dXMVCU6Olo7deqk3t7e2q1bN/OkblhYmJYtWzZe5yskv7jblv379+uzzz6rTz75pNn7N26A3a9fPzPATmwdeLArV65okyZNNH369OaJrrg1bNeunRqGoQcOHHBXE21rx44dmjlzZg0ODnbp/DdlyhRt2LChRkVFaZEiRbRXr15mTTds2KBvv/22efWA3RBeu4kzwDhw4IBmypRJ33nnHR00aJBWqVJF/fz8zAD7888/1/bt22vVqlX1mWeeoSdHCpk0aZLmyZNHly1bpj/99JP27dtXa9asqW+88YZ5EPLhhx+qYRi6dOlS9zY2FYqJidF79+5p9erV4+1c/fLLL5ouXTr99ttvVTU2+IyJidGbN29q+fLlddq0ae5o8mMp7s7AmjVrdNy4cZo+fXqtXr26fv311/EC7GHDhtET/gE++ugjrVy5sssl5vfu3dOLFy/qyy+/zM6Wm8T9rH/77bf61ltvqWEY+tJLL5nTnQF22bJlddGiRfHWwRU3j27QoEH67rvvuky7dOmSent76/z5881pMTExevLkSW3UqJEGBweb2yDGMozv7NmzahiGjhgxIt5zK1as0PTp0+vQoUPNac7xxPFw9u7dq97e3vrSSy9p9erVtXXr1tq3b19dvHixGoZhnmiHe8Xdtm/ZskVDQ0N148aN5rRz586ZveWdnnnmGX399dcta2NaFPf7MDIyUosXL66lS5c2a718+XKtV6+e1q1bVz/++GP97LPP9JlnntGKFStyEvgfnLXcu3evzp07Vz/77DNzjH1VjXfidtiwYVq1alU6+Fho9OjR2rp1a61Tp45mzpxZy5Yta34HOAPsOnXq6EsvvcSwOEmQWLB/7do1rVmzppYqVco8KRZ3mzNs2DA6TiUiODhYixYtqu+++67+8ccfqhrbeSp//vyaIUMGHTBggMv8AwcO1JYtW9r2JDzhtRvt379fN27cqJMmTVLV2NBu7969WrFiRS1Tpow5XEh4eLg6HA69efOmO5ubJsXExGhERIQ2bNhQP/roI5fnJk+erOXLl9dly5apqurNmzd18eLF7GQ9gn9+GW3dulX37Nlj1rJLly5au3Ztl5uLOMNu5/iEsM6IESM0X758OmXKFJ0wYYKWKFFCK1eurGvXrjV/Z84hRKZPn+7m1tqDcyfq3Llz+ttvv+mFCxc0JibGvLKgd+/eZo+j27dva1BQkBYrVkx///13dzb7sffmm29q+fLldeDAgdqgQQPNkSOHtm7d2nz+wIED5lVPoaGhbmxp2nHv3j2dP39+gifjmzdvrr169XLp3a6q2rJlS+3UqZNFLUydoqKidOrUqZopUyYNCgpyee7KlStapkwZNQxD+/fv76YWph5xD4qd/79+/brOmTNHmzVrpm+++ab+97//1ZiYGL1z547WqVPH7AUJ94n7exs5cqQWK1ZMy5Qpo7ly5dI+ffq4HEeFh4fr3r17tWnTplqhQgX27f+FuHV3dr66cuWKPv3001q2bFkzwA4NDdX+/ftr3rx5tW7dutqpUyeG3/qHuDf6fuKJJ7Rx48ZapEgR9ff315kzZ7rM++2332r//v31iSeeoHObhT777DPNmjWrbtu2Ta9evapr167VNm3aqJ+fn3lT0qioKB06dKj27t2bntYPKW6dvvrqKw0KCtJJkybpunXrVDV2m12jRg0tXbp0ggG2KtuRuOJ+p40dO1Z9fX11/PjxZoA9ceJELVy4sI4YMULv3bunR48e1eHDh2uuXLn0yJEj7mr2AxFeu8mVK1e0bNmy8XrJxMTE6L59+7RixYpavnx5l/GukTz+uaGLiorSWrVqmQd7cf/YGzdurM8991y8dbCTm3Rxv5SeeuopLVKkiNkb9fvvv9eWLVtq9erVdfXq1bpz504dNmyY5smTJ14PGaSsY8eOaaFChXT16tXmtL/++kurVaumfn5++vXXX5sHG99++y1/C/r3NmXlypVaunRpLV26tBlYX7x4Ub/55hutWrWqVqhQQatXr67+/v76xBNP0OvazX744QfNkyePeRni7du39fPPP9ciRYpo27Ztzfn27NmjkydPZqc4BXzzzTc6cuRI83FwcLBWqlRJZ8+e7dJb6cUXX9TXX3/dvDIHCbt9+7bOnDlT06dP7xJgOxwO7devny5fvpyhQh7A+fn6/vvvdfjw4dqpUyddv369uT/+zyBi9OjRWqxYMT179qzlbUXCJkyYoAUKFDBvgDx+/Hg1DEO7detmDne2evVqbdWqlT733HMEqP9C3L+H8ePHa1BQkF65ckVVY491q1at6hJgq8aeCIp7fMt+pKutW7eql5eXOb7+zp07NWvWrFqxYkVz+Mo///xTx40bp40aNdKff/7Znc197PTq1Uuff/55l2nbtm3TunXrapkyZfT7779X1dgrxJzbFALsh/fWW2+pj4+PPv/889q5c2fNmTOnhoSEqGrs575WrVrq5+dn64DVDpz7Mlu2bNHZs2drvnz59IknntCxY8dqeHi4XrlyRSdNmqRPPPGEFihQQP38/LRcuXK2PzYlvHaTO3fu6IoVK7Rq1apatWpVl+diYmJ0//79WrhwYa1Ro4abWpg2xT3odV52FRMTo23atNEaNWqYl9E6v2RGjRqlbdu25WA5mSxbtkynTp2qd+/e1SpVqrhsJLds2aLdu3fXDBkyaJkyZVLFBjQtOn36tBYuXNjsPeDsRfPnn39qvnz5tEGDBrpmzRqXgzwOPGKD0GzZsumUKVP03r17OmnSJM2QIYM5BML+/fv1yy+/1J49e+qHH35IgGQDS5cuVS8vL5dL427cuKFTpkxRwzC0a9eu5nTnZ5xw49+JiYkxv08vXbqkCxYsUMMw9J133jHnCQwM1IoVK2qXLl00JCREe/furdmzZ3e5bPpx56zhvn379KuvvtIZM2aY2+p79+7pzJkzzctBN2zYoMOGDdMyZcron3/+6c5mpxorV67UnDlzakBAgL744ouaI0cOHTVqlB4/ftyc55tvvtEePXpovnz52FexkdOnT2vnzp3NE/CrV6/WXLly6Ztvvqk5cuTQ7t27mz2w9+7dyw3U/oV/3vC+Y8eOmilTJv3444/N71VngO3n55fgmPwcX7m6e/eujhs3zhxH/9SpU1qiRAnt1KmTdurUSX19fXX27NmqGjs8y19//eXO5j6WRowYobVq1Yo3rEJISIgahqEVK1bUTZs2mdP5jD+8NWvWaKFChXTnzp2qqjp//nzNmDGjzps3z5zn2rVrWrx4cX3hhRfc1MrUY8OGDWoYhn744Yc6ZcoUffnllzVr1qxmgK2qev78eV26dKnu2bMnVQwFSnhtEeeG6969ey69NzZu3KhFixbVZ599Nt78Bw8epNdpMoq7k/X1119rzZo1zZu1nDt3Tr28vLRdu3b6119/6e3bt9XhcGjdunX11VdfdVeT05Sff/5Zvb29zTGso6OjtXz58lq2bFmXA7+TJ0/qmTNnGLvNTcLDw7Vo0aI6aNAgc1p0dLTeu3dPGzRooD4+Plq3bt0ED0IeR85t++DBg7V3796qqvrHH39o8eLF9bXXXjPnY8w7+3D+zo4cOaLFixc3h4ZyOnnypBYuXFhz5crlMlQFByDJZ+XKldqlSxc9duyYzp07VzNkyOByFdrkyZO1ffv26ufnpy1btjRv1gjXKz28vLz0qaeeMseX3bp1q3mCZcWKFZovXz4tVaqUFitWjID1Ie3du1eLFCliBkSqqpkzZ9Y8efLowIED9ffff9fo6GidNWuWvvLKK5xUsZlbt27p559/rteuXdNdu3Zp0aJFzf3OESNGqGEY+txzz5kne1TpFflvDR48WCtWrKg9e/bUatWqabp06XTixIkuAfbTTz+t+fPn13Pnzrm3sanAuXPn9ODBg3rr1i2tXbu29uzZU1Vj7xH0xBNPaJEiRXTq1KlubmXal9h24csvv9RixYrpggULXG5qt3btWm3fvr127dpVO3TowImFR/Dxxx9ru3btVDV2HyZ79uz62WefqapqRESE7tu3z/w/nUkSFxMTo9HR0dqqVSvt0aOHy3OjR4/WLFmy6NixY1Pl9pjw2gLOA42NGzdqz549tXLlyjpu3DhzfLwNGzZo6dKl1d/f353NTNPifgFt3LhRu3fvrjlz5tRnn31Wd+zYoaqqP/74oxYsWFBLlSqlNWvW1Bo1ami5cuXMywkJLh7db7/9pu+8844OHDhQVdU8geMMsMuVK6d79+7li8hC9ztYW7x4sXp4eOjkyZNd5u/Ro4du375dvby89I033rCglalHt27d9LPPPtNr166pt7e39u7d29xmrFmzRlevXk3PLjdJ7LN+/vx5bdq0qbZt21a3bdtmTj979qw+//zzOnPmTPXz89M1a9ZY1dQ0zfn38Pvvv2vp0qV11qxZqhrb43HWrFnxAmzV2JNpDJ8Wn3PImzlz5qiqalhYmBqGoWXLltVNmzaZ25rLly/ryZMnzcv4cX8xMTG6bt0683N4+vRpLVq0qA4cOFA//fRTNQxDhw4dqmFhYRoTE8NJSTdLbNvu3GYEBQVphw4dNCIiQlVV33vvPe3YsaO2aNGCwDqZrF69WnPkyKH79u0ztzsTJkxQwzB00qRJZoB36dIl7dGjB/v5/xD32PKfn8lt27ZphQoVzPF9Dx06pM8++6wOGjQo3k0bkbzi/i4OHz6sBw8edDlR2aNHD/Xy8tLp06frzz//rJcvX9bnnntOg4ODdf78+Zo1a1b99ddf3dH0VMn5dxASEqKvvvqqrly5UrNly+YyzvvKlSt1xIgRLp3b2J7cX6tWrbRPnz6qqi4nbF966SX18vLSt99+O1X0to6L8Noiq1ev1ixZsujw4cN1ypQpWqtWLS1fvrz+73//0+joaF23bp36+fnp008/7e6mpmmDBw/WEiVK6MiRI7Vnz57q4+Oj/v7+ZoB948YNnThxoo4ePVonTZpk7ogROiWd84vo7NmzWqtWLX3iiSdcLvFxbkSjo6O1SpUq6uPjQ88wi8TdKZs2bZr27t1bmzVrphs2bDB3Ct577z1Nnz69tmvXTl9//XWtW7euli1bVlVVu3fvrq1atXJL2+3A+dmOewl+//791dfXV4sUKaIDBgwwtxnR0dH60ksv6ciRI80TYbBO3M/6ihUr9KOPPtKQkBDzhiV79uzRKlWqaJMmTTQ4OFg3btyozzzzjLZt21YvXryoXl5e+t5777mr+WlOaGiovv/++9qzZ0+XmzI6e7JmyJBBx4wZ474GpgK3b9/Wd999V0ePHq2qsZeVFytWTPv166fPPPOMFi1aVDdt2kSwmgRxA6SwsDD99ddfNSoqSlu1aqU9e/Y0h5QrVaqUenp66qhRo9gvdLO42/bFixdrcHCwDh8+XPfs2aOqsb/TgIAAbdy4sarGXv3UunVrXbBgQYLrwKP54osvtHz58hoeHu5SzzFjxmjGjBk1JCQkXg9UAqdYzu3Opk2bdPDgwdqoUSOdM2eO2bt0+/btWqRIEV28eLGqxvaYfOmll+INV4HkFff7YNSoUVq+fHnNnz+/1qlTx2WIs759+2rFihU1R44cWrJkSS1Tpoyqqh4/flxLlixJeH0fiW17V65cqZ6enpouXTr99NNPzek3b97Upk2bcsPpJHr99de1cOHCZubi3JcJCgrS/Pnza5UqVVLdle6E1xa4dOmS1q5dWz/55BNVjT3wyJ07t7755pvmPDExMbpq1Sp9+umnOZuaQvbs2aM+Pj7mzblUYzeSzzzzjDZu3NgMsP+JnaxH99VXX+m0adN0+fLlWqNGDS1evLh+++235vPOjWh0dLTWrl2bYXIsNmzYMM2XL58OGzZMO3furKVLl9aRI0fqpUuXVDX2hlXNmzfX5557TgMDA83wtWXLlo/tDoRzp3bDhg3atm1b3bhxo6qqXrx4UevUqaN58+Y1dxIcDoeOHDlSfXx8GOPaDeIegAwdOlSLFSumtWvX1kaNGmmhQoXMXjT79+/X1157TYsXL65ly5bVBg0amD336tWrZ/Zu5eqbR+Os2507d8weecWLFzdPIDhFR0frnDlz1DAMnTBhgjuammps2bJFjxw5ouHh4Vq7dm195ZVXVDX2svIMGTKol5eXedMoJM752bx161a8sP/SpUtatWpVXbJkiarGjrPZs2dPnTRpksvY13CvIUOGaNGiRbV9+/YaGBiohmHol19+qaqqmzdv1gwZMujTTz+t5cqV0woVKnDSIZktXbpUM2bMaF5+7tz/OXLkiGbOnFkzZ85shlCcLIhv5cqVmjVrVh04cKC++eabWrVqVa1bt66ePXtWw8LCtHXr1urr66vlypXTJ554Qg8ePOjuJj82xo4dq/ny5dPvv/9ef//9d+3du7cahuEyrOL+/ft13bp1um7dOvPz/frrr2vFihW5x0Qi/tmpZN68eTp//nzzGHPixIlqGIbOmDFDf/zxR927d6/6+/tr5cqVze03++OunPU4ffq0njx5Ui9evKiqsfstfn5+WqNGDZerGN966y1dsmSJXr582S3t/TcIr5PZlClTXM7qq8Z+cCpVqqRnzpzRkydPqo+Pj/bq1ct8fvPmzXrp0iV1OBzmTUSQ/Pbv369PPPFEvJB66dKlmjlzZm3cuLE5BrYqG8ZH5axbWFiY5siRQ2fMmKGqsXfPrlGjhnbo0MEcMkfV9TIWpJy44+6rqi5YsECLFy+u+/fvV9XYyxMNw9CSJUvqkCFDzGAp7oFeZGSkvvXWW5o/f349evSoxe/APlasWKGZM2fWyZMnm1cLREVF6YYNG/TJJ5/UwoULa9OmTbV58+aaP39+rihws6lTp6q3t7f+9NNPqqo6d+5cNQxD8+bNa/ZwunPnjt64ccPl8rlhw4apt7e3nj592h3NTlMWLFigXl5eqhrb48MwDJ0yZUq8fZ6oqChdsGABPZbicG67d+3apaGhoS7P/fjjj1qlShVzTPA9e/boSy+9pK1ateKE2QM467p+/Xpt0qSJPvXUU9qoUSPdtGmThoeHm2Pfv//++3rkyBEdM2aMVqpUyWWMU7jXqlWrXLbt69evV8MwdOHCheY8P/zwg/bv31+Dg4O58e6/kFjwfOfOHW3YsKHWqlXLDExUVU+cOKFvvfWWjh49WjNlysQ2PQFnz57VKlWqmOF+ZGSkZs+eXYcOHWrOc+rUKV2wYIF++OGH+r///c9dTX3sHDhwQOvWravfffedqsbeoDd79uz6wgsvaI4cOVx+R07bt2/X7t27a548ebhPRyLiZisDBw7UJ554QkuVKqU+Pj7q6+tr3qjxnXfe0SJFimiOHDm0evXq6u/vb4bbbL8Ttnz5cn3yySc1b9682rJlS/38889VVXX37t3q5+enPj4+2rlzZ33uuec0Y8aMqfY4nvA6mTh3iNq0aRPvQPf48eNavHhxXb58uZYoUUJffvllcyfg+PHj+tJLL5kbR6Scn3/+WZ988knzjznuBrR69epavXp1DQgIYOcgGXz33Xe6YMECffPNN112eENDQ7VWrVraoUMHlzFmkfJ+//138//R0dH65ZdfmsMhrFq1SnPlyqWzZ8/W0aNHa9asWXXo0KEuPeF/++03HTVqlBYrVuyx7vlx7NgxLV68uHkDESfnTsDVq1f1nXfe0cGDB+uHH37IjS3dwHkHbdXYMX/79u1r9sT7+uuvNXv27Dpp0iRt1qyZFihQQH/++WeX5ffs2aPt27dXb29vTjz8C3GH1+ncubO+//775nODBg1ST09PnT9/PsNb3IezhitWrFBvb2/t06ePnj171nx+8eLFmitXLj1y5IhGR0fr6NGjtWfPnvRwfEjr1q3TrFmzalBQkO7evVsbNGighQoVMk9qjRs3TrNkyaK+vr5aoEAB82Qv3Mv5dzF9+nTt1q2bqqouW7ZMs2XLZn43X79+3Twei7u/T8/rpIu7PdmwYYMuXLhQly1bZvbk27x5s9avX18rVKigmzdv1k2bNmmzZs20devWev36dfXx8eEGgwk4e/asli9fXv/66y89fvy4FipUyKVz29atW83x2pGyvv32W/3222/N7cPt27f1/fff1/DwcP3hhx+0YMGC+p///Edv3bqlrVq1UsMwzJu0O/3000/apk2bePuUiO/YsWNav359PXjwoF69elUvXbqkzZo1U29vb/NE12+//aYHDx7U48ePm9sgtt8JO3nypJYoUUJnzJihixcv1hdffFGrVq1qnhi7ceOGDhs2TAMDAzUwMDBVf0YJr5OB8w/q1KlTWqRIEb13757u2rXL5U7lffv2VcMwtGPHji7LjhgxQitWrOhyMIJ/534HbS+//LLmzp1bt2zZYu7MXrlyxTywLlasmHmJKB5NdHS0du7cWQ3D0Dp16ujdu3ddDhxCQ0O1Xr166u/vrz/++KMbW/r4WLhwoRqG4XLji3PnzunFixf1/PnzWq1aNf3www9VVfWvv/5SLy8v9fb2djnYiI6O1kOHDsW71P9xs2PHDi1RooTeuHFDo6Ojddq0aVq/fn3NkiWLNmvWzN3Ne+wtWbJEAwMDXU6wbN26VU+fPq1HjhxRX19fnT59uqrG9gY2DEMNwzBviOQ0Y8YMTmQmg927d2uzZs3U399fw8LCzKGiVFXfeOMN9fT01M8//9xl/Gu42rRpk2bOnFnnzJmT4M0rn3rqKc2ZM6dWrVpVc+bMyQmXh3D37l29deuWNmvWTIODg1U19rvP19dXX3vtNZd9lu3bt+v27ds1LCzMXc1FIiZNmqStWrXSr776SrNnz25e6acaOxZz79699fr1625sYeoX929h+PDh6uXlpTVr1tTMmTNr586dzRM6u3bt0nbt2mnWrFm1RIkSWqdOHXU4HHrnzh318/PTr776yl1vwRaio6Pjbb8PHjyoJUqU0F27dqmvr6++8sor5jHszz//rD179jRPpCHlhIaGqmEY6uvrq999953Zw9cZlPbr10/79etnXin85ptvauPGjbVt27bxMgeuJn6w+fPna+3atbV58+Z669Ytl21MvXr1tEaNGgkux0n5hB08eFCHDx+ub7zxhlnLEydOaP/+/bVy5crmsMVOqb2OhNf/kvMDcPDgQc2WLZsOGDBAVVXbtWunlStX1lmzZqlq7NnVdu3aabZs2XTu3Lk6ffp07d+/v2bPnp1LS5JR3D/IBQsW6MCBA3XUqFG6evVqc3qHDh00V65c+uabb+p7772nDRs21AYNGqhqbA/sHj16WN3sNCcsLEz79eunnp6e5ribcc+WbtiwQZs0acJJGwtERkZqp06d1DAMLVy4sBlSO+3bt0+ffPJJ8yZHP//8s3bv3l2nTZtmXprFEDp/O3nypPr5+WnDhg21XLly2rp1ax02bJj+9NNPahiGS49s6madmJgY/f33380wum/fvnr48GGXeb788kt95plnzDBj/fr12rt3bx0/fry5fUrtO3V2cu/ePZ0+fbqWLVtW8+XLZwbUcQ/gBw8erIZh6KJFi9zVTFuLjo7W1157zbxHyvXr13Xv3r06cOBAHTFihJ47d04dDodOmDBBQ0JCGCrkPmJiYly2yZGRkVqtWjX99ddf9fLly1qwYEGXnnTLli1jzFKbWL9+vQ4YMEB79+7t0sHk22+/1YoVK2qmTJlc9m1u3rypzz33nPbr14/v4WTywQcfqI+PjzlEy4wZM9QwDH3uued079695ny//vqrnj9/3qz7iBEj9Mknn3ys7+d09OhR7datm9apU0dHjhzpciLM2Yu3Z8+eLssMHz5cn3rqKT1//rzVzX3sOHut5sqVS729vTU0NNSlp2/dunX1+eefV9XY/ZeAgADzKm5V9hsfJG59wsLCdPTo0VqyZEktXbq0Od15Bd7GjRu1SJEidB55CPfu3dNr165px44dNU+ePPrcc8+5PO8MsJ9++mmdOHGim1qZ/Aiv/wXnH+Phw4c1S5YsOnLkSPO5yMhIbdOmjTZv3lznzZunqrE3f3n99de1ZMmSWrVqVW3Xrp3+97//dUfT07yhQ4eql5eXdu3aVVu0aKGVK1d2uWR59OjR2qxZM61cubJ26NDB3Gg2bNjQHEoBDyexA4Pz58/r888/r9mzZzd3duOOU0VPO+t88skn6uvrq2PGjFFfX1/9+OOPzed++OEHLV26tH700Ue6Z88efe6557RLly7m84/z2GLOz/Yff/yhYWFhZi02btyovXv31jFjxuiJEyfM+Ro3bqwrVqxwW3uh+tprr2mJEiU0d+7c+sILL5g3ZVRV/eijjzRjxox6+fJlDQ8P19atW+vrr79uPs/liMnv5s2bOmvWLPXy8tI2bdqYNY7bO2n48OGpduw9K3Tp0kWrVKmip0+f1q5du+ozzzyjtWvX1nz58mmrVq3c3bxU4dixY9q/f39t166dfvDBB+b0mjVr6muvvaa+vr7ap08f88qAP//8U1u0aBHvHjaw3n/+8x994okntHPnztq4cWP19fV1Gfu9X79+WrBgQR07dqweOnRId+zYYe7fc3OvR+fsfXrv3j29cuWK9urVyzyeXb58uebKlUtHjhypBQsW1MaNG+vWrVtdlt+7d6++9tpr+sQTTzzWV4McOnTI3B8ZNGiQZsqUSd9++23zeefYysWKFdNNmzbp4sWLdeDAgXRus8jdu3f15s2bOmDAAA0JCdEePXpozpw5NTQ01Nznnz59uvr4+Gj79u21Vq1aWrFiRTr3PIJ+/frpW2+9pcePH9f3339fc+bMqa+++qrLPD/88IMWLlw43tWQ+JvzM+f8d+fOndqpUyfNnz9/vI4gJ0+e1O7du2v9+vX1r7/+srytKYHw+l8KCwvTvHnzaqdOnVymL1iwQF988UVt3bq11q5d2/zCV40NQhwOB+M8ppCZM2eqr6+v2ZN03rx5mjFjRi1SpIiOGTPGnO/GjRvmAbTD4dDRo0drgQIF6LmUBM4N55YtW3TQoEHau3dvnTNnjvn8pUuXtFOnTpo9e3azZwZf+CnPWVvngVt0dLRWqVLFvGmRj4+PTpkyxZy/V69eWrx4cfXx8dEaNWqYBy38jmIP0vz8/DRv3rz6wgsv6KZNm+LN43A49J133uHmfm7k/KyvXbtW+/Xrp2vWrNECBQpoQECAHjlyRFVjx7+uVauWpk+fXkuXLq1+fn4E1snIub2IiIgwDwhVYwPsmTNnapUqVfSll14yvwMSGgLjcZfQNnfXrl1aoUIF9fT01I4dO+rKlStVVXXlypVauXJlegc/wKFDhzRfvnzatm1bff7559XDw8PshTR9+nTNnz+/Pv300y7LjBw5UsuUKeNyrwhYb9asWZohQwbzpPD//vc/rVy5sm7evNll+zFo0CCtXr26GoahNWvW1CZNmnBzr39h8eLF2qlTJ71y5YqqxnY2+e677/TPP//UQ4cOqa+vr4aEhKhq7A2QPT099ZlnnnEJW48ePapTp059rI+pDh06pFmyZNERI0aY0yZNmqQBAQF66dIl8zvy+PHj2rp1ay1cuLD6+flp06ZN4105hpQ1Z84c9fLy0osXL2qPHj00d+7c5kmyP/74Q6dOnapt2rTRV199lW3LQ4q7P3P8+HEtVaqUeb+ra9eu6eTJk/XJJ5/UwMBAPXnypB44cECbNWumtWvXpjf7A+zcuVP9/f3NE+579+7Vjh07av369XXp0qUu8546dcrlZvSpHeH1v3T69Gl9+umntXXr1rpjxw5VVZ0wYYJmyZJFDx8+rFevXtUOHTpo3bp1XUI9JJ9/buDGjBljjmG4evVqzZUrl44fP1779u2refPmdemBrRr7OwwMDFRvb+/H+kZ0D8NZ67gnXlauXKm5c+fW9u3ba58+fdQwDH3nnXfMeS5duqRdunRRwzAe694XVkooQA0JCdF+/frpiRMndPjw4VqwYEGXy2z37dun+/btM3fGHudQz/k5/+WXX7Rw4cL60Ucf6ezZs7Vhw4baqFEjl954X3/9tQYGBqqXlxefbzf450nga9euqa+vr/7nP//RkydPav78+bVTp05mz94rV67onDlzdP78+eZn/HH+rCcX50HKhg0btHXr1lqjRg3t3r277t69W1VjA+0ZM2Zo1apVtVu3bhz0JcBZw7179+qMGTN09uzZ5oFedHS0eULe6fXXXzfHjETCDh8+rJkzZzavjLx79672799f33jjDVVVvXDhgvbu3VsrV66sL730kk6YMEEDAwM1Z86c7A+62bJly9QwDP3Pf/7jMr18+fL6zDPPaOnSpbV79+7mEAyXL1/W3bt369mzZ7m5179w6tQpzZkzp2bOnFmff/55M/RwfteGhIRo48aNzeG3Zs6cqW3atNEXX3wx3vHY47ydv3Tpkj7xxBMaEBCgqn/XomfPnlqmTBktWLCgVq9eXYOCgsxlTpw4oeHh4dykMYVt2LBB165dG29oioCAAPPKnPbt27sE2P/EtuXhTZgwQV977TXt27evyzbi6tWrOnnyZM2WLZtmy5ZNu3btqt27dze3NQTYCYuJidGlS5dqyZIltWXLlmaAvWvXLu3UqZPWq1dPly1b5uZWphzC62Twv//9z7yrcq9evTR//vz67bffms9fuHBBO3XqpBUqVNCFCxe6saVp2/Tp03X79u0aGRmpp06d0jNnzmjZsmXNgG7btm2aI0cOzZIli8vOcHR0tG7fvl1PnjzprqanKufOndOyZcvqlStX9PTp0+rt7W3eCPDChQuaM2dONQxD+/TpY/Zsv3Dhgvbo0YPLgCywZMkSs/5r1qzRa9euqWrsuPx58+bV77//Xm/duqUjRozQQoUKuQwh4vS4HnDE7cl15MgRDQ4O1uHDh5vTjh49qh06dNBGjRrpF198oaqqa9as0SFDhjDsgRt8+eWX2rFjR50yZYrZE0Y19oRa/fr1NTIyUnft2qX58uVzCbDjelw/6/9W3IMK5/9Xr16tWbJk0aCgIA0JCdH27dtroUKFdPv27aoaG2B/9tlnWrx4cZexhfG3FStWaI4cObRu3bpavHhx9fLy0kGDBrnMs2/fPn3zzTc1V65c9M67D+eVkf+8UXrnzp21UqVKWqpUKe3cubOOGzdO//Of/2i9evW0QYMG2r17d5fhhuAen3zyiWbNmlUnTpyoV69eVVXVtm3barFixXTy5Mk6fvx4zZkzp7Zp0ybB5Qk+Hs2FCxe0evXqWr16de3cubO2b99eL126pKqxocnIkSO1Zs2aeuLECb1z5462bt1a586day5P3WMdPXpUAwICtGDBguZ34IQJEzRr1qw6c+ZMXbRokb744ovq5eVlXupP7VKe8+aM3t7eWqFCBX3//ff1119/VVXVadOmmffAUo29R1b+/Pl13bp1LvuKXJX68KKiosx7m9SrV8+c7vys//XXXzp58mStUqWKy34hV+bdX1RUlC5fvlyrVKmiTZs2dQmwX3jhBa1QoYKuWrXKvY1MIYTXyeTYsWPq7++vmTNndhlPz3lm7o8//tDAwEAuQUxGcb/kp06dqvny5TPveq0a2yOyfPny5k7Xjh07NCAgQL/44gsCi3/hjz/+UF9fX+3UqZMuXLhQx44dq6qxNyUtWrSo9u3bV5cuXarp0qXTkSNHmr3C2ClLeeHh4RoYGKiGYWiJEiW0b9++Wrx4cV25cqVeuXJFP/nkE+3cubM6HA79/fffddSoUZo+ffrH/i7wqrEnZTp27KibN29WVdXatWtr9uzZzZu0OP3yyy/avn17bdy4sXky0rnTAGv88+aMxYsX1ypVqmhISIgePHhQr1y5orVq1dKNGzeqauzldQULFlR/f389deqUm1ufdvzvf//TDRs2qGrsTboqV66sn376qarGBiA+Pj5avHhxzZ07tzkeakREhM6dO5ffQwKOHTumBQoU0OnTp2tMTIyeO3dOZ8+erVmzZtW33npLVWN7Er/++utapUoVgusHSOjKyIkTJ2qWLFl07NixOmvWLC1durRWqFDBJaxm/9A+PvzwQy1UqJBOmDBBW7RooRUrVnS5smzOnDlc1ZeMnKHc4sWLtVixYjp8+HBt1KiRduzY0TyW2rlzp2bPnl3LlSunvr6+Wr58eYaaS8SxY8f0xRdf1Hz58unLL7+sXl5e5n6JauxQCjlz5tRx48a5sZWPlxs3bmjp0qXVy8tLx4wZo5UrV9ZWrVppjx499OTJk+Z3sFPjxo21efPmbmxx6pLQsf7169d17Nixmi5dOp09e7aqxm4rnPNeuXJFJ02apH5+fua+DuJzDoHoFBUVpcuWLdOqVatqs2bNzGPR7du3a48ePdJs5kh4nYxOnDihTZo00ebNm5tnWVWVsZFS2IEDB3TkyJH65ZdfqurfO0+bN29Wb29vnT17tl69elVbtGihffr0MZ/n9/Fw4u6MOr9sPvzwQ3366ad19uzZunfvXo2KitIWLVpoz5499e7du3r16lUtXry4GoYRr9cYUtbBgwe1b9++mjt3bl2zZo1+9tlnWq9ePa1du7bWqFFD/fz8zMtsT506pZ999hl/Cxp7U4tatWppy5Yt9dixY/rbb79pvXr1tFSpUmZA5/Trr7/qs88+qy1bttTw8HA3tRgzZ87UwoUL65gxY7Rfv37m0FBTp07VGjVquIwHvH37dm3ZsiUn0ZJJdHS09urVS5988kn9/fff9dSpU/rqq6/qzZs3NSwsTEuWLKm9evXSgwcPaqVKlbRgwYL63XffqSoBR2K+//57LVWqlBkSqcZeqj9z5kwtWrSo7t+/X+/cuaM///yzXrx40Y0tTT3iXhn5yiuvxLsy0nkSLG5YwefT/eJup5039sqbN6/u3LlTVf/+HTnvSZFWD9Kt4gw9nPuCZ86c0Zdeekm//vprXbhwodaoUUMDAgL0/Pnzqqq6e/du/eijjzQkJIThtxIQdxvy22+/aY8ePdQwDHPYyujoaL17965GRkZqvXr1dOrUqfGWQ/JzfkZv3Lihvr6+2rJlSw0NDdWtW7dqs2bNtG7dumoYhr700ksuPX/Zb/y/9u47Korz6wP4dxaWYkWlWkBRQMAIigUjqNglCEFUVIJYiRpLbIiIGiyAPShWsBsTEWyxgoqNGHsDC4qIYAXpirS97x+8zA/EJPYFvJ9zcuLO7nIuw+yzz9x55t53U3I/3bp1i06fPk1JSUni+OLh4UESiaRUvqb4PSkpKbRo0SKqW7duqYamrEhCQgI1a9aMBg0aVGp7Tk4Obd68mTQ1NcnZ2Vm8470yr1zn5PUnVjxR7tGjh7jSg30+586dI0EQSEFBodRta0RFK4GHDx9O6urqpKurS+bm5rw64D0Vf6m82RAqPT2dzMzMqHfv3uLz5ubmtH//fiIqmhi4u7tTSEgIl1P4Qkoe0zdu3KCBAweSlpYWxcXF0cuXL+ngwYNkZmZGdevWfWv5Fk5gF43f3bt3p27dutHNmzfp7t271L59e+rdu3ephAdR0QlJYmKinCL9upWcIC9dupT09fXJx8eH7t27R8ePHydnZ2cyNTWlunXr0vPnz8ucePCJyKcRFhZGTZo0EU+8iy+KjRo1ivr37y9OngcMGEBVq1alRo0a0cuXL/n79x9cvnyZqlevLt79UezevXukpaVVpgkPezdvuzNSJpNRXl4eJSUlkZmZWaWuD1lR/Ns4vWrVKtLR0SEfHx9KSEggoqK/oZ2dHfXu3ZvH9I+wc+dOsrOzo6ioqFJzfXd3d7KysiIioq1bt1L79u2pb9++b238xfPHfxcdHU1ubm6krq4u3oVEROTt7U316tXjO5G+oOIEdkZGBjVs2JDatWsnnhOdOXOGfH19xTs53lYejb1dyXnd9OnT6ZtvviF1dXWysbGhgQMHUkZGBuXm5pKXlxcpKCiIpXJKvu/58+f066+/chnXt8jIyKBFixaRhYUFDR8+vNRzL1++JHNzcxIEgb7//nsiqtx5Lk5efwaxsbFkZ2dHlpaWdPbsWXmHU6k8efKErl+/Tlu3bqUbN24QUVF9U0EQaOjQofT8+fNSr09MTKSzZ8/Srl27uBHdB4qLi6PatWtT79696cmTJ2J37EuXLpGqqiotWLCAcnJySFVVlebPn0+JiYnk5eVFxsbGYr1l9uXFxMRQ3759SVNTUxyHXrx4IX5GeCL2dsUJ7O7du9OdO3fo1q1bZGVlRXZ2dv/YuIV9eSWP32XLllG9evXI09OTXr58Sfn5+ZSQkCCekFTmSdyXUry/3xw3xowZQ3Xq1BFXAmdnZ1O7du3EclIymYxGjRpFmzZtKvP9/DV72zGZlJREnTp1omHDhpUqY5GTk0OtW7cWT/bY+yt5Z2RxE0wiopkzZ1KjRo3ECy/sy/P19RX//ebnouR4s3jxYqpXrx75+PjQw4cPqXfv3mRoaCguSuE5zfu7ffs2aWhokCAIZGhoSMOHDxdLWKSlpZGtrS2FhoaSTCajdevWUceOHalz586Umpoq58grntu3b5OLiwvVqVOHLl26RMuWLSMVFRUueSMHxXmAzMxMaty4MbVo0aJMSQaeN36YxYsXk4aGBp04cYKIiEaOHElVqlQRv3ezs7PJy8uLBEGg8PBw8X3F+5vH8SIl59zFK9fT09Np+fLl1Lx5cxoxYoT42tevX9OIESNo/fr1X8VchpPXn0lxo4biFQLs44WFhZGtrS1pa2tTjRo1SElJiezt7SkxMZHCwsJIEASaN2+e2AH7bXh1wPuLjY0lNTU1EgSBunfvTosXLxZrbU6dOpWaN29O0dHRYu3Bxo0bk4aGBk/IyoGYmBhydnYmDQ0N8XbbwsJCnpT9h7clsDt16kTW1tZ0/PhxeYfH/l/JSW5AQADp6OjQ9OnTS33v8kT404mNjaWFCxdSbGysuC0tLY3Mzc3JwcFBPCEcOnQomZqaUmhoKP3888+kq6vLt/WXUDz+RkZGkp+fH82aNUuct4SGhpKRkRG5ubnR3r176e7duzR16lTS1NTkffiRSt4ZefnyZVqwYAEnj+QsJiaGBEEge3t7cdt/JbB1dXVJU1OTTExMxMQ1L0r5MCkpKTR37lzq2rUrWVtb05YtW6h58+bUtWtXmjBhAtnZ2dG0adPE1wcEBNDo0aP5e/UD3b59W+xLo6CgQBcvXpR3SF+tNxPYrVq1oqtXr8o5qoqrsLCQcnJyqE+fPrRu3ToiIjp06BBVq1aNgoKCiKgoyZqfn0+vX7+m1atX87j9hjcbRR88eJDc3NzI0dFRLF+ZnZ1NK1asoGbNmlHv3r3p+PHjNHHiRDI3N/9qyslx8voz4iZen866deuoVq1atHjxYjp69CilpaXRnDlzyMDAgAwNDSkxMZF+++03EgSBfH19uQ7tRyqemBZ/sQQEBNDEiRPJ29ubRo0aRS1atKA///yTzp07RyYmJjR79mwiKqq3fPToUUpKSpJX6F+Ndz15iImJoQEDBpTqeM7+W8kEdmxsLEVHR1PPnj2/iqvaFcmbCez69euTt7c334b7ieXl5VGvXr1IEARq2rQphYaGinOcoKAgatasmVh64eTJk+Tg4ED16tWj5s2bl2qkzIrs27ePlJWVydramrS1tUlPT0+8wBgWFkY9evQgVVVVMjIyIn19fU6wfiLFd0ZqamqSVCrl5JGcFRQU0MmTJ0lHR4e+++47cfu/lRDx9/enTp06ceL6IxVfJEhOTiY/Pz9q2bIleXt7E1FRI8ziOs2ampqUkpJS5n2cwP53/7RI5MaNGzRp0qQyK33Zp/Uui3RKJrANDQ1JT0+P7t69+7lDqzQePnxY6o66goIC6tChA508eZL2799P1apVE5t45+XlUXBwcJkSjDx+Fzl69CgJgkBbt24lIqLw8HCqWrUq9e/fn7p160YSiYQWLlxIREVlQnbs2EHNmzcnXV1dMjY2/qrm2Zy8ZuXeunXrSElJicLCwso8FxISQs2aNSNra2uSyWS0atUqUlBQIC8vL7G8BXt3xV/2WVlZpbafOHGCevbsSQcPHqScnBwKDAwkNTU1WrRoEXXv3p3U1NT45FpOli5dKq6E/yc3b96k7t27lzo5ZP8tNjaWbG1tqU2bNnT37l3xZJl9Oe9yglzyNStWrCAFBQVau3bt5wzrqyOTyWjbtm1ka2tLkyZNonr16tH48ePp8OHDVFhYSJ07dyYbGxvx9ZmZmZSQkFAq6fG1K/5+zc7OJnd3d9qwYQMVFBRQVlYW2drakpaWlniBMTMzk27fvk2XL18u1cCRfbzbt2+Tvb09J4/krOSdkCdOnCA1NTVyc3MTt/1bArv4s8SJj08jOTmZ/P39ydDQUExgExHt3buX7ty5Q0Rv3/9fu+L9cOHCBdq2bRutWrWKkpKS/jPBz4vbPq+S+72goEDc3287bovHkPT0dOrfvz/fof2OQkJCyNbWlnx8fMQSoXl5edS1a1dq3bo11apVi9asWSO+PjExkbp160br16+XU8TlU8nyIHPmzCEVFRXauXMnLV26tFQj6RUrVpAgCOTn5ycex3l5eXTz5s0yfckqO05es3ItMjKSBEEgHx8fIir64pHJZKUmrIGBgaSsrEyhoaFERDR37lz69ttveXL1gZ48eUINGjQgLy+vUrffz507l9TV1cVV1WfOnKGRI0fSd999R4IgUK9evaigoID3+2d0+fLlUvUd4+PjSVdXV+wA/2/i4+N5pcwHuHXrFvXp04dLQMlByeP13r17dPHiRcrIyBC7af9TM52dO3fyCchHettYkZKSQjY2NrR48WJKTEykyZMnU4cOHWjatGl09epVUlJSoqVLl8oh2vIrIiKi1J1gUVFRZGRkRDY2NmV6opRMYPNY/XnxhUj5KjlPnD9/Pg0ZMoR0dXVJEATq06eP+Nybn4OS7+O55qeVkpJC/v7+ZGxsTBMmTCj1HO/rsor3SVhYGNWuXZtsbGxIU1OTunTpQlu2bPnHPhHsy/H396fevXuTra0tHT58+B9f9+ZFMJ4//rvg4GBSU1Mjf39/ceFa8efhxo0b1KBBA2rTpg0VFBRQTk4OvXjxgmxtbcnKyor3bQnFY8P169dp+PDhlJ6eTlOnTiWpVEqGhoa0efPmUq8vTmAvXLjwq16gyclrVq7FxsaStbU1OTg4lGqyQ1R6QvDNN9/QqFGjxMfFgyhPuN5fWloa+fj4kJqaGnXp0oWWLVsmPufm5kZubm5ifc5nz57RyZMnyc7O7j9X/7KP4+vrS4Ig0KFDh8SJVlxcHGlqalJCQsI/TpD/rX4keze8SubLK3ncenl5UbNmzUhdXZ3at29P48ePf2vzvzePbZ4kf5wHDx5QQEBAqW1Xr16lGjVq0IEDB4io6IKasbEx2djYkKGhIamrq9OFCxfkEW65UlhYSCdPnqRq1aqVWjmdnJxMbdu2Fcfy4tcWs7e3JyUlJbGECGOVmZ+fH9WqVYsiIiLo5MmTtHLlSqpTp86/1sBmn09xArtZs2Y0efJkeYdT7p04cYK0tLQoODiYiIoSd4qKitSmTRsKCgriEitfWMn9PG/ePNLQ0KBx48ZR7969SRCEUiuB2YcJDw+nOnXqUEhISJnnis9Nd+/eTdWqVSNzc3OysLAgKysrMjc3Fy8a89z8f8fq1atXSSKRiIs0iYqOXUEQxOa5Jb8DV61aRYIgUEBAwFf73cjJa1bulWyyU7Jmb/GHNiMjg5o0aUJz5swp9b6v9UP9qcTExFDfvn2pSZMm1KlTJ7p9+zaFhISQm5sbRURElHot7+svw8HBgbS0tMTGDfHx8dS4cWPKyMggmUzGt3WySmfhwoWkqakpjjn9+vUjbW3tMqtW2aeVn59PY8eOJTU1NerUqRNdvXpVvGi5aNEi6t+/P927d098/Zw5c6hly5akpqZGiYmJ8gq73ElOTiaiojsHim+tTU5OJktLS2ratKlYX7PkeN2/f/9STTEZq4zy8vLIycmpVEPAvLw8OnToENWoUYMGDhwobuf5zMd5c//92/5MSUmhhQsXkoaGBi1fvvxzh1Zh5efnk7+/P/38889EVLSYRF9fn1xcXKhnz56kr69PGzZs4MS1HNy/f58WLFhAkZGRRFS0AMXPz48kEolYg5m9n+Ixw9PTk4YMGVLquYsXL9KSJUto8ODB9PvvvxMRUVJSEs2fP5/mzZtHmzdvFhPWXOrpf4nrmJgYUlFREfuGleTl5UVSqZS2b99e5rmgoCC6efPm5w6z3OLkNasQSiawz5w5Q0T/G0ivXLlCnTp1ovDw8FLb2cd78eIF/fnnn9SiRQvS19cnT09PsrCwIHd3d3mH9lUpeYuznZ0dqaur08GDB+n06dPUpk2bt76Hr2yziqywsJCysrKoV69e4qqmw4cPU7Vq1cRO5q9fvxZLiLBPLzk5mU6cOEGtW7em+vXr05QpU+j+/fv06NEj6tmzZ5lJdXR0ND169EhO0ZYPb5t/xMfHkyAINHPmTDGBnZKSQhYWFmRqavrWBDZjlV1hYSG1a9eOnJycSm3Pz8+nUaNGkSAI1KVLFzlFV3mUTJ7GxcVRcnLyfyaQnj9/Ttu2beN55H+4desWxcTEUHZ2NllZWdGwYcOIqOiuJTU1NTI1NeUav1/Y4cOHSRAEqlu3bqk7tgsLC8nf358UFBR4BfZHcHd3p++++45evnxJRETe3t7UpUsXqlevHnXq1IkEQSB/f/+3vpfHk/+Nxzdu3CB1dXUyNjYWn3uznNm0adP+MYH9NZOAsQrAwMAAy5cvhyAImDt3Lk6fPg1BEFBQUIAZM2agWrVq6NKlCwBAEAQ5R1t51K5dG3Z2drh8+TLs7e1x9epVPH36FEFBQQgODpZ3eF8FmUwGqVQqPv7zzz/Rtm1bjB49GpGRkYiLi4OjoyOGDBmCKVOmYPTo0ejTpw/Cw8PlGDVj74eKLqaLjyUSCapUqYK0tDRYWVnh8OHD6Nu3LxYtWoSRI0ciNzcX27dvx+XLl+UYdeVFRFBXV0fHjh1x/vx5uLi44MyZM2jfvj2io6PRqlUrTJkyBc+ePRPfY2pqirp168oxavmSyWQQBAGvXr1CSkoKTpw4gUePHqFhw4ZYu3YtfH19sXLlSqSnp6NOnTo4cuQIVFRU0LdvX9y5c4fnLqzSkslkZbZJJBIMGTIEt2/fxr59+8TtioqKMDQ0RJ8+faCmpvbW97J3J5EUnerPmDEDDg4OMDExwcyZM3Hp0qW3vp6IoKGhARcXFygoKKCwsPBLhltulZyfFO8TIyMjmJiY4MqVK8jIyMCkSZMAAMnJybCwsEDLli3RtWtXucT7tbKwsICHhweeP3+O+Ph4AEV/O4lEAg8PD/j5+WH06NHYs2ePfAOtoExNTXH37l0MGjQIZmZm2LZtG3r06IFTp04hMjISs2bNwuLFi/Hs2bMyY4eCgoKcoi4fZDIZJBIJrl27hrZt26JZs2bIyMjAhAkTAABSqbTUPvP398ekSZMwcuRIbNy4UV5hlzucvGYVRskEtr+/P6KiouDs7IwHDx5g165dkEgkPMn9DIonbMuWLcO0adPwww8/oFq1arCyspJzZJVf8RcdAISEhIgnePv374e5uTlmz54NMzMzqKuro2rVqpDJZMjPz4e6ujq6desmz9AZey83btwQk3erVq3CkSNHIJFIIAgCXF1dMWDAACxbtgyjRo0CUHRyuG3bNty7d0+eYVdaxX+L3NxcAEWT6ODgYHz//fewt7dHeno6cnJyMHXqVLx+/VqeoZYLxWN1bGwsRo8eDWtra/Tq1QvGxsYYNGgQ7O3tsX37dsycObNMAjsrKwtDhw5Ffn6+vH8Nxj65kvOYkydPYvv27YiMjMSjR4/g6OgIPT09BAcHY+fOnQCA1NRUREZG4ttvv0VoaCjP7T9QyX0WEhKCTZs2wcfHR1z44Ofnh7/++qvM+968iPa1J5yAovMgQRBw9OhRTJw4Eb169UJQUBCio6MBAHl5eXj16hXi4uIgk8mwf/9+NGzYEKtWrYKurq6co6+83jYuqKurw8vLCz/++COGDx+OAwcOQBAE8W84ZcoUbNmyBXZ2dnKIuOIbP348hg0bhnr16qFVq1aIjIzEuHHjoK+vDwCoXr06TE1NUatWLR473iCRSHDx4kW0bt0aHh4eOHr0KGbPno3t27eLCew3Lxj6+/tjyJAh8PT0RGZmprxCL1cEKnkpkbEK4O7du5g4cSLCw8Ohr6+PGzduQCqVoqCgAIqKivIOr1Iq/tIvlpmZiRo1asgxosqv5D738PBAWFgYhgwZghEjRkBHRwcA4OzsjMjISGzfvv2tqzsKCwt58sDKvTt37sDc3BzTp0/Hq1evEBgYiIsXL6Jp06Y4e/YsXF1doaGhgbNnzyIvLw85OTkYNGgQsrKyEBkZycf4J1JyvCgoKIAgCFBQUEBiYiIOHjyIkSNHQiKRYM+ePVi5ciWOHTsGAwMDnDt3DmpqavINXo6Kk3PXr19Hz5494eDgAEtLS7Rt2xabNm1CSEgIlJSUEBERgTNnzsDFxQXz5s3DmDFjoKamhtTUVGRkZKBRo0by/lUY+2ymTZuGnTt3olatWlBSUkJ+fj42b96M/Px8zJs3D2fPnoWSkpL435UrV6CoqFhm/snez6lTpxAWFgZzc3MMHToUALBv3z4sW7YMtWrVwpQpU/Dtt9/KOcryb8+ePRg8eDBcXFygoaGBDRs2wMzMDOvWrYNUKoWTkxOePXsGqVSKJ0+e4NixY2jRooW8w660Sl4U27lzJx4/fozc3FzY29vDwMAARIRx48Zh/fr12LNnD2xtbcuMJZw3eD//dU6Zm5uLvn37QkdHB+vWrfuCkVUcxeNxQEAAACAjIwM7duzAjBkzMGjQIHH7m/v6+fPn0NTUlEvM5c6Xr1TC2Me7desWjRs3Tqzbxg0AWGW1cuVKUldXp/Pnz7+14YWdnR1pa2tTWFgY5ebmyitMxt5bamoqERGlpaVRUFAQqaioUI0aNcSGfwUFBZSVlUUbNmygGjVqUIsWLahTp07Uvn177lz+CRTX3svMzKScnBwiIjp27FipGqkPHjwgbW1tmjFjRqmazPHx8bR58+avvrFg8b66du0aValShaZPn15mPrJjxw5q3rw5tWnThl6/fk1r1qwhqVRK3t7eYhNMxiqz9evXk7a2NkVFRRER0dy5c0lJSYl2795NRESPHz+mCxcu0Pz58ykoKEj8DPHY/nEuXbpE+vr6VKNGjTLNF/fu3Us2NjbUt29fsbEde7vExEQyMzMTm/3JZDKqXr06eXh4iN8Bjx8/pnXr1lFAQMBX/734JU2ePJnq1KlDXbt2pTp16pCZmRn5+vpSXl4e5eXl0ZgxY0hFRYVCQ0PlHWqlU3zsv379mmJiYqhXr170zTffiOM39/H4d8X7JyMjg9auXUvq6uo0fvx48XnObb0dJ69ZhccfblYZyWQyys/Pp8GDB5OXlxcR/W+i8Gb3cktLS/ruu+++eIyMfaiRI0eWOmZ37NhBEomEqlevTnPmzCn12oKCArp37x5NnTqVvL29ac2aNdy5/BNJTEykjh070qFDh2j79u0kCAIdPHiQiIqadkmlUho9erQ4yS55MsInJkUePnxI6urq1K9fP3Fb8fhdbN26dVS1alWx2ej8+fOpVq1alJKS8sXjZexLGzt2LHl4eBAR0e7du6l69eq0du1aIiLKzs5+a6NXTly/v7eNyRs3biQDAwPq3r07RUdHl3pu3759ZGpqStOnT/9SIVYIb86xk5KSqEWLFvTy5UuKjY2levXq0ciRI8Xn//rrL56LyMHu3bupbt26dOnSJSIqmg9OmDCB2rdvL16sSUtLox9++IE6dOggz1ArraysLBoxYgR1796dunbtyotKPlDJBPbEiRPlHU65xmVDGGOsnCIidOrUCYaGhggKChK3CYKA169fi00fgNK30DFW3j18+BA6OjqQSqV49eoVpFIpYmNjcebMGXh6euKnn37CvHnz/vVncFmcj5efn4/vvvsO9+/fR0JCAtasWYPhw4eLzwcGBmLMmDE8tvyLBw8eoH///tDR0cHUqVNL9YOgErcpd+zYEbVr18bu3bsBAGlpaahVq5ZcYmbsc6G3lPkYOnQovv32W+jp6cHJyQmLFi3CqFGjUFhYiN9++w0FBQVwcXGBsrKynKKu+ErOAd/8bgwODsbKlSvRtm1bTJgwAcbGxuJzZ86cQbt27fi79P89ePAAERERaNWqlVj249q1a+jRowd27NiB4cOHw8bGBmvXrhXLRfn5+cHDw4PLhHxhgYGBCA4ORlRUFFRVVSGRSJCRkYFx48bh3r17Yk337OxsVKlShecx7+DfziXfNrYDwKZNmyAIAn744QcoKChwOZYPlJmZiZCQELi7u2PatGnw8/OTd0jlEn+KGWOsHHjzOiIRobCwEA0bNsTNmzfx+PFjyGQyceLw5MkTLF68GBcvXgQAbmrEKhRdXV1IpVJs3LgRurq6SE1NhampKRwdHfHLL79g1apVmD17tvj6GTNm4Pjx4wD+91nhk+2PU1hYCKlUiqlTpyIhIQE6OjrQ0tIq1YBx7NixfML3Hxo2bIjffvsNeXl5mDdvHs6cOfPW10kkElSpUkV8/DXXCWeVU8nkxtWrV8XtWlpamDhxIpycnLB8+XKx8W5mZia2bt2Kx48fc+L6I5RMOK1cuRIuLi4YOHAgvL29AQAjRozAmDFjcP78eQQEBOD27dvie62srMo0Cfta3bhxAz169MChQ4fw9OlTcbuZmRm6dOkCGxsbWFhYICgoSNzff/zxB+Li4qCtrS2vsL8Kb1trKZFIkJeXh7y8PEgkEuTn56NmzZrw9vbG33//LSavq1WrxudI76DkOLJ9+3bMnz8fc+bMwe3bt8WxveQ+LP73kCFD4ObmJo4jnLj+MDVq1EC/fv2wceNGsT8BK4vPSBhjTM5KJqXT0tLw+vVr5ObmQlFREbNmzcLNmzcxbtw4xMbG4tWrV0hOTsa4ceOQmpqKli1bij+Hk0ysorG0tESjRo3QsWNHPHv2DJqamhg0aBB++eUXLFu2DE5OTujWrRt+//13dOzYEQC4edcnQERQUFDA69ev0bBhQ+zatQstW7bEzJkzsW/fPuTm5oqvK1ZQUCCvcMs9AwMDLF++HIIgYN68eYiKigIA8WQvKSkJqqqq6N69O4B/XsHEWEVVch4TEREBNzc3bNmyBQDg7++Pzp07Q0lJCZaWlnj8+DEePnyIgQMHIiMjA56envIMvcIrnvt5enril19+Ee9qCgoKgpWVFbKzszFy5Ei4u7vj0qVLmD17NhISEkr9jK/9YvDt27fRsWNH9OnTB4GBgejVq1ep53/88Ud06tQJV69exdGjRxEWFoZJkyYhMDAQQUFBYiN19umV/L7ctWsXbt68CQCwtbXFgwcP8MsvvwAApFIpAODly5cwMTEpc2cTnyP9u+L9M23aNPz888+4fv06tm/fjlGjRmHLli1icrs4af22/fm1jyMfq2bNmhg8eDAMDQ3lHUq5xWVDGGNMjkpe6V6wYAGOHTuGR48eoWfPnnBxcUHLli1x9epV2Nraok6dOnj58iXU1dWRn5+P8+fPQyqVcskQViG87VZCIkJcXBx++OEHpKSkICoqClpaWkhPT8fx48exfv16aGtrY82aNXysfyLFJ4Lh4eHYvn07PDw8YGJigvz8fDg6OiIpKQne3t7o3bs3lJWVsXHjRri5ufF+fwd3797F+PHjQUTw9vYWS4h4enri8OHD2L9/P+rXry/nKBn7tEqOyzt37kRERARCQ0Oho6OD6dOn44cffkB8fDyGDBmCmJgYqKiooF69epBIJDh16hSkUimXgfpI169fh729PYKDg9G1a1cAwK1bt/D999+jfv36OHbsGAAgICAA165dQ3BwMI/p/y8nJweDBw+GlpYWAgMDxe35+fl4+vQp8vPzoa+vj+joaMyZMwfh4eHQ1dWFlpYWlixZgubNm8sx+sqt5Njy999/Y+zYsdDT08OCBQvQpEkT7Nq1Cy4uLhg0aBBcXFygpqaGmTNnIj09HadPn+Zj/D2tWrUKCxYswK5du2BhYYGdO3fC2dkZrVu3xsiRIzFs2DAxgc37lskDJ68ZY6wcmDFjBtauXYvFixcjKysLO3bsQEFBAQICAtC2bVs8f/4cx44dw+PHj6GjowNnZ2euLcYqhOzsbFSrVk18vGvXLjx58gT6+vri6qb79+9j0KBBSE5ORlRU1FtvweVj/dMJCwuDm5sbpk2bhl69eqFVq1YAivaxg4MDnj59CkdHR2RlZWHRokW4ffs2rwR5RyUT2H5+foiIiMDcuXNx5swZmJmZyTs8xj4bT09PbN68GdOmTcPr16/x22+/QVVVFePGjYOrqysAYM+ePSgoKEDt2rXRsWNHnsd8gB49emDu3Llo06aNuO3kyZPo168frl27Bh0dHfEi5blz52Bvb49Vq1bByckJAEqVAOAEVFGSunPnznB2dsbYsWMBAEeOHMHhw4exYcMGqKmpwcTEBIcOHQIAsUyITCZD9erV5Rl6pVZyxfXChQtx+/ZtnDp1ComJiXBwcICvry+aNGmCiIgI/Pjjj8jPz4eqqip0dHRw9OhRXvDwnl6/fo0FCxZATU0NEyZMwK5duzB8+HBMnz4dR48exf379+Hl5YUhQ4bwPmXy82X6QjLGGCv26tWrUo/37t1LxsbGdP78eSIiCg8PJxUVFTIzM6MWLVqI29/sJM/dnFl55+joSD/99BOlpqYSEdH06dOpSpUqZGFhQYIg0JgxYyg+Pp6IiOLi4sjS0pIMDQ3p0aNHpX7Om8c++3DXr18nHR0dWrduXantcXFxRFQ0rri6ulLHjh2pefPmdOXKFTlEWbHFxsaSnZ0daWpqklQqpYsXL8o7JMY+q1u3bpG+vj79+eef4rYrV65Qv379yMzMjLZt2/bW9/E85v3IZDKaPn06vX79utT2J0+ekIaGBq1du7bU9qdPn1LDhg1p48aNZX4OK5KRkUFNmzalkSNH0q1bt8jX15eMjIzIycmJAgICaP369dS4cWOaOHEiEfEx+6UtXLiQqlevTocOHaLo6GiaM2cOtWrVivr160exsbFERPTixQu6efMmXb9+nQoLC4mIKD8/X55hl3tvjgEymYxu3bpFT548obt375KxsTEtW7aMiIjOnj1L1atXJ2NjY9q1a5ccomWsCF/mZoyxL8jNzQ2PHj3Crl27UKNGDQBFzYx69OiB1q1b48CBA3Bzc0NAQAD09PTg5uaGn376CcuWLUP79u1L/Sy+xZaVd927d8eYMWNQo0YNODo64q+//sKJEyfQqlUrhIeHw9nZGbm5uZgxYwb09fWxfft2dO3aFRMnTsSOHTvEn8P1gT+duLg4aGhoYOTIkXj16hVCQkKwfft2XL58Gc7Ozli5ciU2b96MlJQUSKVSbiz4AQwMDLB48WJ4eHjA19cXpqam8g6Jsc+qevXqyMnJQVZWlrjN3NwcM2fORJcuXeDn5weZTCauwKb/X1XJ85j3IwgCfH19AQCLFi3CN998g549e6J69eqws7NDaGgotLS04ODgAKCoWV2tWrXKrJTk79T/qVGjBlauXIkePXogPDwcqampWLRoEbp06YImTZogPz8fO3bsQGpqKgCee38pRITc3FxERERg7Nix6NmzJwDA1NQUWlpaWLBgAby9vTF//nw0adIEtWvXFt8rk8n4bo5/8eaK9JycHKiqqqJp06YAgJCQECgrK8PZ2RkAkJqaip49e8LY2FgcWxiTB/5UM8bYFzRixAg4OjrC3d0da9euRc2aNdG2bVsYGBggNzcXv/76KyZMmAB3d3cQEfT19fH48WMEBweXSV4zVp4lJydj1KhRUFZWxvDhw/H06VM0aNAA5ubmEAQBPXr0wB9//IGBAwcCALy9vdGoUSOcPn0aWlpaco6+8qpfvz5SUlLg6uqK2NhYaGtrw8DAAMOGDcOgQYNgZ2eHXr16QUNDQ96hVmhGRkYIDQ0Vm0gxVlm87VZ8IoKWlhaio6ORl5cHqVQKQRDwzTffwNLSEi9evMBvv/2Ghg0bwtrampOnH4DeaPR68uRJ+Pj4YN++fejcuTPGjx8vJvMiIyNhZmaGbdu2obCwEC4uLnKMvPzr3Lkz7t+/j+fPn0NPTw/q6uricwoKCqhZsyYaNGggNjHm4/fzEwQBKioqqFq1Kp48eVLqOXd3d5w7dw6///47JBIJ5s+fD319ffF5Lmvxz0qO30uWLMGlS5dw+fJluLu7w9raGq1bt0ZeXh7y8vJw6dIlWFpaYs2aNTAzM4OPjw8AcI8CJjf8yWaMsS+EiGBtbY2DBw8iIiICI0eOREZGBgCgdu3aeP78OW7dugUjIyMAwLNnz6Crq4ulS5di/fr18gydsfdy+vRpGBgYIDk5GUOHDsXGjRuxadMmREVFiSchRISePXvijz/+wJ49ezB58mQ8efIEdevWhYKCAgoLC+X8W1R8VKKtSfG/DQwMMHfuXKSkpMDa2hrz5s1DYGAgHB0d8e2336JKlSryCrfS4cQ1q2xKJj4ePnyIlJQUyGQy1K9fH+7u7vD398f69euRk5MDAHj16hWqVKkCNzc3PHjwAMePH5dn+BWWTCYTE6bPnz8HAOzfvx9OTk5wdHTE0aNHYW5ujgULFsDe3h4HDx7Exo0bUatWLVy8eJG/U99BgwYNYGFhUSpxnZeXh9mzZyMqKgqDBw+GIAicuP5M6I02bMWPDQ0NcfLkSVy/fr3U8yYmJrC2tkZKSgq2bt0KmUz2xWKtyIrHby8vLyxatAitW7fGpEmTMHfuXCxatAiZmZno3Lkz1NTU8NNPP8Hc3ByJiYmYNWsWgKK/Cyeumbxww0bGGJODc+fOwdbWFl26dEFwcDBq1KiB1NRUuLi4QCKRwMXFBZs2bUJhYSEiIiK4uzOrUOLi4tCrVy9YW1tj1apVUFZWRkhICAYMGIApU6bA09Oz1C2ee/fuxerVq3Hw4EE+xj+R4lV6kZGRCA8Px/379+Hm5obOnTtDRUWlzHgya9YsbN26FadPn0b9+vXlGDljrLybOXMmtm/fjqpVq8LAwADbt2+HsrIyfH19MWvWLDg5OaFWrVqIiYlBVlYWrl69CldXVyQnJ/M4/55KjtULFixAYmIi3Nzc0Lp1axQWFsLNzQ1//vknwsLC0LVrVwBFzXdzc3NRtWpV8TGXUXg/27Ztw4ULF7Bjxw4cOnQILVq0kHdIlVbJYzwpKQmKiopQUVERy5a1bt0aOTk5CA4OhoGBAapVq4aBAwfCwcEB169fR2hoKGJiYko1B2f/7PLly3BxccGGDRvQrl07XLx4EZaWltiwYQMGDx4MoOgi2YULF/Dq1Sv06dOHm+uycoFnDowx9pkdO3YMy5Ytw9SpU8V6kG3btsXBgwdx7NgxjBgxAllZWahduzYGDx6MvLw8zJo1C4Ig4PDhw5y4ZhUKEUFPTw+urq64dOkSTp06BQDo378/Nm/ejMWLF2Px4sVi/UgAcHBwKHWss48nCAL27NkDR0dHxMXFQUlJCQMHDsT8+fNx7949cTw5cuQIhg0bhjVr1mDXrl2cuGaMlVFyXA4LC8O6deswf/58DBw4EA8ePECLFi2Qm5sLLy8v/Pbbb6hevTri4+NhZGSEc+fOAQDS0tJgYmLCc5n3VLy/PDw8sHjxYnTs2BF169YFUFTSYtu2bbC1tUW/fv0QGRkJAFBUVBQT10TECaf3dOfOHaxfvx6JiYmIjIzkxPVnVPL8xsfHB/3790fz5s0xduxYhISEACi6m69mzZoYOHAgLC0tYWFhgevXr8PNzQ3dunWDqqoqcnNz5flrlGtv7puCggJUrVoV7dq1Q0hICGxsbLBixQoMHjwY2dnZCA8PR+3atfHdd9+hX79+4p0bPI4wufvSHSIZY+xrEhQURJqamtSlSxfS0dEhIyMjysvLE5//+++/qVatWuTk5CR2j8/KyqKkpCTumM0qlJs3b5Z6nJaWRk2bNiV7e/tS2zdv3kyCIJC3tzclJyd/yRC/KhcuXCBdXV0KDg4Wt6mqqlKdOnXo559/pgcPHlBeXh4FBQXRiBEjKCYmRo7RMsbKK5lMJv77999/p+DgYNq4caP43IULF6h58+bUtGlTysnJISIS/09E9OLFC/Ly8iJ1dfUy3xPs3YSGhlL9+vXp2rVr4rb09HS6cuWK+HjQoEEkCAJdvHhRDhFWPs+ePaP09HR5h/HVmDlzJtWpU4d2795Nhw8fpp49e1LDhg3FsYaoaPxZvnw5rVy5Ujw3GjlyJFlbW1NWVpacIi/fjhw5QosWLSo1LkRGRpKWlhYFBwdTzZo1aeXKleJzR48epT59+tCdO3fkES5j/4qT14wx9pmsWbOGFBUVadeuXZSVlUWxsbFUr149OnfuXKmTwbNnz1Lt2rWpX79+ZSbKxQlsxsqzffv2kSAI1LNnT4qLi6O0tDQiIjp9+jSpqqrSr7/+Wur1W7duJUEQaM2aNXKItvKTyWS0f/9+mj59OhERxcfHk56eHv3888+0evVqEgSBPDw86OHDhySTyejVq1dyjpgxVt506NCBzpw5Iz6+e/cu1a9fnwRBoHXr1onbixPY5ubmZGpqWipx/fjxYxo/fjzp6emVSrSyf1dyjkhEFBwcTJaWlkREdOfOHfL39yd9fX3S1dWlPn36iK/z8fHhBQ+sQih5jEdGRpKJiQlFRUUREdGxY8dIVVWVOnbsSI0bN6YtW7aUef+NGzdozJgxVLt27VIXddj/bNiwgerVq0ejR4+mCxcuiNtlMhk5OTmRIAjk4+Mjbn/9+jXZ2dmRk5MTn3+ycolrXjPG2GewZ88e9OnTB3v37kXv3r0BADk5OTA3N0eXLl1w8+ZN9O3bF3Z2dmjYsCHOnTuHdu3aYcaMGZg7d66co2fs/Vy/fh12dnbIyMhA+/btYWlpid69e6NFixYYO3Ysrl69iuXLl6Nly5biew4fPoyuXbvybYifEP1/nWsASExMRHZ2Nho3boy+fftCQ0MDq1evhpKSEoyMjJCQkICpU6di9uzZ/DdgjJWSlZWFFStWYPLkyVBWVgZQNIcJDw/HzJkzUbVqVZw9e1Z8PRHhypUrsLOzQ+fOnbFt2zZx+/3796GsrMwliT5AccPLP/74A3PnzoW+vj5iYmLQvn17NG/eHA0aNMD48eOxb98+WFpaiu/j2rSsPCtZKuTJkydQUVHBkiVL8Msvv+DYsWNwdXWFn58frKys4ODggJcvX8LLywujR48GUPS52L9/P1asWIGVK1eiefPm8vx1yqU//vgDw4cPx8aNG9GzZ0/UqFGj1PORkZHw8fHBw4cP8csvvyA1NRWHDh3Co0ePcOXKFUilUi5Zycod/lZjjLFPLDc3F0eOHIG+vj7u378vbndxcUFWVhaqV6+OqlWrYtKkSXj8+DFmz56Ntm3bIjo6GkZGRnKMnLF3VzypLSgogJGREcaOHYvMzEyoqakhISEBzs7OWLhwIRwcHHDo0CEcPXoULVu2RH5+PqRSKXr27AmAT7I/heKkdU5ODgRBgKqqKho0aACgqOnOo0eP4OLiAiUlJaSnp8PKygrDhg2Dk5MT73vGWBn5+fnw8vICAPj6+sLY2BiOjo7o0aMHFBUVMWHCBHTr1g0REREAimrst2jRApGRkWjSpIn4cwRBQOPGjeXyO1R0ixYtwunTp7Ft2zYMGDAAaWlpuH79Ovr3749OnTqhQYMGuHnzJho0aFCmUR2P66w8K06Ienp64vHjx1i7di1mzJgBBQUFBAUFwd3dHUOHDoVEIoGJiQni4uJw9uxZjBo1CoIgoEqVKujXr99bk7KsaN63evVqLFy4EP379xe3Z2dnIyYmBoqKirCxsUH9+vXh6+sLb29vNGnSBPr6+jhw4AAUFRV5bs7KJb6Uwhhjn5iysjJmzZoFOzs7/PHHHwgICEC/fv0QHx+PM2fOYMGCBThw4AAGDBiADRs2iE0cTUxMxG7OjJV3jx49AlB0kqysrAxzc3OcOXMGFhYWWLFiBTw8PDB69GhcvnwZGhoaWLhwIW7evAmpVFrq5/Dk+OMUJ64PHjwIR0dHdOjQAZ07d0ZERAQyMzORnZ2N5ORkJCYmIiYmBr/++isuXbqEn376qVSSiTHGAODUqVMwMDBASkoKACAmJgZOTk44dOgQVFRU0KVLF/z6669ITExEjx49xPcJggAjIyOxuRf7OG3btsWRI0cwevRovHz5EqNHj8aqVavg6uqKevXqISMjA56enqhZsyZMTEzkHS5j/6nkDf9nz57F/v37MXbsWKiqqkJVVRUvX75EdHQ0lJWVIZFIkJmZCSUlJcyYMQObN2+GIAjizxAEgRPX/yI5ORn16tUTH69evRpDhw5Fu3btYGdnhy5dusDAwAAbN27E5cuXcfz4cQQHB3PimpVrnLxmjLHPQEdHB56enmjVqhUCAgJw/Phx7N+/H/r6+nj16hUAwMrKCrq6umVO8njCwMq7CxcuQE9PD1OnTsWdO3cAAN27d4e1tTUGDRqEJ0+eYMSIEdi7dy+ePXuGKlWqIDU1FatXr5Zz5JWPIAg4cOAA+vfvj2+//RaBgYGQyWQYNmwY7t69C319fbi7u2P27Nmwt7fHmjVrsGHDhjIr9RhjDADq1auHOnXqwMvLCwUFBVi3bh3GjBkDBwcHHDx4ECoqKujatSsWL16MpKSkUuWgiikoKMgh8orrzXkgEaFDhw44efIk9u7dC3d3dyQnJ4t32KxevRrOzs5ISkrCkSNHIJFIIJPJ5BQ9Y++muKzZsmXLEBISgo4dO6JNmzYAio55BQUFdOrUCQcOHMCsWbPg6OiI+Ph49O3bF4IgQCaTiT+D/bvMzEwcOHAAx48fR9++fbFq1Sqoq6vjyJEjWLFiBeLj48UylWpqauL7iIjPQ1m5xUcmY4x9Jtra2vD29oZEIkFUVBR+//13TJkyBVWqVEFBQQFCQ0Ohr68PTU1NeYfK2HsxMDBAQEAA5syZg/Pnz6NHjx7w8vLC3LlzkZiYiHnz5sHf3x9t2rSBgYEB4uPjsWnTJixdulTeoVcqhYWFyM3NRWBgIDw8PDBr1iykpaUhMTERvXv3FpNK3t7e6NSpEwBAT09PLCnCGGMlERH09PTg6uqK0NBQnD59GjY2NpgzZw6ICN9//z327NkDW1tbdO3aFT4+Pti1axfXRv1AeXl5UFJSEpP9kZGRsLKyglQqBRHB0tISERER6NatGxQUFLBkyRJoaGhAEARYWFjAx8eHV0qycq3k2FB8p9iVK1ewbds2tG7dGunp6VBTUxNLnrm4uKCwsBCHDh2Crq4uDh8+LF6c4THm3WhqamLz5s1wcnLC8ePHUb16dQQEBKB58+ZQV1dHWloaatasKV40Kzl28MUBVp5xw0bGGPvMnj59ivnz5+P8+fPo168fpkyZAnt7e8TFxeHatWtQVFQs1WiNsYoiNjYW/v7+OHHiBLS1tbFixQpcvXoVp0+fxqhRo2BpaVnmhKO45jV7P8X7seQts0BREzVra2ts3boV6urqMDMzQ+/evbF27VoAQGhoKDp37ozatWvLLXbGWPl269YtGBsbi4/T09PRrl07GBgYYN++fQCAFy9eYNasWQgODsaePXvQq1cvMfkKgJNL7+nnn3+GsbExBg8eDFVVVcTExOCbb77B5MmT4efnV2puePToUdja2mLUqFGYM2dOqZWShYWFvNKdlVv5+fkoKChAamoqNDU1xfmfh4cHFi9ejDVr1sDV1RWqqqql3lNYWAhlZWUIgsAXZz5QcnIysrOz0ahRo1Lb09LS4ODggB9++AHu7u5yio6x98czDMYY+8y0tbUxY8YMtG3bFrt374aWlhbu3LmDq1eviitmOHHNKiJDQ0MsW7YMGzZsABHB2dkZ165dw19//YUtW7YAQJlkBieu319xUig2Nhbjx4+Hk5MTlixZAgBQVVWFVCrFihUrYGlpCQcHB6xYsQIAkJqaio0bN+LAgQPyDJ8xVo79+eefMDU1Ra9evXD//n1xJWRQUBCOHj2KX3/9FQBQp04dzJs3D+7u7vjuu+9w9uxZMXENlB3r2b+7fv06AgMDERYWhlevXsHU1BTbtm1DYGAgZsyYgfz8fHFu2KxZM+jq6iIwMFD8exTjxDUrr8LDwzFhwgQYGRmhWbNmcHR0FC+sL1y4EO7u7pgwYQLCwsLw+vVr8X0KCgpQUVERa1xz4vrDaGholElcJycnw9XVFXl5eRg+fLicImPsw/AsgzHGvgBtbW14eXmhSZMmsLCwQHR0NKRSKa8mYBVezZo10alTJ5w9exbOzs5ISEhAcnIy1qxZgz179sg7vAqvOHF97do1WFlZISkpCcrKypg+fTr8/f0BAK6urggLC0OdOnWwevVqMaG0ZMkS3L9/Hx06dJDnr8AYK8f09PRQv359/PXXXxg7diyWL1+OK1euwMrKCsOGDUNoaCguXboEAKhVqxZ8fHywaNEitG7dWs6RV0x3794FABw/fhzGxsbw8/MTE9iDBg3Cxo0bsXTpUsycORP5+fkAii5SOjo64u+//4a3t7c8w2fsnWzYsAHDhg2Dqqoqxo4diwULFiAhIQE+Pj7w8PAAAKxZswZubm748ccfERYWhpycHAClL4Tx4p5PIyUlBf7+/hg6dCieP3+O06dPc3NdVuFwxoQxxr4QbW1t/Prrr6hZsyYkEgknrlmlUZxgLS6PY2ZmhoiICNjZ2ck7tAqteL9ev34d7dq1w8SJEzF//nwUFhZCXV0dT58+BQD06dMH165dw/nz5+Hq6goTExPcvn0be/fuxYkTJ6Cnpyfn34QxVp4Ujy0FBQUwMjLC2LFjkZmZCTU1NSQkJMDZ2RkLFy6Eg4MDDh06hGPHjsHCwgJEhNq1a2Py5MkAwPOY9+Th4YFbt27B29sbbdu2RUhICPr27SteiHRycsKAAQNARPjhhx8QHx+P1q1b49ixY8jOzsbChQu5jAIr99auXYvx48eLdZeL77izsbHB/PnzsWXLFqirq8PDwwNr1qyBVCqFq6sr1NXV0aNHDzlHXzklJSUhKioKTZo0wZ49e7hWPquQuOY1Y4zJAdeGZJXNP9Vt58nxx0lMTETLli1hY2ODkJAQcfuAAQNw+/Zt5OTkoEWLFmjWrBm0tLSwdetWSCQSNGrUCFOnToWJiYkco2eMlUeJiYmlGreGh4fD19cXs2fPho2NDYKDgzFz5kz8/PPP2L17N+7du4dTp07xePKRNm3ahFWrVsHExASjR49G27ZtAQB9+/bFrVu34OnpCScnJ1SpUgUnT57ExIkToaysDDU1Nezbt09s5MirUVl5tWfPHvTp0wd79+5F7969xTlgcW32uLg4jBgxAi9fvsTOnTvFi+tLlizBhAkTeL74GaWnp6NmzZoQBIFr5bMKiTMnjDEmB5y4ZpXN206muVbhxyssLESjRo2Qm5uLqKgoAIC/vz/+/PNPODk5YerUqbh69SpCQkLQvn17nDp1CidOnEBwcDAnmhhjZVy4cAF6enqYOnUq7ty5AwDo3r07rK2tMWjQIDx58gQjRozA3r178ezZM1SpUgWpqalYvXq1nCOv+IYMGYKJEyciJiYGK1euxLlz5wAUNdY1NjaGv78/wsLCkJWVhY4dO+L48eM4evQoDh48KJaa48Q1K69yc3Nx5MgR6OvrIyEhAQBKJa6JCI0bN8b06dNx6dIlJCYmiu+dPHmyuBqYfR5qampiHXFOXLOKiFdeM8YYY4yVY3fv3sX48eOhpKQETU1N7Nu3D1u3bkX37t0BAAkJCWjUqBECAwMxZswYAP+8Ep4x9nVLT0/H1q1bMWfOHJiYmKBHjx7w8vICUJRcrVq1Kvz9/VG9enWkpaUhPj4emzZtwtKlS/li5Ac6duwYoqKiMGvWLADA77//jqVLl8LY2Bg//fRTqRXYd+7cwbRp0/D999+jWrVq4s/gO/ZYRfDkyRMsWLAAf//9NxwdHTFt2jQARcevIAgQBAGxsbEwMzPDnj17uEwIY+yd8TcgY4wxxlg5ZmBggICAAOTk5OC3336Dh4cHunfvDiJCfn4+FBUV0bx5c2hqaorv4cQ1Y+xt1NTUMG7cOERFRaFx48YIDg7Gt99+i0uXLsHa2hovX75ETEwMgKKGvC1btsTy5cuhqKgoNhBk7y43NxchISEIDQ3FggULAAADBw7EpEmTcOvWrbeuwJ44caJ4p00xTlyzikBHRweenp5o3bo1du/eLR7zEolEbA5448YNWFhY8N1hjLH3wt+CjDHGGGPlnKGhIVavXg1ra2scO3YMp0+fhiAIkEqlWLt2LTIzM8XVe4wx9l8MDQ2xbNkybNiwAUQEZ2dnXLt2DX/99Re2bNkCoGzCtLjxGnt3ysrKmD17Njp37ozdu3fD19cXwD8nsENCQvDjjz+ia9eu8gybsQ+mra2NGTNmlElgKyoqIisrCxs2bEDTpk1Rv359OUfKGKtIuGwIY4wxxlgFUVxChIjg5+eHiIgIzJ49G3/99RdatGgh7/AYYxXUjBkzEB0djVOnTiEjIwO7du3C999/L++wKo2nT59i/vz5uHDhAuzt7cVSLb///juWLVsGU1NTDBs2DNbW1uJ7uKkaq8hKHvN9+/bFlClT8P333+PBgwe4ePEiFBUVucQZY+ydcfKaMcYYY6wCuXv3LiZNmoTz588jLS0NZ8+ehYWFhbzDYoxVQCVrKZ8/fx779+9HREQETp8+zTWuP7F/SmD/8ccf8PT0xPDhwzFz5kw5R8nYp/P06VP4+vri0qVLuHfvHtTU1BAdHQ2pVMoXZxhj74WT14wxxhhjFcydO3fg4eEBX19fmJqayjscxlgF9k+rHwsKCjiB/YmVTGA7ODhg+vTpAICIiAh07tyZk3ms0nn69CmmTZuG5ORk7N27F1KplMcWxth74+Q1Y4wxxlgFlJ+fzzVoGWOfBd/O//mUXI3aoUMH+Pn5ic/xalRWGaWlpaFmzZqQSCScuGaMfRBu2MgYY4wxVgFx4pox9rlw4vrz0dbWhpeXFxo3bowXL16g5FoyTlyzyqhWrVqQSCSQyWScuGaMfRBeec0YY4wxxhhjjH1BqampUFNTg0Qi4ZXujDHG2L/g5DVjjDHGGGOMMSYHJZtmMsYYY6wsTl4zxhhjjDHGGGOMMcYYK3f4Ei9jjDHGGGOMMcYYY4yxcoeT14wxxhhjjDHGGGOMMcbKHU5eM8YYY4wxxhhjjDHGGCt3OHnNGGOMMcYYY4wxxhhjrNzh5DVjjDHGGGOMMcYYY4yxcoeT14wxxhhjjDHGGGOMMcbKHU5eM8YYY4wxxhhjjDHGGCt3OHnNGGOMMcYYY4wxxhhjrNzh5DVjjDHGGGOMMcYYY4yxcuf/ADKMTym2s+5AAAAAAElFTkSuQmCC\n",
+      "text/plain": [
+       "<Figure size 1800x600 with 1 Axes>"
+      ]
+     },
+     "metadata": {},
+     "output_type": "display_data"
+    }
+   ],
    "source": [
     "monster_type_colors = colors_dict['Monster Card']\n",
     "bandai_df['Monster type'].value_counts().plot.bar(figsize = (18,6), grid = True, rot=45, color = monster_type_colors, title = 'Monster type')\n",
@@ -959,18 +2890,15 @@
   },
   {
    "cell_type": "code",
-   "execution_count": null,
+   "execution_count": 23,
    "id": "8235e37d-9495-4cdd-9935-47c991543663",
    "metadata": {
-<<<<<<< HEAD
-=======
     "execution": {
      "iopub.execute_input": "2023-02-27T21:52:48.151970Z",
      "iopub.status.busy": "2023-02-27T21:52:48.150771Z",
      "iopub.status.idle": "2023-02-27T21:52:48.159771Z",
      "shell.execute_reply": "2023-02-27T21:52:48.158900Z"
     },
->>>>>>> a4b851e8
     "papermill": {
      "duration": 0.036871,
      "end_time": "2023-02-27T21:52:48.164724",
@@ -980,25 +2908,51 @@
     },
     "tags": []
    },
-   "outputs": [],
+   "outputs": [
+    {
+     "name": "stdout",
+     "output_type": "stream",
+     "text": [
+      "Total number of sets:"
+     ]
+    },
+    {
+     "name": "stdout",
+     "output_type": "stream",
+     "text": [
+      " "
+     ]
+    },
+    {
+     "name": "stdout",
+     "output_type": "stream",
+     "text": [
+      "4"
+     ]
+    },
+    {
+     "name": "stdout",
+     "output_type": "stream",
+     "text": [
+      "\n"
+     ]
+    }
+   ],
    "source": [
     "print('Total number of sets:', bandai_df['Set'].nunique())"
    ]
   },
   {
    "cell_type": "code",
-   "execution_count": null,
+   "execution_count": 24,
    "id": "5ea867ee-c5e5-48ed-84d4-9c66b205f185",
    "metadata": {
-<<<<<<< HEAD
-=======
     "execution": {
      "iopub.execute_input": "2023-02-27T21:52:48.212819Z",
      "iopub.status.busy": "2023-02-27T21:52:48.211734Z",
      "iopub.status.idle": "2023-02-27T21:52:48.234623Z",
      "shell.execute_reply": "2023-02-27T21:52:48.233565Z"
     },
->>>>>>> a4b851e8
     "papermill": {
      "duration": 0.050882,
      "end_time": "2023-02-27T21:52:48.237543",
@@ -1008,7 +2962,132 @@
     },
     "tags": []
    },
-   "outputs": [],
+   "outputs": [
+    {
+     "data": {
+      "text/html": [
+       "<div>\n",
+       "<style scoped>\n",
+       "    .dataframe tbody tr th:only-of-type {\n",
+       "        vertical-align: middle;\n",
+       "    }\n",
+       "\n",
+       "    .dataframe tbody tr th {\n",
+       "        vertical-align: top;\n",
+       "    }\n",
+       "\n",
+       "    .dataframe thead th {\n",
+       "        text-align: right;\n",
+       "    }\n",
+       "</style>\n",
+       "<table border=\"1\" class=\"dataframe\">\n",
+       "  <thead>\n",
+       "    <tr style=\"text-align: right;\">\n",
+       "      <th></th>\n",
+       "      <th>Name</th>\n",
+       "      <th>Card type</th>\n",
+       "      <th>Monster type</th>\n",
+       "      <th>DEF</th>\n",
+       "      <th>Card number</th>\n",
+       "      <th>Ability</th>\n",
+       "      <th>Rule</th>\n",
+       "      <th>ATK</th>\n",
+       "      <th>Level</th>\n",
+       "    </tr>\n",
+       "    <tr>\n",
+       "      <th>Set</th>\n",
+       "      <th></th>\n",
+       "      <th></th>\n",
+       "      <th></th>\n",
+       "      <th></th>\n",
+       "      <th></th>\n",
+       "      <th></th>\n",
+       "      <th></th>\n",
+       "      <th></th>\n",
+       "      <th></th>\n",
+       "    </tr>\n",
+       "  </thead>\n",
+       "  <tbody>\n",
+       "    <tr>\n",
+       "      <th>Yu-Gi-Oh! Bandai OCG: 1st Generation</th>\n",
+       "      <td>40</td>\n",
+       "      <td>2</td>\n",
+       "      <td>12</td>\n",
+       "      <td>18</td>\n",
+       "      <td>41</td>\n",
+       "      <td>8</td>\n",
+       "      <td>9</td>\n",
+       "      <td>18</td>\n",
+       "      <td>7</td>\n",
+       "    </tr>\n",
+       "    <tr>\n",
+       "      <th>Yu-Gi-Oh! Bandai OCG: 2nd Generation</th>\n",
+       "      <td>48</td>\n",
+       "      <td>4</td>\n",
+       "      <td>13</td>\n",
+       "      <td>21</td>\n",
+       "      <td>48</td>\n",
+       "      <td>0</td>\n",
+       "      <td>13</td>\n",
+       "      <td>19</td>\n",
+       "      <td>7</td>\n",
+       "    </tr>\n",
+       "    <tr>\n",
+       "      <th>Yu-Gi-Oh! Bandai OCG: 3rd Generation</th>\n",
+       "      <td>26</td>\n",
+       "      <td>2</td>\n",
+       "      <td>8</td>\n",
+       "      <td>10</td>\n",
+       "      <td>26</td>\n",
+       "      <td>0</td>\n",
+       "      <td>13</td>\n",
+       "      <td>10</td>\n",
+       "      <td>6</td>\n",
+       "    </tr>\n",
+       "    <tr>\n",
+       "      <th>Yu-Gi-Oh! Bandai OCG: Promotional Cards</th>\n",
+       "      <td>5</td>\n",
+       "      <td>3</td>\n",
+       "      <td>2</td>\n",
+       "      <td>1</td>\n",
+       "      <td>0</td>\n",
+       "      <td>0</td>\n",
+       "      <td>0</td>\n",
+       "      <td>1</td>\n",
+       "      <td>1</td>\n",
+       "    </tr>\n",
+       "  </tbody>\n",
+       "</table>\n",
+       "</div>"
+      ],
+      "text/plain": [
+       "                                         Name  Card type  Monster type  DEF  \\\n",
+       "Set                                                                           \n",
+       "Yu-Gi-Oh! Bandai OCG: 1st Generation       40          2            12   18   \n",
+       "Yu-Gi-Oh! Bandai OCG: 2nd Generation       48          4            13   21   \n",
+       "Yu-Gi-Oh! Bandai OCG: 3rd Generation       26          2             8   10   \n",
+       "Yu-Gi-Oh! Bandai OCG: Promotional Cards     5          3             2    1   \n",
+       "\n",
+       "                                         Card number  Ability  Rule  ATK  \\\n",
+       "Set                                                                        \n",
+       "Yu-Gi-Oh! Bandai OCG: 1st Generation              41        8     9   18   \n",
+       "Yu-Gi-Oh! Bandai OCG: 2nd Generation              48        0    13   19   \n",
+       "Yu-Gi-Oh! Bandai OCG: 3rd Generation              26        0    13   10   \n",
+       "Yu-Gi-Oh! Bandai OCG: Promotional Cards            0        0     0    1   \n",
+       "\n",
+       "                                         Level  \n",
+       "Set                                             \n",
+       "Yu-Gi-Oh! Bandai OCG: 1st Generation         7  \n",
+       "Yu-Gi-Oh! Bandai OCG: 2nd Generation         7  \n",
+       "Yu-Gi-Oh! Bandai OCG: 3rd Generation         6  \n",
+       "Yu-Gi-Oh! Bandai OCG: Promotional Cards      1  "
+      ]
+     },
+     "execution_count": 24,
+     "metadata": {},
+     "output_type": "execute_result"
+    }
+   ],
    "source": [
     "bandai_df.drop(columns=['Page name', 'Page URL']).groupby('Set').nunique()"
    ]
@@ -1032,18 +3111,15 @@
   },
   {
    "cell_type": "code",
-   "execution_count": null,
+   "execution_count": 25,
    "id": "9ebe9200-4e74-4db0-8f10-d7b258b9ef7c",
    "metadata": {
-<<<<<<< HEAD
-=======
     "execution": {
      "iopub.execute_input": "2023-02-27T21:52:48.329117Z",
      "iopub.status.busy": "2023-02-27T21:52:48.328071Z",
      "iopub.status.idle": "2023-02-27T21:52:48.334915Z",
      "shell.execute_reply": "2023-02-27T21:52:48.333735Z"
     },
->>>>>>> a4b851e8
     "papermill": {
      "duration": 0.032757,
      "end_time": "2023-02-27T21:52:48.337354",
@@ -1060,18 +3136,15 @@
   },
   {
    "cell_type": "code",
-   "execution_count": null,
+   "execution_count": 26,
    "id": "eae8bd03-02f4-486d-9ae0-ddc7227985f2",
    "metadata": {
-<<<<<<< HEAD
-=======
     "execution": {
      "iopub.execute_input": "2023-02-27T21:52:48.383751Z",
      "iopub.status.busy": "2023-02-27T21:52:48.383237Z",
      "iopub.status.idle": "2023-02-27T21:52:48.390082Z",
      "shell.execute_reply": "2023-02-27T21:52:48.389175Z"
     },
->>>>>>> a4b851e8
     "papermill": {
      "duration": 0.031912,
      "end_time": "2023-02-27T21:52:48.392098",
@@ -1081,9 +3154,6 @@
     },
     "tags": []
    },
-<<<<<<< HEAD
-   "outputs": [],
-=======
    "outputs": [
     {
      "data": {
@@ -1101,7 +3171,6 @@
      "output_type": "execute_result"
     }
    ],
->>>>>>> a4b851e8
    "source": [
     "footer()"
    ]
@@ -1125,18 +3194,15 @@
   },
   {
    "cell_type": "code",
-   "execution_count": null,
+   "execution_count": 27,
    "id": "1f2182a7-7cc8-4959-8af5-ba7ea26439a7",
    "metadata": {
-<<<<<<< HEAD
-=======
     "execution": {
      "iopub.execute_input": "2023-02-27T21:52:48.500097Z",
      "iopub.status.busy": "2023-02-27T21:52:48.499134Z",
      "iopub.status.idle": "2023-02-27T21:52:48.510059Z",
      "shell.execute_reply": "2023-02-27T21:52:48.509185Z"
     },
->>>>>>> a4b851e8
     "papermill": {
      "duration": 0.043921,
      "end_time": "2023-02-27T21:52:48.515479",
@@ -1146,7 +3212,22 @@
     },
     "tags": []
    },
-   "outputs": [],
+   "outputs": [
+    {
+     "name": "stdout",
+     "output_type": "stream",
+     "text": [
+      "Notebook saved to disk"
+     ]
+    },
+    {
+     "name": "stdout",
+     "output_type": "stream",
+     "text": [
+      "\n"
+     ]
+    }
+   ],
    "source": [
     "# Save notebook on disck before generating HTML report\n",
     "save_notebook()"
@@ -1154,18 +3235,15 @@
   },
   {
    "cell_type": "code",
-   "execution_count": null,
+   "execution_count": 28,
    "id": "d7137575-20bb-4fb2-b32e-0d9de2d1cba7",
    "metadata": {
-<<<<<<< HEAD
-=======
     "execution": {
      "iopub.execute_input": "2023-02-27T21:52:48.563855Z",
      "iopub.status.busy": "2023-02-27T21:52:48.562663Z",
      "iopub.status.idle": "2023-02-27T21:52:51.276225Z",
      "shell.execute_reply": "2023-02-27T21:52:51.274958Z"
     },
->>>>>>> a4b851e8
     "papermill": {
      "duration": 2.74065,
      "end_time": "2023-02-27T21:52:51.278871",
@@ -1175,7 +3253,29 @@
     },
     "tags": []
    },
-   "outputs": [],
+   "outputs": [
+    {
+     "name": "stdout",
+     "output_type": "stream",
+     "text": [
+      "WARNING: Insecure writes have been enabled via environment variable 'JUPYTER_ALLOW_INSECURE_WRITES'! If this is not intended, remove the variable or set its value to 'False'.\r\n"
+     ]
+    },
+    {
+     "name": "stdout",
+     "output_type": "stream",
+     "text": [
+      "[NbConvertApp] Converting notebook Bandai.ipynb to HTML\r\n"
+     ]
+    },
+    {
+     "name": "stdout",
+     "output_type": "stream",
+     "text": [
+      "[NbConvertApp] Writing 775116 bytes to ../Bandai.html\r\n"
+     ]
+    }
+   ],
    "source": [
     "! jupyter nbconvert Bandai.ipynb --output-dir='../' --to=HTML --TagRemovePreprocessor.enabled=True --TagRemovePreprocessor.remove_cell_tags='exclude' --TemplateExporter.exclude_input=True --TemplateExporter.exclude_input_prompt=True --TemplateExporter.exclude_output_prompt=True"
    ]
@@ -1205,16 +3305,11 @@
    "id": "0883fa53-b0b8-4ce2-ac96-559df31c9c58",
    "metadata": {
     "papermill": {
-     "duration": 0.77644,
-     "end_time": "2023-02-27T19:21:48.688360",
-     "exception": false,
-<<<<<<< HEAD
-     "start_time": "2023-02-27T19:21:47.911920",
-     "status": "completed"
-=======
+     "duration": null,
+     "end_time": null,
+     "exception": false,
      "start_time": "2023-02-27T21:52:51.383802",
      "status": "running"
->>>>>>> a4b851e8
     },
     "tags": [
      "exclude"
@@ -1231,11 +3326,11 @@
    "id": "3322a6a5-a048-42f3-a1ac-3124c0353599",
    "metadata": {
     "papermill": {
-     "duration": 0.888711,
-     "end_time": "2023-02-27T19:21:49.599721",
-     "exception": false,
-     "start_time": "2023-02-27T19:21:48.711010",
-     "status": "completed"
+     "duration": null,
+     "end_time": null,
+     "exception": null,
+     "start_time": null,
+     "status": "pending"
     },
     "tags": [
      "exclude"
@@ -1267,8 +3362,8 @@
   },
   "papermill": {
    "default_parameters": {},
-   "duration": 17.327922,
-   "end_time": "2023-02-27T19:21:50.449388",
+   "duration": null,
+   "end_time": null,
    "environment_variables": {},
    "exception": null,
    "input_path": "Bandai.ipynb",
