{
 "cells": [
  {
   "cell_type": "code",
   "execution_count": null,
   "id": "9903a324-2402-461a-b8b3-9dec09caceb4",
   "metadata": {
    "papermill": {
<<<<<<< HEAD
     "duration": 2.177673,
     "end_time": "2023-02-21T23:29:53.954530",
     "exception": false,
     "start_time": "2023-02-21T23:29:51.776857",
=======
     "duration": 2.060744,
     "end_time": "2023-02-21T19:56:21.196367",
     "exception": false,
     "start_time": "2023-02-21T19:56:19.135623",
>>>>>>> 075fbef1
     "status": "completed"
    },
    "tags": []
   },
   "outputs": [],
   "source": [
    "from yugiquery import *\n",
    "header('Bandai')"
   ]
  },
  {
   "cell_type": "markdown",
   "id": "9445cada-ce7a-4d46-a3e8-742439319435",
   "metadata": {
    "papermill": {
<<<<<<< HEAD
     "duration": 0.010383,
     "end_time": "2023-02-21T23:29:53.980663",
     "exception": false,
     "start_time": "2023-02-21T23:29:53.970280",
=======
     "duration": 0.073445,
     "end_time": "2023-02-21T19:56:21.284785",
     "exception": false,
     "start_time": "2023-02-21T19:56:21.211340",
>>>>>>> 075fbef1
     "status": "completed"
    },
    "tags": []
   },
   "source": [
    "---"
   ]
  },
  {
   "cell_type": "markdown",
   "id": "ddf5afac-0c61-47d8-a0ad-f441a705eb88",
   "metadata": {
    "papermill": {
<<<<<<< HEAD
     "duration": 0.00983,
     "end_time": "2023-02-21T23:29:54.001109",
     "exception": false,
     "start_time": "2023-02-21T23:29:53.991279",
=======
     "duration": 0.011167,
     "end_time": "2023-02-21T19:56:21.308068",
     "exception": false,
     "start_time": "2023-02-21T19:56:21.296901",
>>>>>>> 075fbef1
     "status": "completed"
    },
    "tags": []
   },
   "source": [
    "# Data aquisition"
   ]
  },
  {
   "cell_type": "markdown",
   "id": "cc75b862-8058-4db2-9499-446fd0d3042e",
   "metadata": {
    "papermill": {
<<<<<<< HEAD
     "duration": 0.009755,
     "end_time": "2023-02-21T23:29:54.020797",
     "exception": false,
     "start_time": "2023-02-21T23:29:54.011042",
=======
     "duration": 0.012241,
     "end_time": "2023-02-21T19:56:21.332166",
     "exception": false,
     "start_time": "2023-02-21T19:56:21.319925",
>>>>>>> 075fbef1
     "status": "completed"
    },
    "tags": []
   },
   "source": [
    "## Fetch online data"
   ]
  },
  {
   "cell_type": "code",
   "execution_count": null,
   "id": "9df14404-b603-4f17-b66e-5766bed0175b",
   "metadata": {
    "papermill": {
<<<<<<< HEAD
     "duration": 0.01993,
     "end_time": "2023-02-21T23:29:54.050545",
     "exception": false,
     "start_time": "2023-02-21T23:29:54.030615",
=======
     "duration": 0.020231,
     "end_time": "2023-02-21T19:56:21.363732",
     "exception": false,
     "start_time": "2023-02-21T19:56:21.343501",
>>>>>>> 075fbef1
     "status": "completed"
    },
    "tags": []
   },
   "outputs": [],
   "source": [
    "timestamp = pd.Timestamp.now()"
   ]
  },
  {
   "cell_type": "code",
   "execution_count": null,
   "id": "e29ba8f9-c3ad-4353-af35-9183e22a314b",
   "metadata": {
    "papermill": {
<<<<<<< HEAD
     "duration": 1.031473,
     "end_time": "2023-02-21T23:29:55.092361",
     "exception": false,
     "start_time": "2023-02-21T23:29:54.060888",
=======
     "duration": 1.335101,
     "end_time": "2023-02-21T19:56:22.710843",
     "exception": false,
     "start_time": "2023-02-21T19:56:21.375742",
>>>>>>> 075fbef1
     "status": "completed"
    },
    "tags": []
   },
   "outputs": [],
   "source": [
    "bandai_df = fetch_bandai()"
   ]
  },
  {
   "cell_type": "markdown",
   "id": "ae8c018f-312e-4582-b1ab-af7d06e3e9d1",
   "metadata": {
    "papermill": {
<<<<<<< HEAD
     "duration": 0.060834,
     "end_time": "2023-02-21T23:29:55.164423",
     "exception": false,
     "start_time": "2023-02-21T23:29:55.103589",
=======
     "duration": 0.053715,
     "end_time": "2023-02-21T19:56:22.779181",
     "exception": false,
     "start_time": "2023-02-21T19:56:22.725466",
>>>>>>> 075fbef1
     "status": "completed"
    },
    "tags": []
   },
   "source": [
    "# Check changes"
   ]
  },
  {
   "cell_type": "markdown",
   "id": "6f3d5394-1deb-4877-8e8c-d3b4c389df86",
   "metadata": {
    "papermill": {
<<<<<<< HEAD
     "duration": 0.010292,
     "end_time": "2023-02-21T23:29:55.185456",
     "exception": false,
     "start_time": "2023-02-21T23:29:55.175164",
=======
     "duration": 0.011166,
     "end_time": "2023-02-21T19:56:22.802221",
     "exception": false,
     "start_time": "2023-02-21T19:56:22.791055",
>>>>>>> 075fbef1
     "status": "completed"
    },
    "tags": []
   },
   "source": [
    "## Load previous data"
   ]
  },
  {
   "cell_type": "code",
   "execution_count": null,
   "id": "b2004432-65fb-4341-bfe5-a04ad2147553",
   "metadata": {
    "papermill": {
<<<<<<< HEAD
     "duration": 0.081733,
     "end_time": "2023-02-21T23:29:55.277501",
     "exception": false,
     "start_time": "2023-02-21T23:29:55.195768",
=======
     "duration": 0.034131,
     "end_time": "2023-02-21T19:56:22.847927",
     "exception": false,
     "start_time": "2023-02-21T19:56:22.813796",
>>>>>>> 075fbef1
     "status": "completed"
    },
    "tags": []
   },
   "outputs": [],
   "source": [
    "# Get list of files\n",
    "files_list = sorted(glob.glob('../data/all_bandai_*.csv'), key=os.path.getctime, reverse=True)\n",
    "# Get second newest file if exist\n",
    "if files_list:\n",
    "    # Load csv avoiding converting \"NA\" to NaN\n",
    "    previous_df = pd.read_csv(files_list[0], dtype=object, keep_default_na=False, na_values=[''])\n",
    "    # Force dtypes to match current df\n",
    "    previous_df = previous_df.astype(bandai_df[previous_df.columns.intersection(bandai_df.columns)].dtypes.to_dict())\n",
    "    previous_ts = pd.to_datetime(os.path.basename(files_list[0]).split('_')[-1].rstrip('.csv'))\n",
    "    print('File loaded')\n",
    "else:\n",
    "    previous_df = None\n",
    "    print('No older files')"
   ]
  },
  {
   "cell_type": "markdown",
   "id": "96111a58-528d-4a95-94dc-2c8772fc8f81",
   "metadata": {
    "papermill": {
<<<<<<< HEAD
     "duration": 0.010458,
     "end_time": "2023-02-21T23:29:55.299422",
     "exception": false,
     "start_time": "2023-02-21T23:29:55.288964",
=======
     "duration": 0.011996,
     "end_time": "2023-02-21T19:56:22.871974",
     "exception": false,
     "start_time": "2023-02-21T19:56:22.859978",
>>>>>>> 075fbef1
     "status": "completed"
    },
    "tags": []
   },
   "source": [
    "## Generate changelog"
   ]
  },
  {
   "cell_type": "code",
   "execution_count": null,
   "id": "2022a407-d6c2-4ff0-8d8f-e8431901d436",
   "metadata": {
    "papermill": {
<<<<<<< HEAD
     "duration": 0.050754,
     "end_time": "2023-02-21T23:29:55.360622",
     "exception": false,
     "start_time": "2023-02-21T23:29:55.309868",
=======
     "duration": 0.048309,
     "end_time": "2023-02-21T19:56:22.931840",
     "exception": false,
     "start_time": "2023-02-21T19:56:22.883531",
>>>>>>> 075fbef1
     "status": "completed"
    },
    "tags": []
   },
   "outputs": [],
   "source": [
    "if previous_df is None:\n",
    "    changelog=None\n",
    "    print('Skipped')\n",
    "else:\n",
    "    changelog = generate_changelog(previous_df, bandai_df, col = 'Name')\n",
    "    if not changelog.empty:\n",
    "        display(changelog)\n",
    "        changelog.to_csv(f'../data/bandai_changelog_{timestamp.isoformat(timespec=\"minutes\")}_{previous_ts.isoformat(timespec=\"minutes\")}.csv', index = True)\n",
    "        print('Changelog saved')"
   ]
  },
  {
   "cell_type": "markdown",
   "id": "c50bdfb0-a6d1-43d7-8c96-f9145e053946",
   "metadata": {
    "papermill": {
<<<<<<< HEAD
     "duration": 0.010791,
     "end_time": "2023-02-21T23:29:55.382273",
     "exception": false,
     "start_time": "2023-02-21T23:29:55.371482",
=======
     "duration": 0.011267,
     "end_time": "2023-02-21T19:56:22.954826",
     "exception": false,
     "start_time": "2023-02-21T19:56:22.943559",
>>>>>>> 075fbef1
     "status": "completed"
    },
    "tags": []
   },
   "source": [
    "## Save data"
   ]
  },
  {
   "cell_type": "code",
   "execution_count": null,
   "id": "c3aadd59-2d67-4c2a-81a4-3543bdbeb2f5",
   "metadata": {
    "papermill": {
<<<<<<< HEAD
     "duration": 0.020668,
     "end_time": "2023-02-21T23:29:55.414212",
     "exception": false,
     "start_time": "2023-02-21T23:29:55.393544",
=======
     "duration": 0.02338,
     "end_time": "2023-02-21T19:56:22.990314",
     "exception": false,
     "start_time": "2023-02-21T19:56:22.966934",
>>>>>>> 075fbef1
     "status": "completed"
    },
    "tags": []
   },
   "outputs": [],
   "source": [
    "if changelog is not None and changelog.empty:\n",
    "    print('No changes. New data not saved')\n",
    "else:\n",
    "    bandai_df.to_csv(f'../data/all_bandai_{timestamp.isoformat(timespec=\"minutes\")}.csv', index=False)\n",
    "    print('Data saved')"
   ]
  },
  {
   "cell_type": "markdown",
   "id": "c64d414c-93b3-4464-b985-40bf135ddb1a",
   "metadata": {
    "papermill": {
<<<<<<< HEAD
     "duration": 0.010758,
     "end_time": "2023-02-21T23:29:55.436037",
     "exception": false,
     "start_time": "2023-02-21T23:29:55.425279",
=======
     "duration": 0.011401,
     "end_time": "2023-02-21T19:56:23.013538",
     "exception": false,
     "start_time": "2023-02-21T19:56:23.002137",
>>>>>>> 075fbef1
     "status": "completed"
    },
    "tags": []
   },
   "source": [
    "# Data visualization"
   ]
  },
  {
   "cell_type": "code",
   "execution_count": null,
   "id": "56b6402a-ade8-44fc-9e6d-c46b54e6bd6f",
   "metadata": {
    "papermill": {
<<<<<<< HEAD
     "duration": 0.059436,
     "end_time": "2023-02-21T23:29:55.506399",
     "exception": false,
     "start_time": "2023-02-21T23:29:55.446963",
=======
     "duration": 0.040059,
     "end_time": "2023-02-21T19:56:23.065319",
     "exception": false,
     "start_time": "2023-02-21T19:56:23.025260",
>>>>>>> 075fbef1
     "status": "completed"
    },
    "tags": []
   },
   "outputs": [],
   "source": [
    "bandai_df"
   ]
  },
  {
   "cell_type": "markdown",
   "id": "f31c671e-6e38-4f7c-b2e2-40a434e444d1",
   "metadata": {
    "papermill": {
<<<<<<< HEAD
     "duration": 0.011684,
     "end_time": "2023-02-21T23:29:55.535247",
     "exception": false,
     "start_time": "2023-02-21T23:29:55.523563",
=======
     "duration": 0.0124,
     "end_time": "2023-02-21T19:56:23.090700",
     "exception": false,
     "start_time": "2023-02-21T19:56:23.078300",
>>>>>>> 075fbef1
     "status": "completed"
    },
    "tags": []
   },
   "source": [
    "## Card type"
   ]
  },
  {
   "cell_type": "code",
   "execution_count": null,
   "id": "20ef81f9-2614-4151-b599-ba802a7b4530",
   "metadata": {
    "papermill": {
<<<<<<< HEAD
     "duration": 0.022035,
     "end_time": "2023-02-21T23:29:55.569039",
     "exception": false,
     "start_time": "2023-02-21T23:29:55.547004",
=======
     "duration": 0.024901,
     "end_time": "2023-02-21T19:56:23.127989",
     "exception": false,
     "start_time": "2023-02-21T19:56:23.103088",
>>>>>>> 075fbef1
     "status": "completed"
    },
    "tags": []
   },
   "outputs": [],
   "source": [
    "bandai_df['Card type'].nunique()"
   ]
  },
  {
   "cell_type": "markdown",
   "id": "00c6b243-67ad-42c5-9189-4d2d33c5372c",
   "metadata": {
    "papermill": {
<<<<<<< HEAD
     "duration": 0.011472,
     "end_time": "2023-02-21T23:29:55.592345",
     "exception": false,
     "start_time": "2023-02-21T23:29:55.580873",
=======
     "duration": 0.012288,
     "end_time": "2023-02-21T19:56:23.152671",
     "exception": false,
     "start_time": "2023-02-21T19:56:23.140383",
>>>>>>> 075fbef1
     "status": "completed"
    },
    "tags": []
   },
   "source": [
    "## ATK"
   ]
  },
  {
   "cell_type": "code",
   "execution_count": null,
   "id": "ee21be78-369b-4022-9d9b-2cfc4dee5724",
   "metadata": {
    "papermill": {
<<<<<<< HEAD
     "duration": 0.024526,
     "end_time": "2023-02-21T23:29:55.628384",
     "exception": false,
     "start_time": "2023-02-21T23:29:55.603858",
=======
     "duration": 0.026087,
     "end_time": "2023-02-21T19:56:23.191177",
     "exception": false,
     "start_time": "2023-02-21T19:56:23.165090",
>>>>>>> 075fbef1
     "status": "completed"
    },
    "tags": []
   },
   "outputs": [],
   "source": [
    "bandai_df['ATK'].value_counts()"
   ]
  },
  {
   "cell_type": "code",
   "execution_count": null,
   "id": "418c7a17-237f-4390-82d9-a37130bea190",
   "metadata": {
    "papermill": {
<<<<<<< HEAD
     "duration": 0.024626,
     "end_time": "2023-02-21T23:29:55.666009",
     "exception": false,
     "start_time": "2023-02-21T23:29:55.641383",
=======
     "duration": 0.029683,
     "end_time": "2023-02-21T19:56:23.235692",
     "exception": false,
     "start_time": "2023-02-21T19:56:23.206009",
>>>>>>> 075fbef1
     "status": "completed"
    },
    "tags": []
   },
   "outputs": [],
   "source": [
    "bandai_df['ATK'].value_counts()"
   ]
  },
  {
   "cell_type": "markdown",
   "id": "f3a64016-d755-44e4-af52-7b26e2069e3f",
   "metadata": {
    "papermill": {
<<<<<<< HEAD
     "duration": 0.01187,
     "end_time": "2023-02-21T23:29:55.690335",
     "exception": false,
     "start_time": "2023-02-21T23:29:55.678465",
=======
     "duration": 0.023906,
     "end_time": "2023-02-21T19:56:23.274549",
     "exception": false,
     "start_time": "2023-02-21T19:56:23.250643",
>>>>>>> 075fbef1
     "status": "completed"
    },
    "tags": []
   },
   "source": [
    "## DEF"
   ]
  },
  {
   "cell_type": "code",
   "execution_count": null,
   "id": "8e74d069-81b3-4ead-a7f6-57c220dd77e6",
   "metadata": {
    "papermill": {
<<<<<<< HEAD
     "duration": 0.025531,
     "end_time": "2023-02-21T23:29:55.728753",
     "exception": false,
     "start_time": "2023-02-21T23:29:55.703222",
=======
     "duration": 0.045985,
     "end_time": "2023-02-21T19:56:23.336912",
     "exception": false,
     "start_time": "2023-02-21T19:56:23.290927",
>>>>>>> 075fbef1
     "status": "completed"
    },
    "tags": []
   },
   "outputs": [],
   "source": [
    "bandai_df['DEF'].value_counts()"
   ]
  },
  {
   "cell_type": "code",
   "execution_count": null,
   "id": "8ceca51c-07fe-4285-ac5a-6f8c35cde7bd",
   "metadata": {
    "papermill": {
<<<<<<< HEAD
     "duration": 0.026739,
     "end_time": "2023-02-21T23:29:55.769059",
     "exception": false,
     "start_time": "2023-02-21T23:29:55.742320",
=======
     "duration": 0.051032,
     "end_time": "2023-02-21T19:56:23.402886",
     "exception": false,
     "start_time": "2023-02-21T19:56:23.351854",
>>>>>>> 075fbef1
     "status": "completed"
    },
    "tags": []
   },
   "outputs": [],
   "source": [
    "bandai_df['DEF'].value_counts()"
   ]
  },
  {
   "cell_type": "code",
   "execution_count": null,
   "id": "d0886dbe-4bf9-4f27-9438-7f6098c1cf25",
   "metadata": {
    "papermill": {
<<<<<<< HEAD
     "duration": 0.078318,
     "end_time": "2023-02-21T23:29:55.860361",
     "exception": false,
     "start_time": "2023-02-21T23:29:55.782043",
=======
     "duration": 0.08057,
     "end_time": "2023-02-21T19:56:23.510247",
     "exception": false,
     "start_time": "2023-02-21T19:56:23.429677",
>>>>>>> 075fbef1
     "status": "completed"
    },
    "tags": []
   },
   "outputs": [],
   "source": [
    "pd.crosstab(bandai_df['DEF'],bandai_df['ATK'])"
   ]
  },
  {
   "cell_type": "code",
   "execution_count": null,
   "id": "5b7e2e2a-6ade-4ace-8b10-d0a26fdd0d44",
   "metadata": {
    "papermill": {
<<<<<<< HEAD
     "duration": 0.027352,
     "end_time": "2023-02-21T23:29:55.901953",
     "exception": false,
     "start_time": "2023-02-21T23:29:55.874601",
=======
     "duration": 0.033636,
     "end_time": "2023-02-21T19:56:23.558828",
     "exception": false,
     "start_time": "2023-02-21T19:56:23.525192",
>>>>>>> 075fbef1
     "status": "completed"
    },
    "tags": []
   },
   "outputs": [],
   "source": [
    "pd.to_numeric(bandai_df['ATK'].dropna(), errors = 'ignore').astype(int)"
   ]
  },
  {
   "cell_type": "markdown",
   "id": "02b9970b-696d-4ef0-b01d-0385e6c53575",
   "metadata": {
    "papermill": {
<<<<<<< HEAD
     "duration": 0.014112,
     "end_time": "2023-02-21T23:29:55.930687",
     "exception": false,
     "start_time": "2023-02-21T23:29:55.916575",
=======
     "duration": 0.015261,
     "end_time": "2023-02-21T19:56:23.589145",
     "exception": false,
     "start_time": "2023-02-21T19:56:23.573884",
>>>>>>> 075fbef1
     "status": "completed"
    },
    "tags": []
   },
   "source": [
    "## Level"
   ]
  },
  {
   "cell_type": "code",
   "execution_count": null,
   "id": "96b94d81-b347-4b6d-bab9-263abee67b3b",
   "metadata": {
    "papermill": {
<<<<<<< HEAD
     "duration": 0.024835,
     "end_time": "2023-02-21T23:29:55.969934",
     "exception": false,
     "start_time": "2023-02-21T23:29:55.945099",
=======
     "duration": 0.029801,
     "end_time": "2023-02-21T19:56:23.633997",
     "exception": false,
     "start_time": "2023-02-21T19:56:23.604196",
>>>>>>> 075fbef1
     "status": "completed"
    },
    "tags": []
   },
   "outputs": [],
   "source": [
    "bandai_df['Level'].nunique()"
   ]
  },
  {
   "cell_type": "code",
   "execution_count": null,
   "id": "305a6171-165e-4cd1-93d1-65917275ccb6",
   "metadata": {
    "papermill": {
<<<<<<< HEAD
     "duration": 0.027208,
     "end_time": "2023-02-21T23:29:56.011888",
     "exception": false,
     "start_time": "2023-02-21T23:29:55.984680",
=======
     "duration": 0.032945,
     "end_time": "2023-02-21T19:56:23.682327",
     "exception": false,
     "start_time": "2023-02-21T19:56:23.649382",
>>>>>>> 075fbef1
     "status": "completed"
    },
    "tags": []
   },
   "outputs": [],
   "source": [
    "bandai_df['Level'].value_counts()"
   ]
  },
  {
   "cell_type": "markdown",
   "id": "3c277a51-155c-45af-af9c-12f51a97c224",
   "metadata": {
    "papermill": {
<<<<<<< HEAD
     "duration": 0.014442,
     "end_time": "2023-02-21T23:29:56.041455",
     "exception": false,
     "start_time": "2023-02-21T23:29:56.027013",
=======
     "duration": 0.015188,
     "end_time": "2023-02-21T19:56:23.714647",
     "exception": false,
     "start_time": "2023-02-21T19:56:23.699459",
>>>>>>> 075fbef1
     "status": "completed"
    },
    "tags": []
   },
   "source": [
    "### By ATK"
   ]
  },
  {
   "cell_type": "code",
   "execution_count": null,
   "id": "ac7899b5-2278-46dd-9ff2-bb2cbdccf2c6",
   "metadata": {
    "papermill": {
<<<<<<< HEAD
     "duration": 0.066754,
     "end_time": "2023-02-21T23:29:56.122883",
     "exception": false,
     "start_time": "2023-02-21T23:29:56.056129",
=======
     "duration": 0.087074,
     "end_time": "2023-02-21T19:56:23.817584",
     "exception": false,
     "start_time": "2023-02-21T19:56:23.730510",
>>>>>>> 075fbef1
     "status": "completed"
    },
    "tags": []
   },
   "outputs": [],
   "source": [
    "pd.crosstab(bandai_df['Level'],bandai_df['ATK'])"
   ]
  },
  {
   "cell_type": "markdown",
   "id": "f432342f-5730-48c9-bb6a-fca71cbc9a20",
   "metadata": {
    "papermill": {
<<<<<<< HEAD
     "duration": 0.014956,
     "end_time": "2023-02-21T23:29:56.153194",
     "exception": false,
     "start_time": "2023-02-21T23:29:56.138238",
=======
     "duration": 0.01489,
     "end_time": "2023-02-21T19:56:23.847945",
     "exception": false,
     "start_time": "2023-02-21T19:56:23.833055",
>>>>>>> 075fbef1
     "status": "completed"
    },
    "tags": []
   },
   "source": [
    "### By DEF"
   ]
  },
  {
   "cell_type": "code",
   "execution_count": null,
   "id": "52ebe50e-ff8a-45c7-a88f-cd27834fe1e8",
   "metadata": {
    "papermill": {
<<<<<<< HEAD
     "duration": 0.061029,
     "end_time": "2023-02-21T23:29:56.229829",
     "exception": false,
     "start_time": "2023-02-21T23:29:56.168800",
=======
     "duration": 0.064274,
     "end_time": "2023-02-21T19:56:23.929054",
     "exception": false,
     "start_time": "2023-02-21T19:56:23.864780",
>>>>>>> 075fbef1
     "status": "completed"
    },
    "tags": []
   },
   "outputs": [],
   "source": [
    "pd.crosstab(bandai_df['Level'],bandai_df['DEF'])"
   ]
  },
  {
   "cell_type": "markdown",
   "id": "f8a1f602-3981-413c-bc35-dadb1da03979",
   "metadata": {
    "papermill": {
<<<<<<< HEAD
     "duration": 0.01558,
     "end_time": "2023-02-21T23:29:56.261161",
     "exception": false,
     "start_time": "2023-02-21T23:29:56.245581",
=======
     "duration": 0.015627,
     "end_time": "2023-02-21T19:56:23.960353",
     "exception": false,
     "start_time": "2023-02-21T19:56:23.944726",
>>>>>>> 075fbef1
     "status": "completed"
    },
    "tags": []
   },
   "source": [
    "## Monster type"
   ]
  },
  {
   "cell_type": "code",
   "execution_count": null,
   "id": "e71d220b-0843-40dc-b0e0-4bf57bf6aef2",
   "metadata": {
    "papermill": {
<<<<<<< HEAD
     "duration": 0.026707,
     "end_time": "2023-02-21T23:29:56.303811",
     "exception": false,
     "start_time": "2023-02-21T23:29:56.277104",
=======
     "duration": 0.030334,
     "end_time": "2023-02-21T19:56:24.006461",
     "exception": false,
     "start_time": "2023-02-21T19:56:23.976127",
>>>>>>> 075fbef1
     "status": "completed"
    },
    "tags": []
   },
   "outputs": [],
   "source": [
    "bandai_df['Monster type'].nunique()"
   ]
  },
  {
   "cell_type": "code",
   "execution_count": null,
   "id": "4442a4b2-f82e-4624-947f-48e3e0e90763",
   "metadata": {
    "papermill": {
<<<<<<< HEAD
     "duration": 0.030746,
     "end_time": "2023-02-21T23:29:56.350876",
     "exception": false,
     "start_time": "2023-02-21T23:29:56.320130",
=======
     "duration": 0.029416,
     "end_time": "2023-02-21T19:56:24.052191",
     "exception": false,
     "start_time": "2023-02-21T19:56:24.022775",
>>>>>>> 075fbef1
     "status": "completed"
    },
    "tags": []
   },
   "outputs": [],
   "source": [
    "bandai_df['Monster type'].value_counts()"
   ]
  },
  {
   "cell_type": "markdown",
   "id": "1b6f5f73-c9cd-483c-96da-54174938da5a",
   "metadata": {
    "papermill": {
<<<<<<< HEAD
     "duration": 0.016965,
     "end_time": "2023-02-21T23:29:56.384183",
     "exception": false,
     "start_time": "2023-02-21T23:29:56.367218",
=======
     "duration": 0.016604,
     "end_time": "2023-02-21T19:56:24.084870",
     "exception": false,
     "start_time": "2023-02-21T19:56:24.068266",
>>>>>>> 075fbef1
     "status": "completed"
    },
    "tags": []
   },
   "source": [
    "# Epilogue"
   ]
  },
  {
   "cell_type": "code",
   "execution_count": null,
   "id": "9ebe9200-4e74-4db0-8f10-d7b258b9ef7c",
   "metadata": {
    "papermill": {
<<<<<<< HEAD
     "duration": 0.053166,
     "end_time": "2023-02-21T23:29:56.470033",
     "exception": false,
     "start_time": "2023-02-21T23:29:56.416867",
=======
     "duration": 0.025528,
     "end_time": "2023-02-21T19:56:24.126964",
     "exception": false,
     "start_time": "2023-02-21T19:56:24.101436",
>>>>>>> 075fbef1
     "status": "completed"
    },
    "tags": []
   },
   "outputs": [],
   "source": [
    "benchmark('bandai',timestamp)"
   ]
  },
  {
   "cell_type": "code",
   "execution_count": null,
   "id": "eae8bd03-02f4-486d-9ae0-ddc7227985f2",
   "metadata": {
    "papermill": {
<<<<<<< HEAD
     "duration": 0.027151,
     "end_time": "2023-02-21T23:29:56.516552",
     "exception": false,
     "start_time": "2023-02-21T23:29:56.489401",
=======
     "duration": 0.027325,
     "end_time": "2023-02-21T19:56:24.170924",
     "exception": false,
     "start_time": "2023-02-21T19:56:24.143599",
>>>>>>> 075fbef1
     "status": "completed"
    },
    "tags": []
   },
   "outputs": [],
   "source": [
    "footer()"
   ]
  },
  {
   "cell_type": "markdown",
   "id": "f8ddd2ba-01d3-4b5d-901a-62ea4f793309",
   "metadata": {
    "papermill": {
<<<<<<< HEAD
     "duration": 0.016711,
     "end_time": "2023-02-21T23:29:56.549870",
     "exception": false,
     "start_time": "2023-02-21T23:29:56.533159",
=======
     "duration": 0.016131,
     "end_time": "2023-02-21T19:56:24.203704",
     "exception": false,
     "start_time": "2023-02-21T19:56:24.187573",
>>>>>>> 075fbef1
     "status": "completed"
    },
    "tags": []
   },
   "source": [
    "## HTML export"
   ]
  },
  {
   "cell_type": "code",
   "execution_count": null,
   "id": "1f2182a7-7cc8-4959-8af5-ba7ea26439a7",
   "metadata": {
    "papermill": {
<<<<<<< HEAD
     "duration": 0.031092,
     "end_time": "2023-02-21T23:29:56.597576",
     "exception": false,
     "start_time": "2023-02-21T23:29:56.566484",
=======
     "duration": 0.030899,
     "end_time": "2023-02-21T19:56:24.251186",
     "exception": false,
     "start_time": "2023-02-21T19:56:24.220287",
>>>>>>> 075fbef1
     "status": "completed"
    },
    "tags": []
   },
   "outputs": [],
   "source": [
    "# Save notebook on disck before generating HTML report\n",
    "save_notebook()"
   ]
  },
  {
   "cell_type": "code",
   "execution_count": null,
   "id": "d7137575-20bb-4fb2-b32e-0d9de2d1cba7",
   "metadata": {
    "papermill": {
<<<<<<< HEAD
     "duration": 2.720384,
     "end_time": "2023-02-21T23:29:59.335136",
     "exception": false,
     "start_time": "2023-02-21T23:29:56.614752",
=======
     "duration": 4.720708,
     "end_time": "2023-02-21T19:56:28.992181",
     "exception": false,
     "start_time": "2023-02-21T19:56:24.271473",
>>>>>>> 075fbef1
     "status": "completed"
    },
    "tags": []
   },
   "outputs": [],
   "source": [
    "! jupyter nbconvert Bandai.ipynb --output-dir='../' --to=HTML --TagRemovePreprocessor.enabled=True --TagRemovePreprocessor.remove_cell_tags='exclude' --TemplateExporter.exclude_input=True --TemplateExporter.exclude_input_prompt=True --TemplateExporter.exclude_output_prompt=True"
   ]
  },
  {
   "cell_type": "markdown",
   "id": "a28db6c7-1f12-497c-adc6-660f199e3369",
   "metadata": {
    "papermill": {
<<<<<<< HEAD
     "duration": 0.016954,
     "end_time": "2023-02-21T23:29:59.374684",
     "exception": false,
     "start_time": "2023-02-21T23:29:59.357730",
=======
     "duration": 0.016951,
     "end_time": "2023-02-21T19:56:29.026299",
     "exception": false,
     "start_time": "2023-02-21T19:56:29.009348",
>>>>>>> 075fbef1
     "status": "completed"
    },
    "tags": [
     "exclude"
    ]
   },
   "source": [
    "## Git"
   ]
  },
  {
   "cell_type": "code",
   "execution_count": null,
   "id": "0883fa53-b0b8-4ce2-ac96-559df31c9c58",
   "metadata": {
    "papermill": {
<<<<<<< HEAD
     "duration": 0.388954,
     "end_time": "2023-02-21T23:29:59.821111",
     "exception": false,
     "start_time": "2023-02-21T23:29:59.432157",
=======
     "duration": 1.232327,
     "end_time": "2023-02-21T19:56:30.275557",
     "exception": false,
     "start_time": "2023-02-21T19:56:29.043230",
>>>>>>> 075fbef1
     "status": "completed"
    },
    "tags": [
     "exclude"
    ]
   },
   "outputs": [],
   "source": [
    "! git add \"../*[Bb]andai*\""
   ]
  },
  {
   "cell_type": "code",
   "execution_count": null,
   "id": "3322a6a5-a048-42f3-a1ac-3124c0353599",
   "metadata": {
    "papermill": {
<<<<<<< HEAD
     "duration": 3.063687,
     "end_time": "2023-02-21T23:30:02.902563",
     "exception": false,
     "start_time": "2023-02-21T23:29:59.838876",
=======
     "duration": 1.222816,
     "end_time": "2023-02-21T19:56:31.515932",
     "exception": false,
     "start_time": "2023-02-21T19:56:30.293116",
>>>>>>> 075fbef1
     "status": "completed"
    },
    "tags": [
     "exclude"
    ]
   },
   "outputs": [],
   "source": [
    "! git commit -m {\"'Bandai update-\" + timestamp.isoformat() + \"'\"}"
   ]
  }
 ],
 "metadata": {
  "kernelspec": {
   "display_name": "Python 3 (ipykernel)",
   "language": "python",
   "name": "python3"
  },
  "language_info": {
   "codemirror_mode": {
    "name": "ipython",
    "version": 3
   },
   "file_extension": ".py",
   "mimetype": "text/x-python",
   "name": "python",
   "nbconvert_exporter": "python",
   "pygments_lexer": "ipython3",
   "version": "3.10.8"
  },
  "papermill": {
   "default_parameters": {},
<<<<<<< HEAD
   "duration": 13.879203,
   "end_time": "2023-02-21T23:30:04.156176",
=======
   "duration": 14.830306,
   "end_time": "2023-02-21T19:56:32.357062",
>>>>>>> 075fbef1
   "environment_variables": {},
   "exception": null,
   "input_path": "Bandai.ipynb",
   "output_path": "Bandai.ipynb",
   "parameters": {},
<<<<<<< HEAD
   "start_time": "2023-02-21T23:29:50.276973",
=======
   "start_time": "2023-02-21T19:56:17.526756",
>>>>>>> 075fbef1
   "version": "2.4.0"
  }
 },
 "nbformat": 4,
 "nbformat_minor": 5
}<|MERGE_RESOLUTION|>--- conflicted
+++ resolved
@@ -6,17 +6,10 @@
    "id": "9903a324-2402-461a-b8b3-9dec09caceb4",
    "metadata": {
     "papermill": {
-<<<<<<< HEAD
-     "duration": 2.177673,
-     "end_time": "2023-02-21T23:29:53.954530",
-     "exception": false,
-     "start_time": "2023-02-21T23:29:51.776857",
-=======
      "duration": 2.060744,
      "end_time": "2023-02-21T19:56:21.196367",
      "exception": false,
      "start_time": "2023-02-21T19:56:19.135623",
->>>>>>> 075fbef1
      "status": "completed"
     },
     "tags": []
@@ -32,17 +25,10 @@
    "id": "9445cada-ce7a-4d46-a3e8-742439319435",
    "metadata": {
     "papermill": {
-<<<<<<< HEAD
-     "duration": 0.010383,
-     "end_time": "2023-02-21T23:29:53.980663",
-     "exception": false,
-     "start_time": "2023-02-21T23:29:53.970280",
-=======
      "duration": 0.073445,
      "end_time": "2023-02-21T19:56:21.284785",
      "exception": false,
      "start_time": "2023-02-21T19:56:21.211340",
->>>>>>> 075fbef1
      "status": "completed"
     },
     "tags": []
@@ -56,17 +42,10 @@
    "id": "ddf5afac-0c61-47d8-a0ad-f441a705eb88",
    "metadata": {
     "papermill": {
-<<<<<<< HEAD
-     "duration": 0.00983,
-     "end_time": "2023-02-21T23:29:54.001109",
-     "exception": false,
-     "start_time": "2023-02-21T23:29:53.991279",
-=======
      "duration": 0.011167,
      "end_time": "2023-02-21T19:56:21.308068",
      "exception": false,
      "start_time": "2023-02-21T19:56:21.296901",
->>>>>>> 075fbef1
      "status": "completed"
     },
     "tags": []
@@ -80,17 +59,10 @@
    "id": "cc75b862-8058-4db2-9499-446fd0d3042e",
    "metadata": {
     "papermill": {
-<<<<<<< HEAD
-     "duration": 0.009755,
-     "end_time": "2023-02-21T23:29:54.020797",
-     "exception": false,
-     "start_time": "2023-02-21T23:29:54.011042",
-=======
      "duration": 0.012241,
      "end_time": "2023-02-21T19:56:21.332166",
      "exception": false,
      "start_time": "2023-02-21T19:56:21.319925",
->>>>>>> 075fbef1
      "status": "completed"
     },
     "tags": []
@@ -105,17 +77,10 @@
    "id": "9df14404-b603-4f17-b66e-5766bed0175b",
    "metadata": {
     "papermill": {
-<<<<<<< HEAD
-     "duration": 0.01993,
-     "end_time": "2023-02-21T23:29:54.050545",
-     "exception": false,
-     "start_time": "2023-02-21T23:29:54.030615",
-=======
      "duration": 0.020231,
      "end_time": "2023-02-21T19:56:21.363732",
      "exception": false,
      "start_time": "2023-02-21T19:56:21.343501",
->>>>>>> 075fbef1
      "status": "completed"
     },
     "tags": []
@@ -131,17 +96,10 @@
    "id": "e29ba8f9-c3ad-4353-af35-9183e22a314b",
    "metadata": {
     "papermill": {
-<<<<<<< HEAD
-     "duration": 1.031473,
-     "end_time": "2023-02-21T23:29:55.092361",
-     "exception": false,
-     "start_time": "2023-02-21T23:29:54.060888",
-=======
      "duration": 1.335101,
      "end_time": "2023-02-21T19:56:22.710843",
      "exception": false,
      "start_time": "2023-02-21T19:56:21.375742",
->>>>>>> 075fbef1
      "status": "completed"
     },
     "tags": []
@@ -156,17 +114,10 @@
    "id": "ae8c018f-312e-4582-b1ab-af7d06e3e9d1",
    "metadata": {
     "papermill": {
-<<<<<<< HEAD
-     "duration": 0.060834,
-     "end_time": "2023-02-21T23:29:55.164423",
-     "exception": false,
-     "start_time": "2023-02-21T23:29:55.103589",
-=======
      "duration": 0.053715,
      "end_time": "2023-02-21T19:56:22.779181",
      "exception": false,
      "start_time": "2023-02-21T19:56:22.725466",
->>>>>>> 075fbef1
      "status": "completed"
     },
     "tags": []
@@ -180,17 +131,10 @@
    "id": "6f3d5394-1deb-4877-8e8c-d3b4c389df86",
    "metadata": {
     "papermill": {
-<<<<<<< HEAD
-     "duration": 0.010292,
-     "end_time": "2023-02-21T23:29:55.185456",
-     "exception": false,
-     "start_time": "2023-02-21T23:29:55.175164",
-=======
      "duration": 0.011166,
      "end_time": "2023-02-21T19:56:22.802221",
      "exception": false,
      "start_time": "2023-02-21T19:56:22.791055",
->>>>>>> 075fbef1
      "status": "completed"
     },
     "tags": []
@@ -205,17 +149,10 @@
    "id": "b2004432-65fb-4341-bfe5-a04ad2147553",
    "metadata": {
     "papermill": {
-<<<<<<< HEAD
-     "duration": 0.081733,
-     "end_time": "2023-02-21T23:29:55.277501",
-     "exception": false,
-     "start_time": "2023-02-21T23:29:55.195768",
-=======
      "duration": 0.034131,
      "end_time": "2023-02-21T19:56:22.847927",
      "exception": false,
      "start_time": "2023-02-21T19:56:22.813796",
->>>>>>> 075fbef1
      "status": "completed"
     },
     "tags": []
@@ -242,17 +179,10 @@
    "id": "96111a58-528d-4a95-94dc-2c8772fc8f81",
    "metadata": {
     "papermill": {
-<<<<<<< HEAD
-     "duration": 0.010458,
-     "end_time": "2023-02-21T23:29:55.299422",
-     "exception": false,
-     "start_time": "2023-02-21T23:29:55.288964",
-=======
      "duration": 0.011996,
      "end_time": "2023-02-21T19:56:22.871974",
      "exception": false,
      "start_time": "2023-02-21T19:56:22.859978",
->>>>>>> 075fbef1
      "status": "completed"
     },
     "tags": []
@@ -267,17 +197,10 @@
    "id": "2022a407-d6c2-4ff0-8d8f-e8431901d436",
    "metadata": {
     "papermill": {
-<<<<<<< HEAD
-     "duration": 0.050754,
-     "end_time": "2023-02-21T23:29:55.360622",
-     "exception": false,
-     "start_time": "2023-02-21T23:29:55.309868",
-=======
      "duration": 0.048309,
      "end_time": "2023-02-21T19:56:22.931840",
      "exception": false,
      "start_time": "2023-02-21T19:56:22.883531",
->>>>>>> 075fbef1
      "status": "completed"
     },
     "tags": []
@@ -300,17 +223,10 @@
    "id": "c50bdfb0-a6d1-43d7-8c96-f9145e053946",
    "metadata": {
     "papermill": {
-<<<<<<< HEAD
-     "duration": 0.010791,
-     "end_time": "2023-02-21T23:29:55.382273",
-     "exception": false,
-     "start_time": "2023-02-21T23:29:55.371482",
-=======
      "duration": 0.011267,
      "end_time": "2023-02-21T19:56:22.954826",
      "exception": false,
      "start_time": "2023-02-21T19:56:22.943559",
->>>>>>> 075fbef1
      "status": "completed"
     },
     "tags": []
@@ -325,17 +241,10 @@
    "id": "c3aadd59-2d67-4c2a-81a4-3543bdbeb2f5",
    "metadata": {
     "papermill": {
-<<<<<<< HEAD
-     "duration": 0.020668,
-     "end_time": "2023-02-21T23:29:55.414212",
-     "exception": false,
-     "start_time": "2023-02-21T23:29:55.393544",
-=======
      "duration": 0.02338,
      "end_time": "2023-02-21T19:56:22.990314",
      "exception": false,
      "start_time": "2023-02-21T19:56:22.966934",
->>>>>>> 075fbef1
      "status": "completed"
     },
     "tags": []
@@ -354,17 +263,10 @@
    "id": "c64d414c-93b3-4464-b985-40bf135ddb1a",
    "metadata": {
     "papermill": {
-<<<<<<< HEAD
-     "duration": 0.010758,
-     "end_time": "2023-02-21T23:29:55.436037",
-     "exception": false,
-     "start_time": "2023-02-21T23:29:55.425279",
-=======
      "duration": 0.011401,
      "end_time": "2023-02-21T19:56:23.013538",
      "exception": false,
      "start_time": "2023-02-21T19:56:23.002137",
->>>>>>> 075fbef1
      "status": "completed"
     },
     "tags": []
@@ -379,17 +281,10 @@
    "id": "56b6402a-ade8-44fc-9e6d-c46b54e6bd6f",
    "metadata": {
     "papermill": {
-<<<<<<< HEAD
-     "duration": 0.059436,
-     "end_time": "2023-02-21T23:29:55.506399",
-     "exception": false,
-     "start_time": "2023-02-21T23:29:55.446963",
-=======
      "duration": 0.040059,
      "end_time": "2023-02-21T19:56:23.065319",
      "exception": false,
      "start_time": "2023-02-21T19:56:23.025260",
->>>>>>> 075fbef1
      "status": "completed"
     },
     "tags": []
@@ -404,17 +299,10 @@
    "id": "f31c671e-6e38-4f7c-b2e2-40a434e444d1",
    "metadata": {
     "papermill": {
-<<<<<<< HEAD
-     "duration": 0.011684,
-     "end_time": "2023-02-21T23:29:55.535247",
-     "exception": false,
-     "start_time": "2023-02-21T23:29:55.523563",
-=======
      "duration": 0.0124,
      "end_time": "2023-02-21T19:56:23.090700",
      "exception": false,
      "start_time": "2023-02-21T19:56:23.078300",
->>>>>>> 075fbef1
      "status": "completed"
     },
     "tags": []
@@ -429,17 +317,10 @@
    "id": "20ef81f9-2614-4151-b599-ba802a7b4530",
    "metadata": {
     "papermill": {
-<<<<<<< HEAD
-     "duration": 0.022035,
-     "end_time": "2023-02-21T23:29:55.569039",
-     "exception": false,
-     "start_time": "2023-02-21T23:29:55.547004",
-=======
      "duration": 0.024901,
      "end_time": "2023-02-21T19:56:23.127989",
      "exception": false,
      "start_time": "2023-02-21T19:56:23.103088",
->>>>>>> 075fbef1
      "status": "completed"
     },
     "tags": []
@@ -454,17 +335,10 @@
    "id": "00c6b243-67ad-42c5-9189-4d2d33c5372c",
    "metadata": {
     "papermill": {
-<<<<<<< HEAD
-     "duration": 0.011472,
-     "end_time": "2023-02-21T23:29:55.592345",
-     "exception": false,
-     "start_time": "2023-02-21T23:29:55.580873",
-=======
      "duration": 0.012288,
      "end_time": "2023-02-21T19:56:23.152671",
      "exception": false,
      "start_time": "2023-02-21T19:56:23.140383",
->>>>>>> 075fbef1
      "status": "completed"
     },
     "tags": []
@@ -479,17 +353,10 @@
    "id": "ee21be78-369b-4022-9d9b-2cfc4dee5724",
    "metadata": {
     "papermill": {
-<<<<<<< HEAD
-     "duration": 0.024526,
-     "end_time": "2023-02-21T23:29:55.628384",
-     "exception": false,
-     "start_time": "2023-02-21T23:29:55.603858",
-=======
      "duration": 0.026087,
      "end_time": "2023-02-21T19:56:23.191177",
      "exception": false,
      "start_time": "2023-02-21T19:56:23.165090",
->>>>>>> 075fbef1
      "status": "completed"
     },
     "tags": []
@@ -505,17 +372,10 @@
    "id": "418c7a17-237f-4390-82d9-a37130bea190",
    "metadata": {
     "papermill": {
-<<<<<<< HEAD
-     "duration": 0.024626,
-     "end_time": "2023-02-21T23:29:55.666009",
-     "exception": false,
-     "start_time": "2023-02-21T23:29:55.641383",
-=======
      "duration": 0.029683,
      "end_time": "2023-02-21T19:56:23.235692",
      "exception": false,
      "start_time": "2023-02-21T19:56:23.206009",
->>>>>>> 075fbef1
      "status": "completed"
     },
     "tags": []
@@ -530,17 +390,10 @@
    "id": "f3a64016-d755-44e4-af52-7b26e2069e3f",
    "metadata": {
     "papermill": {
-<<<<<<< HEAD
-     "duration": 0.01187,
-     "end_time": "2023-02-21T23:29:55.690335",
-     "exception": false,
-     "start_time": "2023-02-21T23:29:55.678465",
-=======
      "duration": 0.023906,
      "end_time": "2023-02-21T19:56:23.274549",
      "exception": false,
      "start_time": "2023-02-21T19:56:23.250643",
->>>>>>> 075fbef1
      "status": "completed"
     },
     "tags": []
@@ -555,17 +408,10 @@
    "id": "8e74d069-81b3-4ead-a7f6-57c220dd77e6",
    "metadata": {
     "papermill": {
-<<<<<<< HEAD
-     "duration": 0.025531,
-     "end_time": "2023-02-21T23:29:55.728753",
-     "exception": false,
-     "start_time": "2023-02-21T23:29:55.703222",
-=======
      "duration": 0.045985,
      "end_time": "2023-02-21T19:56:23.336912",
      "exception": false,
      "start_time": "2023-02-21T19:56:23.290927",
->>>>>>> 075fbef1
      "status": "completed"
     },
     "tags": []
@@ -581,17 +427,10 @@
    "id": "8ceca51c-07fe-4285-ac5a-6f8c35cde7bd",
    "metadata": {
     "papermill": {
-<<<<<<< HEAD
-     "duration": 0.026739,
-     "end_time": "2023-02-21T23:29:55.769059",
-     "exception": false,
-     "start_time": "2023-02-21T23:29:55.742320",
-=======
      "duration": 0.051032,
      "end_time": "2023-02-21T19:56:23.402886",
      "exception": false,
      "start_time": "2023-02-21T19:56:23.351854",
->>>>>>> 075fbef1
      "status": "completed"
     },
     "tags": []
@@ -607,17 +446,10 @@
    "id": "d0886dbe-4bf9-4f27-9438-7f6098c1cf25",
    "metadata": {
     "papermill": {
-<<<<<<< HEAD
-     "duration": 0.078318,
-     "end_time": "2023-02-21T23:29:55.860361",
-     "exception": false,
-     "start_time": "2023-02-21T23:29:55.782043",
-=======
      "duration": 0.08057,
      "end_time": "2023-02-21T19:56:23.510247",
      "exception": false,
      "start_time": "2023-02-21T19:56:23.429677",
->>>>>>> 075fbef1
      "status": "completed"
     },
     "tags": []
@@ -633,17 +465,10 @@
    "id": "5b7e2e2a-6ade-4ace-8b10-d0a26fdd0d44",
    "metadata": {
     "papermill": {
-<<<<<<< HEAD
-     "duration": 0.027352,
-     "end_time": "2023-02-21T23:29:55.901953",
-     "exception": false,
-     "start_time": "2023-02-21T23:29:55.874601",
-=======
      "duration": 0.033636,
      "end_time": "2023-02-21T19:56:23.558828",
      "exception": false,
      "start_time": "2023-02-21T19:56:23.525192",
->>>>>>> 075fbef1
      "status": "completed"
     },
     "tags": []
@@ -658,17 +483,10 @@
    "id": "02b9970b-696d-4ef0-b01d-0385e6c53575",
    "metadata": {
     "papermill": {
-<<<<<<< HEAD
-     "duration": 0.014112,
-     "end_time": "2023-02-21T23:29:55.930687",
-     "exception": false,
-     "start_time": "2023-02-21T23:29:55.916575",
-=======
      "duration": 0.015261,
      "end_time": "2023-02-21T19:56:23.589145",
      "exception": false,
      "start_time": "2023-02-21T19:56:23.573884",
->>>>>>> 075fbef1
      "status": "completed"
     },
     "tags": []
@@ -683,17 +501,10 @@
    "id": "96b94d81-b347-4b6d-bab9-263abee67b3b",
    "metadata": {
     "papermill": {
-<<<<<<< HEAD
-     "duration": 0.024835,
-     "end_time": "2023-02-21T23:29:55.969934",
-     "exception": false,
-     "start_time": "2023-02-21T23:29:55.945099",
-=======
      "duration": 0.029801,
      "end_time": "2023-02-21T19:56:23.633997",
      "exception": false,
      "start_time": "2023-02-21T19:56:23.604196",
->>>>>>> 075fbef1
      "status": "completed"
     },
     "tags": []
@@ -709,17 +520,10 @@
    "id": "305a6171-165e-4cd1-93d1-65917275ccb6",
    "metadata": {
     "papermill": {
-<<<<<<< HEAD
-     "duration": 0.027208,
-     "end_time": "2023-02-21T23:29:56.011888",
-     "exception": false,
-     "start_time": "2023-02-21T23:29:55.984680",
-=======
      "duration": 0.032945,
      "end_time": "2023-02-21T19:56:23.682327",
      "exception": false,
      "start_time": "2023-02-21T19:56:23.649382",
->>>>>>> 075fbef1
      "status": "completed"
     },
     "tags": []
@@ -734,17 +538,10 @@
    "id": "3c277a51-155c-45af-af9c-12f51a97c224",
    "metadata": {
     "papermill": {
-<<<<<<< HEAD
-     "duration": 0.014442,
-     "end_time": "2023-02-21T23:29:56.041455",
-     "exception": false,
-     "start_time": "2023-02-21T23:29:56.027013",
-=======
      "duration": 0.015188,
      "end_time": "2023-02-21T19:56:23.714647",
      "exception": false,
      "start_time": "2023-02-21T19:56:23.699459",
->>>>>>> 075fbef1
      "status": "completed"
     },
     "tags": []
@@ -759,17 +556,10 @@
    "id": "ac7899b5-2278-46dd-9ff2-bb2cbdccf2c6",
    "metadata": {
     "papermill": {
-<<<<<<< HEAD
-     "duration": 0.066754,
-     "end_time": "2023-02-21T23:29:56.122883",
-     "exception": false,
-     "start_time": "2023-02-21T23:29:56.056129",
-=======
      "duration": 0.087074,
      "end_time": "2023-02-21T19:56:23.817584",
      "exception": false,
      "start_time": "2023-02-21T19:56:23.730510",
->>>>>>> 075fbef1
      "status": "completed"
     },
     "tags": []
@@ -784,17 +574,10 @@
    "id": "f432342f-5730-48c9-bb6a-fca71cbc9a20",
    "metadata": {
     "papermill": {
-<<<<<<< HEAD
-     "duration": 0.014956,
-     "end_time": "2023-02-21T23:29:56.153194",
-     "exception": false,
-     "start_time": "2023-02-21T23:29:56.138238",
-=======
      "duration": 0.01489,
      "end_time": "2023-02-21T19:56:23.847945",
      "exception": false,
      "start_time": "2023-02-21T19:56:23.833055",
->>>>>>> 075fbef1
      "status": "completed"
     },
     "tags": []
@@ -809,17 +592,10 @@
    "id": "52ebe50e-ff8a-45c7-a88f-cd27834fe1e8",
    "metadata": {
     "papermill": {
-<<<<<<< HEAD
-     "duration": 0.061029,
-     "end_time": "2023-02-21T23:29:56.229829",
-     "exception": false,
-     "start_time": "2023-02-21T23:29:56.168800",
-=======
      "duration": 0.064274,
      "end_time": "2023-02-21T19:56:23.929054",
      "exception": false,
      "start_time": "2023-02-21T19:56:23.864780",
->>>>>>> 075fbef1
      "status": "completed"
     },
     "tags": []
@@ -834,17 +610,10 @@
    "id": "f8a1f602-3981-413c-bc35-dadb1da03979",
    "metadata": {
     "papermill": {
-<<<<<<< HEAD
-     "duration": 0.01558,
-     "end_time": "2023-02-21T23:29:56.261161",
-     "exception": false,
-     "start_time": "2023-02-21T23:29:56.245581",
-=======
      "duration": 0.015627,
      "end_time": "2023-02-21T19:56:23.960353",
      "exception": false,
      "start_time": "2023-02-21T19:56:23.944726",
->>>>>>> 075fbef1
      "status": "completed"
     },
     "tags": []
@@ -859,17 +628,10 @@
    "id": "e71d220b-0843-40dc-b0e0-4bf57bf6aef2",
    "metadata": {
     "papermill": {
-<<<<<<< HEAD
-     "duration": 0.026707,
-     "end_time": "2023-02-21T23:29:56.303811",
-     "exception": false,
-     "start_time": "2023-02-21T23:29:56.277104",
-=======
      "duration": 0.030334,
      "end_time": "2023-02-21T19:56:24.006461",
      "exception": false,
      "start_time": "2023-02-21T19:56:23.976127",
->>>>>>> 075fbef1
      "status": "completed"
     },
     "tags": []
@@ -885,17 +647,10 @@
    "id": "4442a4b2-f82e-4624-947f-48e3e0e90763",
    "metadata": {
     "papermill": {
-<<<<<<< HEAD
-     "duration": 0.030746,
-     "end_time": "2023-02-21T23:29:56.350876",
-     "exception": false,
-     "start_time": "2023-02-21T23:29:56.320130",
-=======
      "duration": 0.029416,
      "end_time": "2023-02-21T19:56:24.052191",
      "exception": false,
      "start_time": "2023-02-21T19:56:24.022775",
->>>>>>> 075fbef1
      "status": "completed"
     },
     "tags": []
@@ -910,17 +665,10 @@
    "id": "1b6f5f73-c9cd-483c-96da-54174938da5a",
    "metadata": {
     "papermill": {
-<<<<<<< HEAD
-     "duration": 0.016965,
-     "end_time": "2023-02-21T23:29:56.384183",
-     "exception": false,
-     "start_time": "2023-02-21T23:29:56.367218",
-=======
      "duration": 0.016604,
      "end_time": "2023-02-21T19:56:24.084870",
      "exception": false,
      "start_time": "2023-02-21T19:56:24.068266",
->>>>>>> 075fbef1
      "status": "completed"
     },
     "tags": []
@@ -935,17 +683,10 @@
    "id": "9ebe9200-4e74-4db0-8f10-d7b258b9ef7c",
    "metadata": {
     "papermill": {
-<<<<<<< HEAD
-     "duration": 0.053166,
-     "end_time": "2023-02-21T23:29:56.470033",
-     "exception": false,
-     "start_time": "2023-02-21T23:29:56.416867",
-=======
      "duration": 0.025528,
      "end_time": "2023-02-21T19:56:24.126964",
      "exception": false,
      "start_time": "2023-02-21T19:56:24.101436",
->>>>>>> 075fbef1
      "status": "completed"
     },
     "tags": []
@@ -961,17 +702,10 @@
    "id": "eae8bd03-02f4-486d-9ae0-ddc7227985f2",
    "metadata": {
     "papermill": {
-<<<<<<< HEAD
-     "duration": 0.027151,
-     "end_time": "2023-02-21T23:29:56.516552",
-     "exception": false,
-     "start_time": "2023-02-21T23:29:56.489401",
-=======
      "duration": 0.027325,
      "end_time": "2023-02-21T19:56:24.170924",
      "exception": false,
      "start_time": "2023-02-21T19:56:24.143599",
->>>>>>> 075fbef1
      "status": "completed"
     },
     "tags": []
@@ -986,17 +720,10 @@
    "id": "f8ddd2ba-01d3-4b5d-901a-62ea4f793309",
    "metadata": {
     "papermill": {
-<<<<<<< HEAD
-     "duration": 0.016711,
-     "end_time": "2023-02-21T23:29:56.549870",
-     "exception": false,
-     "start_time": "2023-02-21T23:29:56.533159",
-=======
      "duration": 0.016131,
      "end_time": "2023-02-21T19:56:24.203704",
      "exception": false,
      "start_time": "2023-02-21T19:56:24.187573",
->>>>>>> 075fbef1
      "status": "completed"
     },
     "tags": []
@@ -1011,17 +738,10 @@
    "id": "1f2182a7-7cc8-4959-8af5-ba7ea26439a7",
    "metadata": {
     "papermill": {
-<<<<<<< HEAD
-     "duration": 0.031092,
-     "end_time": "2023-02-21T23:29:56.597576",
-     "exception": false,
-     "start_time": "2023-02-21T23:29:56.566484",
-=======
      "duration": 0.030899,
      "end_time": "2023-02-21T19:56:24.251186",
      "exception": false,
      "start_time": "2023-02-21T19:56:24.220287",
->>>>>>> 075fbef1
      "status": "completed"
     },
     "tags": []
@@ -1038,17 +758,10 @@
    "id": "d7137575-20bb-4fb2-b32e-0d9de2d1cba7",
    "metadata": {
     "papermill": {
-<<<<<<< HEAD
-     "duration": 2.720384,
-     "end_time": "2023-02-21T23:29:59.335136",
-     "exception": false,
-     "start_time": "2023-02-21T23:29:56.614752",
-=======
      "duration": 4.720708,
      "end_time": "2023-02-21T19:56:28.992181",
      "exception": false,
      "start_time": "2023-02-21T19:56:24.271473",
->>>>>>> 075fbef1
      "status": "completed"
     },
     "tags": []
@@ -1063,17 +776,10 @@
    "id": "a28db6c7-1f12-497c-adc6-660f199e3369",
    "metadata": {
     "papermill": {
-<<<<<<< HEAD
-     "duration": 0.016954,
-     "end_time": "2023-02-21T23:29:59.374684",
-     "exception": false,
-     "start_time": "2023-02-21T23:29:59.357730",
-=======
      "duration": 0.016951,
      "end_time": "2023-02-21T19:56:29.026299",
      "exception": false,
      "start_time": "2023-02-21T19:56:29.009348",
->>>>>>> 075fbef1
      "status": "completed"
     },
     "tags": [
@@ -1090,17 +796,10 @@
    "id": "0883fa53-b0b8-4ce2-ac96-559df31c9c58",
    "metadata": {
     "papermill": {
-<<<<<<< HEAD
-     "duration": 0.388954,
-     "end_time": "2023-02-21T23:29:59.821111",
-     "exception": false,
-     "start_time": "2023-02-21T23:29:59.432157",
-=======
      "duration": 1.232327,
      "end_time": "2023-02-21T19:56:30.275557",
      "exception": false,
      "start_time": "2023-02-21T19:56:29.043230",
->>>>>>> 075fbef1
      "status": "completed"
     },
     "tags": [
@@ -1118,17 +817,10 @@
    "id": "3322a6a5-a048-42f3-a1ac-3124c0353599",
    "metadata": {
     "papermill": {
-<<<<<<< HEAD
-     "duration": 3.063687,
-     "end_time": "2023-02-21T23:30:02.902563",
-     "exception": false,
-     "start_time": "2023-02-21T23:29:59.838876",
-=======
      "duration": 1.222816,
      "end_time": "2023-02-21T19:56:31.515932",
      "exception": false,
      "start_time": "2023-02-21T19:56:30.293116",
->>>>>>> 075fbef1
      "status": "completed"
     },
     "tags": [
@@ -1161,23 +853,14 @@
   },
   "papermill": {
    "default_parameters": {},
-<<<<<<< HEAD
-   "duration": 13.879203,
-   "end_time": "2023-02-21T23:30:04.156176",
-=======
    "duration": 14.830306,
    "end_time": "2023-02-21T19:56:32.357062",
->>>>>>> 075fbef1
    "environment_variables": {},
    "exception": null,
    "input_path": "Bandai.ipynb",
    "output_path": "Bandai.ipynb",
    "parameters": {},
-<<<<<<< HEAD
-   "start_time": "2023-02-21T23:29:50.276973",
-=======
    "start_time": "2023-02-21T19:56:17.526756",
->>>>>>> 075fbef1
    "version": "2.4.0"
   }
  },
