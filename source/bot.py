--- conflicted
+++ resolved
@@ -36,11 +36,7 @@
 import multiprocessing as mp
 from dotenv import dotenv_values
 from tqdm.contrib.discord import tqdm as discord_pbar
-<<<<<<< HEAD
-from tqdm.auto import trange
-=======
 from tqdm.auto import tqdm, trange
->>>>>>> 5162c030
 
 
 # ======= #
@@ -462,36 +458,6 @@
 
 
 @bot.hybrid_command(
-<<<<<<< HEAD
-    name="battle", description="Simulate a battle of all monster cards", with_app_command=True
-)
-@commands.is_owner()
-async def battle(ctx):
-    """
-    Under construction.
-
-    Args:
-        ctx (commands.Context): The context of the command.
-    """
-    await ctx.defer()
-    content = "Under construction..."
-    original_response = await ctx.send(
-        content=content, ephemeral=True, delete_after=60
-    )
-    
-    MONSTER_STATS = ["Name", "ATK", "DEF"]
-    weights = [4, 1]
-    cards = pd.read_csv(
-        sorted(
-            glob.glob(os.path.join(yq.PARENT_DIR, "data/all_cards_*.csv")),
-            key=os.path.getmtime,
-        )[0]
-    )
-    monsters = cards[
-        (cards["Card type"] == "Monster Card") & (cards["Primary type"] != "Token Monster")
-    ][MONSTER_STATS].set_index("Name")
-    monsters = monsters.applymap(lambda x: x if x!="?" else random.randrange(0, 51) * 100)
-=======
     name="battle",
     description="Simulate a battle of all monster cards",
     with_app_command=True,
@@ -534,7 +500,6 @@
     monsters = monsters.applymap(
         lambda x: x if x != "?" else random.randrange(0, 51) * 100
     )
->>>>>>> 5162c030
     monsters = monsters.applymap(pd.to_numeric, errors="coerce").fillna(0).reset_index()
 
     # Shuffle the monsters and select the first one as the initial winner
@@ -542,9 +507,6 @@
     winner = (monsters.iloc[0], 0)
     longest = (monsters.iloc[0], 0)
 
-<<<<<<< HEAD
-    content += f'\n\nFirst monster: {winner[0]["Name"]} (ATK={winner[0]["ATK"]}, DEF={winner[0]["DEF"]})'
-=======
     embed = discord.Embed(
         title="Battle",
         description="Simulate a battle of all monster cards",
@@ -554,7 +516,6 @@
     embed.add_field(name="First contestant", value=winner[0]["Name"], inline=False)
     embed.set_footer(text="Still battling... ⏳")
     original_response = await ctx.send(embed=embed)
->>>>>>> 5162c030
 
     iterator = trange(1, len(monsters), desc="Battle")
     for i in iterator:
@@ -581,17 +542,6 @@
 
         winner = (current_winner[0], current_winner[1] + 1)
 
-<<<<<<< HEAD
-    content += f'''
-        \n\nWinner: {winner[0]["Name"]} (ATK={winner[0]["ATK"]}, DEF={winner[0]["DEF"]}), Wins={winner[1]}
-        
-        Longest streak: {longest[0]["Name"]} (ATK={longest[0]["ATK"]}, DEF={longest[0]["DEF"]}), Wins={longest[1]}
-    '''
-    
-    await original_response.edit(content=content)
-
-    
-=======
     embed.add_field(name="Winner", value=winner[0]["Name"], inline=True)
     embed.add_field(name="Wins", value=winner[1], inline=True)
     embed.add_field(
@@ -611,7 +561,6 @@
     await original_response.edit(embed=embed)
 
 
->>>>>>> 5162c030
 # ====== #
 # Events #
 # ====== #
