--- conflicted
+++ resolved
@@ -2610,11 +2610,7 @@
         None: Displays the generated plot.
     """
     fig = plt.figure(figsize=figsize)
-<<<<<<< HEAD
-    ax = fig.subplot(sharey=True, sharex=True)
-=======
     ax = fig.add_subplot()
->>>>>>> 5162c030
     fig.suptitle(
         f'{title if title is not None else dy.index.name.capitalize()}{f" by {dy.columns.name.lower()}" if dy.columns.name is not None else ""}'
     )
@@ -2714,11 +2710,7 @@
 
     # Set the label for each arrow
     ax.set_xticks(list(angle_map.values()))
-<<<<<<< HEAD
-    ax.set_xticklabels(["▶","◥","▲","◤","◀","◣","▼","◢"], fontsize=18)
-=======
     ax.set_xticklabels(["▶", "◥", "▲", "◤", "◀", "◣", "▼", "◢"], fontsize=18)
->>>>>>> 5162c030
 
     # Set radius grid location
     ax.yaxis.set_major_locator(MaxNLocator(5))
@@ -2734,8 +2726,6 @@
     fig.show()
 
 
-<<<<<<< HEAD
-=======
 def boxplot(df, mean=True, **kwargs):
     """
     Plots a box plot of a given DataFrame using seaborn, with the year of the Release column on the x-axis and the remaining column on the y-axis.
@@ -2775,7 +2765,6 @@
     fig.show()
 
 
->>>>>>> 5162c030
 # ======================= #
 # Complete execution flow #
 # ======================= #
