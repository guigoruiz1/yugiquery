#!/usr/bin/env python3

# -*- coding: utf-8 -*-

# ======================================================================== #
#                                                                          #
# ██    ██ ██    ██  ██████  ██  ██████  ██    ██ ███████ ██████  ██    ██ #
#  ██  ██  ██    ██ ██       ██ ██    ██ ██    ██ ██      ██   ██  ██  ██  #
#   ████   ██    ██ ██   ███ ██ ██    ██ ██    ██ █████   ██████    ████   #
#    ██    ██    ██ ██    ██ ██ ██ ▄▄ ██ ██    ██ ██      ██   ██    ██    #
#    ██     ██████   ██████  ██  ██████   ██████  ███████ ██   ██    ██    #
#                                   ▀▀                                     #
# ======================================================================== #

__author__ = "Guilherme Ruiz"
__copyright__ = "2023, Guilherme Ruiz"
__license__ = "MIT"
__version__ = "1.0.2"
__maintainer__ = "Guilherme Ruiz"
__email__ = "57478888+guigoruiz1@users.noreply.github.com"
__status__ = "Development"

# ======= #
# Imports #
# ======= #

# Native python packages
import argparse
import calendar
import colorsys
import glob
import hashlib
import io
import json
import logging
import os
import re
import socket
import subprocess
import time
import warnings
from enum import Enum
from textwrap import wrap
from typing import Any, Callable, Dict, List, Tuple, Union

# Shorthand variables
SCRIPT_DIR = os.path.dirname(os.path.realpath(__file__))
PARENT_DIR = os.path.dirname(SCRIPT_DIR)

# PIP packages
loop = 0
while True:
    try:
        import asyncio
        import urllib.parse as up
        from ast import literal_eval

        import aiohttp
        import arrow
        import git
        import jupyter_client
        import matplotlib.colors as mc  # LogNorm, Normalize, ListedColormap, cnames, to_rgb
        import matplotlib.dates as mdates
        import matplotlib.pyplot as plt
        import nbformat
        import numpy as np
        import pandas as pd
        import papermill as pm
        import requests
        import seaborn as sns
        import wikitextparser as wtp
        from dotenv import dotenv_values
        from halo import Halo
        from ipylab import JupyterFrontEnd
        from IPython.display import Markdown, display
        from matplotlib.ticker import (
            AutoMinorLocator,
            FixedLocator,
            MaxNLocator,
            MultipleLocator,
        )
        from matplotlib_venn import venn2
        from mpl_toolkits.axes_grid1 import make_axes_locatable
        from tqdm.auto import tqdm, trange

        break

    except ImportError:
        if loop > 1:
            print("Failed to install required packages twice. Aborting...")
            quit()

        loop += 1
        print("Missing required packages. Trying to install now...")
        subprocess.call(["sh", os.path.join(SCRIPT_DIR, "./install.sh")])

# Overwrite packages with versions specific for jupyter notebook
try:
    if get_ipython() is not None:
        from itables import init_notebook_mode
        from halo import HaloNotebook as Halo
except:
    pass

# Default settings overrides
pd.set_option("display.max_columns", 40)

# ======= #
# Helpers #
# ======= #


# Variables
class CG(Enum):
    """
    Enum representing the card game formats.

    Attributes:
        CG (str): Both TCG and OCG.
        ALL (CG): Alias for CG, representing all card games.
        BOTH (CG): Alias for CG, representing both card games.
        TCG (str): The 'trading card game' type.
        OCG (str): The 'official card game' type.
    """

    CG = "CG"
    ALL = CG
    BOTH = CG
    TCG = "TCG"
    OCG = "OCG"


arrows_dict = {
    "Middle-Left": "←",
    "Middle-Right": "→",
    "Top-Left": "↖",
    "Top-Center": "↑",
    "Top-Right": "↗",
    "Bottom-Left": "↙",
    "Bottom-Center": "↓",
    "Bottom-Right": "↘",
}

# Functions

## Data loaders


def load_secrets(
    requested_secrets: List[str] = [], secrets_file: str = None, required: bool = False
):
    """
    Load secrets from environment variables and/or a .env file.

    The secrets can be specified by name using the `requested_secrets` argument, which should be a list of strings. If `requested_secrets` is not specified, all available secrets will be returned.

    The `secrets_file` argument is the path to a .env file containing additional secrets to load. If `secrets_file` is specified and the file exists, the function will load the secrets from the file and merge them with the secrets loaded from the environment variables giving priority to secrets obtained from the .env file.

    The `required` argument is a boolean or list of booleans indicating whether each requested secret is required to be present. If `required` is True, a KeyError will be raised if the secret is not found. If `required` is False or not specified, missing secrets will be skipped.

    Args:
        requested_secrets (List[str], optional): A list of names of the secrets to retrieve. If empty or not specified, all available secrets will be returned. Defaults to [].
        secrets_file (str, optional): The path to a .env file containing additional secrets to load. Defaults to None.
        required (bool or List[bool], optional): A boolean or list of booleans indicating whether each requested secret is required to be present. If True, a KeyError will be raised if the secret is not found. If False or not specified, missing secrets will be skipped. Defaults to False.

    Returns:
        Dict[str, str]: A dictionary containing the requested secrets as key-value pairs.

    Raises:
        KeyError: If a required secret is not found in the environment variables or .env file.

    """
    secrets = {
        key: os.environ.get(key, os.environ.get(f"TQDM_{key}"))
        for key in requested_secrets
    }
    if secrets_file and os.path.isfile(secrets_file):
        secrets = secrets | dotenv_values(secrets_file)

        if not requested_secrets:
            return secrets
        else:
            secrets = {
                key: secrets[key]
                for key in requested_secrets
                if key in secrets.keys() and secrets[key]
            }
    if required:
        for i, key in enumerate(requested_secrets):
            check = required if isinstance(required, bool) else required[i]
            if check and key not in secrets.keys():
                raise KeyError(f'Secret "{requested_secrets[i]}" not found')

    return secrets


def load_json(json_file: str):
    """
    Load data from a JSON file.

    Args:
        json_file (str): The file path to the JSON file.

    Returns:
        dict: A dictionary containing the data from the JSON file. If the file does not exist, an empty dictionary is returned.
    """
    try:
        with open(json_file, "r") as file:
            data = json.load(file)
            return data
    except:
        print(f"Error loading {json_file}. Ignoring...")
        return {}


## Validators


def md5(name: str):
    """
    Generate the MD5 hash of a string.

    Args:
        name (str): The string to hash.

    Returns:
        str: The MD5 hash of the string.
    """
    hash_md5 = hashlib.md5()
    hash_md5.update(name.encode())
    return hash_md5.hexdigest()


def separate_words_and_acronyms(strings: List[str]):
    """
    Separates a list of strings into words and acronyms.

    Args:
        strings (List[str]): A list of strings to be categorized.

    Returns:
        Tuple[List[str], List[str]]: A tuple containing two lists:
            - The first list contains words (strings starting with an uppercase letter followed by lowercase letters).
            - The second list contains acronyms (strings not meeting the word criteria).
    """
    words = []
    acronyms = []
    for string in strings:
        if re.match(r"^[A-Z][a-z]+$", string):
            words.append(string)
        else:
            acronyms.append(string)
    return words, acronyms


def make_filename(
    report: str, timestamp: arrow.Arrow, previous_timestamp: arrow.Arrow = None
):
    """
    Generates a standardized filename based on the provided parameters.

    Args:
        report (str): The name or identifier of the report.
        timestamp (arrow.Arrow): The timestamp to be included in the filename.
        previous_timestamp (arrow.Arrow): The previous timestamp, if applicable. Defaults to None.

    Returns:
        str: The generated filename.
    """
    if previous_timestamp is None:
        return f"{report}_data_{timestamp.isoformat(timespec='minutes').replace('+00:00', 'Z')}.bz2"
    else:
        return f"{report}_changelog_{previous_timestamp.isoformat(timespec='minutes').replace('+00:00', 'Z')}_{timestamp.isoformat(timespec='minutes').replace('+00:00', 'Z')}.bz2"


## Image handling


async def download_images(
    file_names: pd.DataFrame, save_folder: str = "../images/", max_tasks: int = 10
):
    """
    Downloads a set of images given their names and saves them to a specified folder.

    Args:
        file_names (pandas.DataFrame): A DataFrame containing the names of the image files to be downloaded.
        save_folder (str): The path to the folder where the downloaded images will be saved. Defaults to "../images/".
        max_tasks (int): The maximum number of images to download at once. Defaults to 10.

    Returns:
        None
    """
    # Prepare URL from file names
    file_names_md5 = file_names.apply(md5)
    urls = file_names_md5.apply(lambda x: f"/{x[0]}/{x[0]}{x[1]}/") + file_names

    # Download image from URL
    async def download_image(session, url, save_folder, semaphore, pbar):
        async with semaphore:
            async with session.get(url) as response:
                save_name = url.split("/")[-1]
                if response.status != 200:
                    raise ValueError(
                        f"URL {url} returned status code {response.status}"
                    )
                total_size = int(response.headers.get("Content-Length", 0))
                progress = tqdm(
                    unit="B",
                    total=total_size,
                    unit_scale=True,
                    unit_divisor=1024,
                    desc=save_name,
                    leave=False,
                    disable=("PM_IN_EXECUTION" in os.environ),
                )
                if os.path.isfile(f"{save_folder}/{save_name}"):
                    os.remove(f"{save_folder}/{save_name}")
                while True:
                    chunk = await response.content.read(1024)
                    if not chunk:
                        break
                    progress.update(len(chunk))
                    with open(f"{save_folder}/{save_name}", "ab") as f:
                        f.write(chunk)
                progress.close()
                return save_name

    # Parallelize image downloads
    semaphore = asyncio.Semaphore(max_tasks)
    async with aiohttp.ClientSession(
        base_url="https://ms.yugipedia.com/", headers=http_headers
    ) as session:
        if not os.path.exists(save_folder):
            os.makedirs(save_folder)
        with tqdm(
            total=len(urls),
            unit_scale=True,
            unit="file",
            disable=("PM_IN_EXECUTION" in os.environ),
        ) as pbar:
            tasks = [
                download_image(session, url, save_folder, semaphore, pbar)
                for url in urls
            ]
            for task in asyncio.as_completed(tasks):
                pbar.update()
                await task


# =============== #
# Data management #
# =============== #


# Git management


def assure_repo():
    """
    Assures the script is inside a git repository. Initializes a repository if one is not found.

    Raises:
        Exception: For any unexpected errors.

    Returns:
        None
    """
    try:
        # Try to create a Repo object
        repo = git.Repo(PARENT_DIR)

    except git.InvalidGitRepositoryError:
        # Handle the case when the path is not a valid Git repository
        git.Repo.init(PARENT_DIR)
        print(f"Git repository initialized in {PARENT_DIR}")

    except Exception as e:
        # Handle any exceptions (e.g., invalid path)
        print(f"Unable to init Git repository: {e}")
        raise


def commit(files: Union[str, List[str]], commit_message: str = None):
    """
    Commits the specified files to the git repository after staging them.

    Args:
        files (Union[str, List[str]]): A list of file paths to be committed.
        commit_message (str, optional): The commit message. If not provided, a default message will be used.

    Raises:
        git.InvalidGitRepositoryError: If the PARENT_DIR is not a git repository.
        git.GitCommandError: If an error occurs while committing the changes.
        Exception: For any other unexpected errors.

    Returns:
        None
    """
    if commit_message is None:
        commit_message = f"Commit - {arrow.utcnow().isoformat()}"
    if isinstance(files, str):
        files = [files]
    try:
        with git.Repo(SCRIPT_DIR, search_parent_directories=True) as repo:
            # Stage the files before committing
            repo.git.add(*files)
            repo.git.commit(message=commit_message)

    except git.InvalidGitRepositoryError as e:
        print(f"Unable to find a git repository: {e}")
        raise
    except git.GitCommandError as e:
        print(f"Failed to commit changes: {e}")
        raise
    except Exception as e:
        print(f"An unexpected error occurred: {e}")
        raise


# Data files


def benchmark(timestamp: arrow.Arrow, report: str = None):
    """
    Records the execution time of a report and saves the data to a JSON file.

    Args:
        timestamp (arrow.Arrow): The timestamp when the report execution began.
         report (str): The name of the report being benchmarked. If None, tries obtaining report name from JPY_SESSION_NAME environment variable.

    Returns:
        None
    """
    if report is None:
        try:
            report = os.path.basename(os.environ["JPY_SESSION_NAME"]).split(".")[0]
        except:
            report = ""

    now = arrow.utcnow()
    timedelta = now - timestamp
    benchmark_file = os.path.join(PARENT_DIR, "data/benchmark.json")
    data = load_json(benchmark_file)
    # Add the new data to the existing data
    if report not in data:
        data[report] = []
    data[report].append(
        {"ts": now.isoformat(), "average": timedelta.total_seconds(), "weight": 1}
    )
    # Save new data to file
    with open(benchmark_file, "w+") as file:
        json.dump(data, file)

    commit(
        files=[benchmark_file],
        commit_message=f"{report} report benchmarked - {now.isoformat()}",
    )


def condense_changelogs(files: pd.DataFrame):
    """
    Condenses multiple changelog files into a consolidated dataframe and generates a new filename.

    Args:
        files (pd.DataFrame): A dataframe containing the changelog files.

    Returns:
        Tuple[pd.DataFrame, str]: A tuple containing the consolidated changelog dataframe and the new filename.
    """
    new_changelog = pd.DataFrame()
    changelog_name = None
    first_date = None
    last_date = None
    for file in files:
        match = re.search(
            r"(\w+)_\w+_(\d{4}-\d{2}-\d{2}T\d{2}:\d{2})Z_(\d{4}-\d{2}-\d{2}T\d{2}:\d{2})Z.bz2",
            os.path.basename(file),
        )
        name = match.group(1)
        from_date = match.group(2)
        to_date = match.group(3)
        if changelog_name is not None and not changelog_name == name:
            print("Names mismatch!")
        changelog_name = name
        if first_date is None or first_date > from_date:
            first_date = from_date
        if last_date is None or last_date < to_date:
            last_date = to_date
        df = pd.read_csv(file, dtype=object)
        df["Version"] = df["Version"].map({"Old": from_date, "New": to_date})
        new_changelog = pd.concat([new_changelog, df], axis=0, ignore_index=True)

    new_changelog.sort_values(
        by=[new_changelog.columns[0], "Version"],
        ascending=[True, True],
        axis=0,
        inplace=True,
    )
    new_changelog = new_changelog.drop_duplicates(keep="last").dropna(how="all", axis=0)
    index = (
        new_changelog.drop(["Modification date", "Version"], axis=1)
        .drop_duplicates(keep="last")
        .index
    )
    new_filename = os.path.join(
        os.path.dirname(file),
        make_filename(
            report=changelog_name,
            timestamp=arrow.get(last_date),
            previous_timestamp=arrow.get(first_date),
        ),
    )
    return new_changelog.loc[index], new_filename


def condense_benchmark(benchmark: dict):
    """
    Condenses a benchmark dictionary by calculating the weighted average and total weight for each key.

    Args:
        benchmark (dict): A dictionary containing benchmark data.

    Returns:
        dict: The condensed benchmark dictionary with updated entries.
    """
    now = arrow.utcnow()
    for key, pair in benchmark.items():
        for key, values in benchmark.items():
            weighted_sum = 0
            total_weight = 0
            for entry in values:
                weighted_sum += entry["average"] * entry["weight"]
                total_weight += entry["weight"]
            weighted_average = weighted_sum / total_weight
            benchmark.update(
                {
                    key: [
                        {
                            "ts": now.isoformat(),
                            "average": weighted_average,
                            "weight": total_weight,
                        }
                    ]
                }
            )

    return benchmark


def cleanup_data(dry_run=False):
    """
    Cleans up data files, keeping only the most recent file from each month and week.

    Args:
        dry_run (bool): If True, the function will only print the files that would be deleted without actually deleting them. Defaults to False.

    Returns:
        None
    """
    # Benchmark
    now = arrow.utcnow()
    benchmark_path = os.path.join(PARENT_DIR, "data/benchmark.json")
    benchmark = load_json(benchmark_path)
    new_benchmark = condense_benchmark(benchmark)
    if dry_run:
        print("Benchmark:", new_benchmark)
    else:
        with open(benchmark_path, "w+") as f:
            json.dump(new_benchmark, f)

    # Data CSV files
    file_list = glob.glob(os.path.join(PARENT_DIR, "data/*.bz2"))

    # Create a DataFrame
    df = pd.DataFrame(file_list, columns=["Name"])

    # Convert the 'Date' column to a datetime type
    df["Date"] = pd.to_datetime(df["Name"].apply(os.path.getctime), unit="s")

    # Create a new column 'Group' based on the first two elements after splitting the filename
    df["Group"] = df["Name"].apply(
        lambda x: "_".join(os.path.basename(x).split("_", 2)[:2])
    )

    # Group the DataFrame by 'Group' and 'Date' (year and month)
    grouped = df.groupby(["Group", pd.Grouper(key="Date", freq="MS")])

    # Get a list of all the files created on the same month of the same year, separated by whether they contain "changelog"
    same_month_files = {
        "changelog": [
            group[1]["Name"].tolist() for group in grouped if "changelog" in group[0][0]
        ],
        "data": [
            group[1]["Name"].tolist()
            for group in grouped
            if not "changelog" in group[0][0]
        ],
    }

    # Get a list of all the files created in the last month and split them into weeks
    last_month_files = (
        df[df["Date"] >= df["Date"].max() - pd.Timedelta("1MS")]
        .resample("W", on="Date")
        .first()
    )

    # Separate the last_month_files by whether they contain "changelog"
    last_month_files = {
        "changelog": last_month_files[
            last_month_files["Group"].str.contains("changelog")
        ]["Name"].tolist(),
        "data": last_month_files[~last_month_files["Group"].str.contains("changelog")][
            "Name"
        ].tolist(),
    }

    # Remove the last_month_files from the same_month_files
    same_month_files["changelog"] = [
        files
        for files in same_month_files["changelog"]
        if files not in last_month_files["changelog"]
    ]
    same_month_files["data"] = [
        files
        for files in same_month_files["data"]
        if files not in last_month_files["data"]
    ]

    print("\n- same month (with changelog)")
    for files in same_month_files["changelog"]:
        if len(files) > 1:
            new_changelog, new_filepath = condense_changelogs(files)
            print(f"New changelog file: {new_filepath}")
            if dry_run:
                display(new_changelog)
            else:
                new_changelog.to_csv(new_filepath)
            for file in files:
                if dry_run:
                    print("Delete", file)
                else:
                    os.remove(file)

    print("\n- same month (without changelog)")
    for files in same_month_files["data"]:
        for file in files[:-1]:
            if dry_run:
                print("Delete", file)
            else:
                os.remove(file)
        if dry_run:
            print("Keep", files[-1])

    if (files := last_month_files["changelog"]) and (len(files) > 1):
        print("\n- Last month (with changelog)")
        new_changelog, new_filepath = condense_changelogs(files)
        print(f"New changelog file: {new_filepath}")
        if dry_run:
            display(new_changelog)
        else:
            new_changelog.to_csv(new_filepath)
        for file in last_month_files["changelog"]:
            if dry_run:
                print("Delete", file)
            else:
                os.remove(file)

    if files := last_month_files["data"]:
        print("\n- Last month (without changelog)")
        for file in files[:-1]:
            if dry_run:
                print("Delete", file)
            else:
                os.remove(file)
        if dry_run:
            print("Keep", files[-1])

    if not dry_run:
        commit(
            files=[
                os.path.join(PARENT_DIR, "data/benchmark.json"),
                os.path.join(PARENT_DIR, "data/*bz2"),  # May not work
            ],
            commit_message=f"Data cleanup {arrow.utcnow().isoformat()}",
        )


def load_corrected_latest(name_pattern: str, tuple_cols: List[str] = []):
    """
    Loads the most recent data file matching the specified name pattern and applies corrections.

    Args:
        name_pattern (str): Data file name pattern to load.
        tuple_cols (List[str]): List of columns containing tuple values to apply literal_eval.

    Returns:
        Tuple[pd.DataFrame, arrow.Arrow]: A tuple containing the loaded dataframe and the timestamp of the file.
    """
    files = sorted(
        glob.glob(f"../data/{name_pattern}_data_*.bz2"),
        key=os.path.getctime,
        reverse=True,
    )

    if files:
        df = pd.read_csv(files[0], dtype=object)
        for col in tuple_cols:
            if col in df:
                df[col] = df[col].dropna().apply(literal_eval)

        for col in ["Modification date", "Release"]:
            if col in df:
                df[col] = pd.to_datetime(df[col])

        ts = arrow.get(os.path.basename(files[0]).split("_")[-1].split(".bz2")[0])
        print(f"{name_pattern} file loaded")
        return df, ts
    else:
        print(f"No {name_pattern} files")
        return None, None


# Data formating


def extract_fulltext(x: List[Union[Dict[str, Any], str]], multiple: bool = False):
    """
    Extracts fulltext from a list of dictionaries or strings.
    If multiple is True, returns a sorted tuple of all fulltexts.
    Otherwise, returns the first fulltext found, with leading/trailing whitespaces removed.
    If the input list is empty, returns np.nan.

    Args:
        x (List[Union[Dict[str, Any], str]]): A list of dictionaries or strings to extract fulltext from.
        multiple (bool): If True, return a tuple of all fulltexts. Otherwise, return the first fulltext. Default is False.

    Returns:
        str or Tuple[str] or np.nan: The extracted fulltext(s).
    """
    if len(x) > 0:
        if isinstance(x[0], int):
            return str(x[0])
        elif "fulltext" in x[0]:
            if multiple:
                return tuple(sorted([i["fulltext"] for i in x]))
            else:
                return x[0]["fulltext"].strip("\u200e")
        else:
            if multiple:
                return tuple(sorted(x))
            else:
                return x[0].strip("\u200e")
    else:
        return np.nan


def format_df(input_df: pd.DataFrame, include_all: bool = False):
    """
    Formats a dataframe containing card information.
    Returns a new dataframe with specific columns extracted and processed.

    Args:
        input_df (pd.DataFrame): The input dataframe to format.
        include_all (bool): If True, include all unspecified columns in the output dataframe. Default is False.

    Returns:
        pd.DataFrame: The formatted dataframe.
    """
    df = pd.DataFrame(index=input_df.index)

    # Column name: multiple values
    individual_cols = {
        "Name": False,
        "Password": False,
        "Card type": False,
        "Property": False,
        "Card image": False,
        "Archseries": True,
        "Misc": True,
        "Category": True,
        "Summoning": True,
        # Monster card specific columns
        "Attribute": False,
        "Primary type": True,
        "Secondary type": True,
        "Monster type": False,
        "Effect type": True,
        "DEF": False,
        "Pendulum Scale": False,
        "Link": False,
        # Skill card specific columns
        "Character": False,
        # Rush duel specific columns
        # Set specific columns
        "Set": False,
        "Card number": False,
        "Series": False,
        "Set type": False,
        "Cover card": True,
        # Bandai specific columns
        "Ability": False,
        "Rule": False,
    }
    for col, multi in individual_cols.items():
        if col in input_df.columns:
            extracted_col = input_df[col].apply(extract_fulltext, multiple=multi)
            # Primary type classification
            if col == "Primary type":
                df[col] = extracted_col.apply(extract_primary_type)
            elif col == "Misc":
                # Rush specific
                df = df.join(extracted_col.apply(extract_misc))
            else:
                df[col] = extracted_col

    # Link arrows styling
    if "Link Arrows" in input_df.columns:
        df["Link Arrows"] = input_df["Link Arrows"].apply(
            lambda x: (
                tuple([arrows_dict[i] for i in sorted(x)]) if len(x) > 0 else np.nan
            )
        )

    # Columns with matching name pattern: extraction function
    filter_cols = {
        "ATK": True,
        "Level": True,
        " status": True,
        " Material": True,
        "Page ": False,
    }
    for col, extract in filter_cols.items():
        col_matches = input_df.filter(like=col).columns
        if len(col_matches) > 0:
            extracted_cols = input_df[col_matches].map(
                extract_fulltext if extract else lambda x: x
            )
            if col == " Material":
                df["Materials"] = extracted_cols.apply(
                    lambda x: tuple(elem for tup in col for elem in tup), axis=1
                )
            else:
                df = df.join(extracted_cols)

    # Category boolean columns for merging into tuple
    category_bool_cols = {
        "Artwork": ".*[aA]rtworks$",
    }
    for col, cat in category_bool_cols.items():
        col_matches = input_df.filter(regex=cat).columns
        if len(col_matches) > 0:
            cat_bool = input_df[col_matches].map(extract_category_bool)
            # Artworks extraction
            if col == "Artwork":
                df[col] = cat_bool.apply(format_artwork, axis=1)
            else:
                df[col] = cat_bool

    # Date columns concatenation
    if len(input_df.filter(like=" date").columns) > 0:
        df = df.join(
            input_df.filter(like=" date").map(
                lambda x: (
                    pd.to_datetime(
                        pd.to_numeric(x[0]["timestamp"]), unit="s", errors="coerce"
                    )
                    if len(x) > 0
                    else np.nan
                )
            )
        )

    # Include other unspecified columns
    if include_all:
        df = df.join(
            input_df[input_df.columns.difference(df.columns)].map(
                extract_fulltext, multiple=True
            )
        )

    return df


## Cards


def extract_primary_type(x: Union[str, List[str], Tuple[str]]):
    """
    Extracts the primary type of a card.
    If the input is a list or tuple, removes "Pendulum Monster" and "Maximum Monster" from the list.
    If the input is a list or tuple with only one element, returns that element.
    If the input is a list or tuple with multiple elements, returns the first element that is not "Effect Monster".
    Otherwise, returns the input.

    Args:
        x (Union[str, List[str], Tuple[str]]): The input type(s) to extract the primary type from.

    Returns:
        Union[str, List[str]]: The extracted primary type(s).
    """
    if isinstance(x, list) or isinstance(x, tuple):
        if "Monster Token" in x:
            return "Monster Token"
        else:
            x = [z for z in x if (z != "Pendulum Monster") and (z != "Maximum Monster")]
            if len(x) == 1 and "Effect Monster" in x:
                return "Effect Monster"
            elif len(x) > 0:
                return [z for z in x if z != "Effect Monster"][0]

    return x


def extract_misc(x: Union[str, List[str], Tuple[str]]):
    """
    Extracts the misc properties of a card.
    Checks whether the input contains the values "Legend Card" or "Requires Maximum Mode" and creates a boolean table.

    Args:
        x (Union[str, List[str], Tuple[str]]): The Misc values to generate the boolean table from.

    Returns:
        pd.Series: A pandas Series of boolean values indicating whether "Legend Card" and "Requires Maximum Mode" are present in the input.
    """
    if isinstance(x, list) or isinstance(x, tuple):
        return pd.Series(
            [val in x for val in ["Legend Card", "Requires Maximum Mode"]],
            index=["Legend", "Maximum mode"],
        )
    else:
        return pd.Series([False, False], index=["Legend", "Maximum mode"])


def extract_category_bool(x: List[str]):
    """
    Extracts a boolean value from a list of strings that represent a boolean value.
    If the first string in the list is "t", returns True.
    If the first string in the list is "f", returns False.
    Otherwise, returns np.nan.

    Args:
        x (List[str]): The input list of strings to extract a boolean value from.

    Returns:
        Union[bool, np.nan]: The extracted boolean value.
    """
    if len(x) > 0:
        if x[0] == "f":
            return False
        elif x[0] == "t":
            return True

    return np.nan


def format_artwork(row: pd.Series):
    """
    Formats a row of a dataframe that contains "alternate artworks" and "edited artworks" columns.
    If the "alternate artworks" column(s) in the row contain at least one "True" value, adds "Alternate" to the result tuple.
    If the "edited artworks" column(s) in the row contain at least one "True" value, adds "Edited" to the result tuple.
    Returns the result tuple.

    Args:
        row (pd.Series): A row of a dataframe that contains "alternate artworks" and "edited artworks" columns.

    Returns:
        Tuple[str]: The formatted row as a tuple.
    """
    result = tuple()
    index_str = row.index.str
    if index_str.endswith("alternate artworks").any():
        matching_cols = row.index[index_str.endswith("alternate artworks")]
        if row[matching_cols].any():
            result += ("Alternate",)
    if index_str.endswith("edited artworks").any():
        matching_cols = row.index[index_str.endswith("edited artworks")]
        if row[matching_cols].any():
            result += ("Edited",)
    if result == tuple():
        return np.nan
    else:
        return result


def format_errata(row: pd.Series):
    """
    Formats errata information from a pandas Series and returns a tuple of errata types.

    Args:
        row (pd.Series): A pandas Series containing errata information for a single card.

    Returns:
        Tuple[str]: Tuple of errata types if any errata information is present in the input Series, otherwise np.nan.
    """
    result = []
    if "Cards with name errata" in row:
        if row["Cards with name errata"]:
            result.append("Name")
    if "Cards with card type errata" in row:
        if row["Cards with card type errata"]:
            result.append("Type")
    if "Card Errata" in row and not result:
        if row["Card Errata"]:
            result.append("Any")
    if result:
        return tuple(sorted(result))
    else:
        return np.nan


def merge_errata(input_df: pd.DataFrame, input_errata_df: pd.DataFrame):
    """
    Merges errata information from an input errata DataFrame into an input DataFrame based on card names.

    Args:
        input_df (pd.DataFrame): A pandas DataFrame containing card information.
        input_errata_df (pd.DataFrame): A pandas DataFrame containing errata information.

    Returns:
        pd.DataFrame: A pandas DataFrame with errata information merged into it.
    """
    if "Name" in input_df.columns:
        errata_series = input_errata_df.apply(format_errata, axis=1).rename("Errata")
        input_df = input_df.merge(
            errata_series,
            left_on="Name",
            right_index=True,
            how="left",
            suffixes=("", " errata"),
        )
    else:
        print('Error! No "Name" column to join errata')

    return input_df


## Sets


def merge_set_info(input_df: pd.DataFrame, input_info_df: pd.DataFrame):
    """
    Merges set information from an input set info DataFrame into an input set list DataFrame based on set and region.

    Args:
        input_df (pd.DataFrame): A pandas DataFrame containing set lists.
        input_info_df (pd.DataFrame): A pandas DataFrame containing set information.

    Returns:
        pd.DataFrame: A pandas DataFrame with set information merged into it.
    """
    if all([col in input_df.columns for col in ["Set", "Region"]]):
        regions_dict = load_json(os.path.join(PARENT_DIR, "assets/json/regions.json"))
        input_df["Release"] = input_df[["Set", "Region"]].apply(
            lambda x: (
                input_info_df[regions_dict[x["Region"]] + " release date"][x["Set"]]
                if (
                    x["Region"] in regions_dict.keys()
                    and x["Set"] in input_info_df.index
                )
                else np.nan
            ),
            axis=1,
        )
        input_df["Release"] = pd.to_datetime(
            input_df["Release"].astype(str), errors="coerce"
        )  # Bug fix
        input_df = input_df.merge(
            input_info_df.loc[:, :"Cover card"],
            left_on="Set",
            right_index=True,
            how="outer",
            indicator=False,
        ).reset_index(drop=True)
        print("Set properties merged")
    else:
        print('Error! No "Set" and/or "Region" column(s) to join set info')

    return input_df


# ========= #
# Changelog #
# ========= #


def generate_changelog(
    previous_df: pd.DataFrame, current_df: pd.DataFrame, col: Union[str, List[str]]
):
    """
    Generates a changelog DataFrame by comparing two DataFrames based on a specified column.

    Args:
        previous_df (pd.DataFrame): A DataFrame containing the previous version of the data.
        current_df (pd.DataFrame): A DataFrame containing the current version of the data.
        col (Union[str, List[str]]): The name of the column to compare the DataFrames on.

    Returns:
        pd.DataFrame: A DataFrame containing the changes made between the previous and current versions of the data. The DataFrame will have the following columns: the specified column name, the modified data, and the indicator for whether the data is new or modified renamed as version (either "Old" or "New"). If there are no changes, the function will return a DataFrame with no rows.
    """
    if isinstance(col, str):
        col = [col]
    changelog = (
        previous_df.merge(current_df, indicator=True, how="outer")
        .loc[lambda x: x["_merge"] != "both"]
        .sort_values(col, ignore_index=True)
    )
    changelog["_merge"] = changelog["_merge"].cat.rename_categories(
        {"left_only": "Old", "right_only": "New"}
    )
    changelog.rename(columns={"_merge": "Version"}, inplace=True)
    nunique = changelog.groupby(col).nunique(dropna=False)
    cols_to_drop = (
        nunique[nunique < 2]
        .dropna(axis=1)
        .columns.difference(["Modification date", "Version"])
    )
    changelog.drop(cols_to_drop, axis=1, inplace=True)
    changelog = changelog.set_index(col)

    if all(col in changelog.columns for col in ["Modification date", "Version"]):
        true_changes = (
            changelog.drop(["Modification date", "Version"], axis=1)[nunique > 1]
            .dropna(axis=0, how="all")
            .index
        )
        new_entries = nunique[nunique["Version"] == 1].dropna(axis=0, how="all").index
        rows_to_keep = true_changes.union(new_entries).unique()
        changelog = changelog.loc[rows_to_keep].sort_values(by=[*col, "Version"])

    if changelog.empty:
        print("No changes")

    return changelog


# =================== #
# Notebook management #
# =================== #


def save_notebook():
    """
    Save the current notebook opened in JupyterLab to disk.

    Args:
        None

    Returns:
        None
    """
    app = JupyterFrontEnd()
    app.commands.execute("docmanager:save")
    print("Notebook saved to disk")


def run_notebooks(
    reports: Union[str, List[str]] = "all",
    progress_handler: Callable = None,
    telegram_first: bool = False,
    suppress_contribs: bool = False,
    **kwargs,
):
    """
    Execute specified Jupyter notebooks in the source directory using Papermill.

    Args:
        reports (Union[str, List[str]]): List of notebooks to execute or 'all' to execute all notebooks in the source directory. Default is 'all'.
        progress_handler (callable): An optional callable to provide progress bar functionality. Default is None.
        telegram_first (bool, optional): Default is False.
        suppress_contribs (bool, optional): Default is False.
        **kwargs: Additional keyword arguments containing secrets key-value pairs to pass to TQDM contrib iterators.

    Returns:
        None
    """
    debug = kwargs.pop("debug", False)

    if reports == "all":
        # Get reports
        reports = sorted(glob.glob("*.ipynb"))
    else:
        reports = [str(reports)] if not isinstance(reports, list) else reports

    if progress_handler:
        external_pbar = progress_handler.pbar(
            iterable=reports, desc="Completion", unit="report", unit_scale=True
        )
    else:
        external_pbar = None

    # Initialize iterators
    iterator = tqdm(
        reports,
        desc="Completion",
        unit="report",
        unit_scale=True,
        dynamic_ncols=True,
    )

    if not suppress_contribs:
        contribs = ["DISCORD", "TELEGRAM"]
        if telegram_first:
            contribs = contribs[::-1]
        secrets = {key: value for key, value in kwargs.items() if value is not None}
        secrets_file = os.path.join(PARENT_DIR, "assets/secrets.env")
        for contrib in contribs:
            required_secrets = [
                f"{contrib}_" + key if key == "CHANNEL_ID" else key
                for key in [f"{contrib}_TOKEN", f"CHANNEL_ID"]
                if key not in secrets
            ]
            try:
                loaded_secrets = load_secrets(
                    required_secrets, secrets_file=secrets_file, required=True
                )
                secrets = secrets | loaded_secrets

                token = secrets.get(f"{contrib}_TOKEN")
                channel_id = secrets.get(
                    f"{contrib}_CHANNEL_ID", secrets.get("CHANNEL_ID")
                )
                if contrib == "DISCORD":
                    from tqdm.contrib.discord import tqdm as contrib_tqdm

                    channel_id_dict = {"channel_id": channel_id}

                elif contrib == "TELEGRAM":
                    from tqdm.contrib.telegram import tqdm as contrib_tqdm

                    channel_id_dict = {"chat_id": channel_id}

                iterator = contrib_tqdm(
                    reports,
                    desc="Completion",
                    unit="report",
                    unit_scale=True,
                    dynamic_ncols=True,
                    token=token,
                    **channel_id_dict,  # Needed to handle Telegram using chat_ID instaed of channel_ID.
                )

                break
            except:
                pass

    # Create the main logger
    logger = logging.getLogger("papermill")
    logger.setLevel(logging.INFO)

    # Create a StreamHandler and attach it to the logger
    stream_handler = logging.StreamHandler(io.StringIO())
    stream_handler.setFormatter(logging.Formatter("%(message)s"))
    stream_handler.addFilter(
        lambda record: record.getMessage().startswith("Ending Cell")
    )
    logger.addHandler(stream_handler)

    # Define a function to update the output variable
    def update_pbar():
        iterator.update((1 / cells))
        if external_pbar:
            external_pbar.update((1 / cells))

    for i, report in enumerate(iterator):
        iterator.n = i
        iterator.last_print_n = i
        iterator.refresh()
        report_name = os.path.basename(report)[:-6]

        with open(report) as f:
            nb = nbformat.read(f, nbformat.NO_CONVERT)
            cells = len(nb.cells)
            # print(f'Number of Cells: {cells}')

        # Attach the update_pbar function to the stream_handler
        stream_handler.flush = update_pbar

        # Update postfix
        tqdm.write(f"Generating {report_name} report")
        iterator.set_postfix(report=report_name)
        if external_pbar:
            external_pbar.set_postfix(report=report_name)

        # execute the notebook with papermill
        os.environ["PM_IN_EXECUTION"] = "True"
        if "yugiquery" in jupyter_client.kernelspec.find_kernel_specs():
            kernel_name = "yugiquery"
        else:
            kernel_name = "python3"
        pm.execute_notebook(
            report,
            report,
            log_output=True,
            progress_bar=True,
            kernel_name=kernel_name,
        )
        os.environ.pop("PM_IN_EXECUTION", None)

    # Close the iterator
    iterator.close()
    if external_pbar:
        external_pbar.close()

    # Close the stream_handler
    stream_handler.close()
    # Clear custom handler
    logger.handlers.clear()


# ================ #
# Markdown editing #
# ================ #


def update_index():  # Handle index and readme properly
    """
    Update the index.md and README.md files with a table of links to all HTML reports in the parent directory.
    Also update the @REPORT_|_TIMESTAMP@ and @TIMESTAMP@ placeholders in the index.md file with the latest timestamp.
    If the update is successful, commit the changes to Git with a commit message that includes the timestamp.
    If there is no index.md or README.md files in the assets directory, print an error message and abort.

    Raises:
        FileNotFoundError: If the "index.md" or "README.md" files in "assets" are not found.

    Returns:
        None
    """

    index_file_name = "index.md"
    readme_file_name = "README.md"

    index_input_path = os.path.join(PARENT_DIR, "assets/markdown", index_file_name)
    readme_input_path = os.path.join(PARENT_DIR, "assets/markdown", readme_file_name)
    index_output_path = os.path.join(PARENT_DIR, index_file_name)
    readme_output_path = os.path.join(PARENT_DIR, readme_file_name)

    timestamp = arrow.utcnow()
    try:
        with open(index_input_path) as f:
            index = f.read()

        with open(readme_input_path) as f:
            readme = f.read()
    except:
        print('Missing template files in "assets". Aborting...')

    reports = sorted(glob.glob(os.path.join(PARENT_DIR, "*.html")))
    rows = []
    for report in reports:
        rows.append(
            f"[{os.path.basename(report).split('.')[0]}]({os.path.basename(report)}) | {pd.to_datetime(os.path.getmtime(report),unit='s', utc=True).strftime('%d/%m/%Y %H:%M %Z')}"
        )
    table = " |\n| ".join(rows)

    index = index.replace(f"@REPORT_|_TIMESTAMP@", table)
    index = index.replace(f"@TIMESTAMP@", timestamp.strftime("%d/%m/%Y %H:%M %Z"))

    with open(index_output_path, "w+") as o:
        print(index, file=o)

    readme = readme.replace(f"@REPORT_|_TIMESTAMP@", table)
    readme = readme.replace(f"@TIMESTAMP@", timestamp.strftime("%d/%m/%Y %H:%M %Z"))

    with open(readme_output_path, "w+") as o:
        print(readme, file=o)

    commit(
        files=[index_output_path, readme_output_path],
        commit_message=f"Index and README timestamp update - {timestamp.isoformat()}",
    )


def header(name: str = None):
    """
    Generates a Markdown header with a timestamp and the name of the notebook (if provided).

    Args:
        name (str, optional): The name of the notebook. If None, attempts to extract the name from the environment variable JPY_SESSION_NAME. Defaults to None.

    Returns:
        Markdown: The generated Markdown header.
    """
    if name is None:
        try:
            name = os.path.basename(os.environ["JPY_SESSION_NAME"]).split(".")[0]
        except:
            name = ""

    with open(os.path.join(PARENT_DIR, "assets/markdown/header.md")) as f:
        header = f.read()
        header = header.replace(
            "@TIMESTAMP@",
            arrow.utcnow().strftime("%d/%m/%Y %H:%M %Z"),
        )
        header = header.replace("@NOTEBOOK@", name)
        return Markdown(header)


def footer(timestamp: arrow.Arrow = None):
    """
    Generates a Markdown footer with a timestamp.

    Args:
        timestamp (arrow.Arrow, optional): The timestamp to use. If None, uses the current time. Defaults to None.

    Returns:
        Markdown: The generated Markdown footer.
    """
    with open(os.path.join(PARENT_DIR, "assets/markdown/footer.md")) as f:
        footer = f.read()
        now = arrow.utcnow()
        footer = footer.replace("@TIMESTAMP@", now.strftime("%d/%m/%Y %H:%M %Z"))

        return Markdown(footer)


# ================== #
# API call functions #
# ================== #

# Variables
http_headers = {"User-Agent": "Yugiquery/1.0 - https://guigoruiz1.github.io/yugiquery/"}
base_url = "https://yugipedia.com/api.php"
media_url = "https://ws.yugipedia.com/"
revisions_query_action = (
    "?action=query&format=json&prop=revisions&rvprop=content&titles="
)
ask_query_action = "?action=ask&format=json&query="
askargs_query_action = "?action=askargs&format=json&conditions="
categorymembers_query_action = "?action=query&format=json&list=categorymembers&cmdir=desc&cmsort=timestamp&cmtitle=Category:"
redirects_query_action = "?action=query&format=json&redirects=True&titles="
backlinks_query_action = (
    "?action=query&format=json&list=backlinks&blfilterredir=redirects&bltitle="
)


# Functions
def extract_results(response: requests.Response):
    """
    Extracts the relevant data from the response object and returns it as a Pandas DataFrame.

    Args:
        response (requests.Response): The response object obtained from making a GET request to the Yu-Gi-Oh! Wiki API.

    Returns:
        pd.DataFrame: A DataFrame containing the relevant data extracted from the response object.
    """
    json = response.json()
    df = pd.DataFrame(json["query"]["results"]).transpose()
    if "printouts" in df:
        df = pd.DataFrame(df["printouts"].values.tolist(), index=df["printouts"].keys())
        page_url = (
            pd.DataFrame(json["query"]["results"])
            .transpose()["fullurl"]
            .rename("Page URL")
        )
        page_name = (
            pd.DataFrame(json["query"]["results"])
            .transpose()["fulltext"]
            .rename("Page name")
        )  # Not necessarily same as card name (Used to merge errata)
        df = pd.concat([df, page_name, page_url], axis=1)

    return df


def card_query(default: str = None, *args, **kwargs):
    """
    Builds a string of arguments to be passed to the yugipedia Wiki API for a card search query.

    Args:
        default (str, optional): The default card type to build a query string for. Can be one of {'spell', 'trap', 'st', 'monster', 'skill', 'counter', 'speed', 'rush', None}. Defaults to None.
        *args: Additional positional arguments to be passed to the API.
        **kwargs: Additional keyword arguments to be passed to the API.

    Raises:
        ValueError: If default is not a valid card type.

    Returns:
        str: A string containing the arguments to be passed to the API for the card search query.
    """
    # Default card query
    prop_bool = {
        "password": True,
        "card_type": True,
        "property": True,
        "primary": True,
        "secondary": True,
        "attribute": True,
        "monster_type": True,
        "stars": True,
        "atk": True,
        "def": True,
        "scale": True,
        "link": True,
        "arrows": True,
        "effect_type": True,
        "archseries": True,
        "alternate_artwork": True,
        "edited_artwork": True,
        "tcg": True,
        "ocg": True,
        "date": True,
    }

    if default is not None:
        default = default.lower()
    valid_default = {
        "spell",
        "trap",
        "st",
        "monster",
        "skill",
        "counter",
        "speed",
        "rush",
        None,
    }
    if default not in valid_default:
        raise ValueError("results: default must be one of %r." % valid_default)
    elif default == "monster":
        prop_bool.update({"property": False})
    elif default == "st" or default == "trap" or default == "spell":
        prop_bool.update(
            {
                "primary": False,
                "secondary": False,
                "attribute": False,
                "monster_type": False,
                "stars": False,
                "atk": False,
                "def": False,
                "scale": False,
                "link": False,
                "arrows": False,
            }
        )
    elif default == "counter":
        prop_bool.update(
            {
                "primary": False,
                "secondary": False,
                "attribute": False,
                "monster_type": False,
                "property": False,
                "stars": False,
                "atk": False,
                "def": False,
                "scale": False,
                "link": False,
                "arrows": False,
            }
        )
    elif default == "skill":
        prop_bool.update(
            {
                "password": False,
                "primary": False,
                "secondary": False,
                "attribute": False,
                "monster_type": False,
                "stars": False,
                "atk": False,
                "def": False,
                "scale": False,
                "link": False,
                "arrows": False,
                "effect_type": False,
                "edited_artwork": False,
                "alternate_artwork": False,
                "ocg": False,
                "speed": True,
                "character": True,
            }
        )
    elif default == "speed":
        prop_bool.update(
            {
                "speed": True,
                "scale": False,
                "link": False,
                "arrows": False,
            }
        )
    elif default == "rush":
        prop_bool.update(
            {
                "password": False,
                "secondary": False,
                "scale": False,
                "link": False,
                "arrows": False,
                "tcg": False,
                "ocg": False,
                "maximum_atk": True,
                "edited_artwork": False,
                "alternate_artwork": False,
                "rush_alt_artwork": True,
                "rush_edited_artwork": True,
                "misc": True,
            }
        )

    # Card properties dictionary
    prop_dict = {
        "password": "|?Password",
        "card_type": "|?Card%20type",
        "property": "|?Property",
        "primary": "|?Primary%20type",
        "secondary": "|?Secondary%20type",
        "attribute": "|?Attribute",
        "monster_type": "|?Type=Monster%20type",
        "stars": "|?Stars%20string=Level%2FRank%20",
        "atk": "|?ATK%20string=ATK",
        "def": "|?DEF%20string=DEF",
        "scale": "|?Pendulum%20Scale",
        "link": "|?Link%20Rating=Link",
        "arrows": "|?Link%20Arrows",
        "effect_type": "|?Effect%20type",
        "archseries": "|?Archseries",
        "alternate_artwork": "|?Category:OCG/TCG%20cards%20with%20alternate%20artworks",
        "edited_artwork": "|?Category:OCG/TCG%20cards%20with%20edited%20artworks",
        "tcg": "|?TCG%20status",
        "ocg": "|?OCG%20status",
        "date": "|?Modification%20date",
        "image_URL": "|?Card%20image",
        "misc": "|?Misc",
        "summoning": "|?Summoning",
        # Speed duel specific
        "speed": "|?TCG%20Speed%20Duel%20status",
        "character": "|?Character",
        # Rush duel specific
        "rush_alt_artwork": "|?Category:Rush%20Duel%20cards%20with%20alternate%20artworks",
        "rush_edited_artwork": "|?Category:Rush%20Duel%20cards%20with%20edited%20artworks",
        "maximum_atk": "|?MAXIMUM%20ATK",
        # Deprecated - Use for debuging
        "category": "|?category",
    }
    # Change default values to kwargs values
    prop_bool.update(kwargs)
    # Initialize string
    search_string = "|?English%20name=Name"
    # Iterate default plus kwargs items
    for arg, value in prop_bool.items():
        # If property is true
        if value:
            # If property in the dictionary, get its value
            if arg in prop_dict.keys():
                search_string += f"{prop_dict[arg]}"
            # If property is not in the dictionary, assume generic property
            else:
                print(f"Unrecognized property {arg}. Assuming |?{up.quote(arg)}.")
                search_string += f"|?{up.quote(arg)}"

    for arg in args:
        search_string += f"|?{up.quote(arg)}"

    return search_string


def check_API_status():
    """
    Checks if the API is running and reachable by making a query to retrieve site information. If the API is up and running, returns True. If the API is down or unreachable, returns False and prints an error message with details.

    Returns:
        bool: True if the API is up and running, False otherwise.
    """
    params = {
        "action": "query",
        "meta": "siteinfo",
        "siprop": "general",
        "format": "json",
    }

    try:
        response = requests.get(base_url, params=params, headers=http_headers)
        response.raise_for_status()
        print(
            f"{base_url} is up and running {response.json()['query']['general']['generator']}"
        )
        return True
    except requests.exceptions.RequestException as err:
        print(f"{base_url} is not alive: {err}")
        domain = up.urlparse(base_url).netloc
        port = 443

        try:
            socket.create_connection((domain, port), timeout=2)
            print(f"{domain} is reachable")
        except OSError as err:
            print(f"{domain} is not reachable: {err}")

        return False


def fetch_categorymembers(
    category: str,
    namespace: int = 0,
    step: int = 500,
    iterator=None,
    debug: bool = False,
):
    """
    Fetches members of a category from the API by making iterative requests with a specified step size until all members are retrieved.

    Args:
        category (str): The category to retrieve members for.
        namespace (int, optional): The namespace ID to filter the members by. Defaults to 0 (main namespace).
        step (int, optional): The number of members to retrieve in each request. Defaults to 500.
        iterator (tqdm.std.tqdm, optional): A tqdm iterator to display progress updates. Defaults to None.
        debug (bool, optional): If True, prints the URL of each request for debugging purposes. Defaults to False.

    Returns:
        pandas.DataFrame: A DataFrame containing the members of the category.
    """
    params = {"cmlimit": step, "cmnamespace": namespace}

    lastContinue = {}
    all_results = []
    i = 0
    with Halo(
        text="Fetching category members...",
        spinner="line",
        enabled=("PM_IN_EXECUTION" not in os.environ),
    ) as spinner:
        try:
            while True:
                if iterator is None:
                    spinner.text = f"Fetching category members... Iteration {i+1}"
                else:
                    iterator.set_postfix(it=i + 1)

                params = params.copy()
                params.update(lastContinue)
                response = requests.get(
                    f"{base_url}{categorymembers_query_action}{category}",
                    params=params,
                    headers=http_headers,
                )
                if debug:
                    print(response.url)
                if response.status_code != 200:
                    spinner.fail(f"HTTP error code {response.status_code}")
                    break

                result = response.json()
                if "error" in result:
                    spinner.fail(result["error"]["info"])
                    # raise Exception(result['error']['info'])
                if "warnings" in result:
                    spinner.warn(result["warnings"])
                    # print(result['warnings'])
                if "query" in result:
                    all_results += result["query"]["categorymembers"]
                if "continue" not in result:
                    spinner.succeed("Fetch completed")
                    break
                lastContinue = result["continue"]
                i += 1

            if "PM_IN_EXECUTION" not in os.environ:
                time.sleep(0.5)

        except (KeyboardInterrupt, SystemExit):
            spinner.fail("Execution interrupted.")
            if "PM_IN_EXECUTION" not in os.environ:
                time.sleep(0.5)
            raise

        spinner.output.close()

    results_df = pd.DataFrame(all_results)
    return results_df


def fetch_properties(
    condition: str,
    query: str,
    step: int = 500,
    limit: int = 5000,
    iterator=None,
    include_all: bool = False,
    debug: bool = False,
):
    """
    Fetches properties from the API by making iterative requests with a specified step size until a specified limit is reached.

    Args:
        condition (str): The query condition to filter the properties by.
        query (str): The query to retrieve the properties.
        step (int, optional): The number of properties to retrieve in each request. Defaults to 500.
        limit (int, optional): The maximum number of properties to retrieve. Defaults to 5000.
        iterator (tqdm.std.tqdm, optional): A tqdm iterator to display progress updates. Defaults to None.
        include_all (bool, optional): If True, includes all properties in the DataFrame. If False, includes only properties that have values. Defaults to False.
        debug (bool, optional): If True, prints the URL of each request for debugging purposes. Defaults to False.

    Returns:
        pandas.DataFrame: A DataFrame containing the properties matching the query and condition.
    """
    df = pd.DataFrame()
    i = 0
    complete = False
    with Halo(
        text="Fetching properties...",
        spinner="line",
        enabled=("PM_IN_EXECUTION" not in os.environ),
    ) as spinner:
        try:
            while not complete:
                if iterator is None:
                    # spinner.clear()
                    spinner.text = f"Fetching properties... Iteration {i+1}"
                else:
                    iterator.set_postfix(it=i + 1)

                response = requests.get(
                    f"{base_url}{ask_query_action}{condition}{query}|limit%3D{step}|offset={i*step}|order%3Dasc",
                    headers=http_headers,
                )
                if debug:
                    print(response.url)
                if response.status_code != 200:
                    spinner.fail(f"HTTP error code {response.status_code}")
                    break

                result = extract_results(response)
                formatted_df = format_df(result, include_all=include_all)
                df = pd.concat([df, formatted_df], ignore_index=True, axis=0)

                if debug:
                    tqdm.write(f"Iteration {i+1}: {len(formatted_df.index)} results")

                if len(formatted_df.index) < step or (i + 1) * step >= limit:
                    spinner.succeed("Fetch completed")
                    complete = True
                else:
                    i += 1

            if "PM_IN_EXECUTION" not in os.environ:
                time.sleep(0.5)

        except (KeyboardInterrupt, SystemExit):
            spinner.fail("Execution interrupted.")
            if "PM_IN_EXECUTION" not in os.environ:
                time.sleep(0.5)
            raise

        spinner.output.close()

    return df


def fetch_redirects(titles: List[str]):
    """
    Fetches redirects for a list of page titles.

    Args:
        titles (List[str]): A list of titles.

    Returns:
        Dict[str, str]: A dictionary mapping source titles to their corresponding redirect targets.
    """
    results = {}
    iterator = trange(
        np.ceil(len(titles) / 50).astype(int), desc="Redirects", leave=False
    )
    for i in iterator:
        first = i * 50
        last = (i + 1) * 50
        target_titles = "|".join(titles[first:last])
        response = requests.get(
            base_url + redirects_query_action + target_titles, headers=http_headers
        ).json()
        redirects = response["query"]["redirects"]
        for redirect in redirects:
            results[redirect.get("from", "")] = redirect.get("to", "")

    return results


def fetch_backlinks(titles: List[str]):
    """
    Fetches backlinks for a list of page titles.

    Args:
        titles (List[str]): A list of titles.

    Returns:
        Dict[str, str]: A dictionary mapping backlink titles to their corresponding target titles.
    """
    results = {}
    iterator = tqdm(titles, desc="Backlinks", leave=False)
    for target_title in iterator:
        iterator.set_postfix(title=target_title)
        response = requests.get(
            base_url + backlinks_query_action + target_title, headers=http_headers
        ).json()
        backlinks = response["query"]["backlinks"]
        for backlink in backlinks:
            if re.match(r"^[a-zA-Z]+$", backlink["title"]) and backlink[
                "title"
            ] not in target_title.split(" "):
                results[backlink["title"]] = target_title

    return results


## Rarities dictionary


def fetch_rarities_dict(rarities_list: List[str] = []):
    """
    Fetches backlinks and redirects for a list of rarities, including abbreviations, to generate a map of rarity abbreviations to their corresponding names.

    Args:
        rarities_list (List[str]): A list of rarities.

    Returns:
        Dict[str, str]: A dictionary mapping rarity abbreviations to their corresponding names.

    """
    words, acronyms = separate_words_and_acronyms(rarities_list)
    if len(rarities_list) > 0:
        print(f"Words: {words}")
        print(f"Acronyms: {acronyms}")

    titles = fetch_categorymembers(category="Rarities", namespace=0)["title"]
    words = words + titles.tolist()
    rarity_backlinks = fetch_backlinks(words)
    rarity_redirects = fetch_redirects(acronyms)
    rarity_dict = rarity_backlinks | rarity_redirects

    return rarity_dict


## Bandai


def fetch_bandai(limit: int = 200, *args, **kwargs):
    """
    Fetch Bandai cards.

    Args:
        limit (int, optional): An integer that represents the maximum number of results to fetch. Defaults to 200.
        *args: Additional properties to query.
        **kwargs: keyword arguments to disable specific properties from query. Remaining keword arguments are passed to fetch_properties()

    Returns:
        pandas.DataFrame: A pandas DataFrame object containing the properties of the fetched Bandai cards.
    """
    debug = kwargs.get("debug", False)
    bandai_query = "|?English%20name=Name"
    bandai_prop_dict = {
        "card_type": "|?Card%20type",
        "level": "|?Level",
        "atk": "|?ATK",
        "def": "|?DEF",
        "number": "|?Bandai%20number=Card%20number",
        "type": "|?Type=Monster%20type",
        "rule": "|?Bandai%20rule=Rule",
        "sets": "|?Sets=Set",
        "rarity": "|?Rarity",
        "ability": "|?Ability",
        "date": "|?Modification%20date",
    }
    for key, value in bandai_prop_dict.items():
        if key in kwargs:
            disable = not kwargs.pop(key)
            if disable:
                continue
        bandai_query += value

    for arg in args:
        bandai_query += f"|?{up.quote(arg)}"

    print(f"Downloading bandai cards")
    concept = "[[Medium::Bandai]]"
    bandai_df = fetch_properties(
        concept, bandai_query, step=limit, limit=limit, **kwargs
    )
    if "Monster type" in bandai_df:
        bandai_df["Monster type"] = (
            bandai_df["Monster type"].dropna().apply(lambda x: x.split("(")[0])
        )  # Temporary
    if debug:
        print("- Total")

    print(f"{len(bandai_df.index)} results\n")

    time.sleep(0.5)

    return bandai_df


## Cards


def fetch_st(
    st_query: str = None,
    st: str = "both",
    cg: CG = CG.ALL,
    step: int = 500,
    limit: int = 5000,
    **kwargs,
):
    """
    Fetch spell or trap cards based on query and properties of the cards.

    Args:
        st_query (str, optional): A string representing a SMW query to search for. Defaults to None.
        st (str, optional): A string representing the type of cards to fetch, either "spell", "trap", "both", or "all". Defaults to "both".
        cg (CG, optional): An Enum that represents the card game to fetch cards from. Defaults to CG.ALL.
        step (int, optional): An integer that represents the number of results to fetch at a time. Defaults to 500.
        limit (int, optional): An integer that represents the maximum number of results to fetch. Defaults to 5000.
        **kwargs: Additional keyword arguments to pass to fetch_properties.

    Returns:
        pandas.DataFrame: A pandas DataFrame object containing the properties of the fetched spell/trap cards.

    Raises:
        ValueError: Raised if the "st" argument is not one of "spell", "trap", "both", or "all".
    """
    debug = kwargs.get("debug", False)
    st = st.capitalize()
    valid_st = {"Spell", "Trap", "Both", "All"}
    valid_cg = cg.value
    concept = f"[[Concept:CG%20non-monster%20cards]]"
    if st not in valid_st:
        raise ValueError("results: st must be one of %r." % valid_st)
    elif st == "Both" or st == "All":
        st = "Spells and Trap"
    else:
        concept += f"[[Card type::{st} card]]"
    if valid_cg != "CG":
        concept += f"[[Medium::{valid_cg}]]"
    print(f"Downloading {st}s")
    if st_query is None:
        st_query = card_query(default="st")

    st_df = fetch_properties(concept, st_query, step=step, limit=limit, **kwargs)

    if debug:
        print("- Total")

    print(f"{len(st_df.index)} results\n")

    return st_df


def fetch_monster(
    monster_query: str = None,
    cg: CG = CG.ALL,
    step: int = 500,
    limit: int = 5000,
    exclude_token=True,
    **kwargs,
):
    """
    Fetch monster cards based on query and properties of the cards.

    Args:
        monster_query (str, optional): A string representing a SMW query to search for. Defaults to None.
        cg (CG, optional): An Enum that represents the card game to fetch cards from. Defaults to CG.ALL.
        step (int, optional): An integer that represents the number of results to fetch at a time. Defaults to 500.
        limit (int, optional): An integer that represents the maximum number of results to fetch. Defaults to 5000.
        exclude_token (bool, optional): A boolean that determines whether to exclude Monster Tokens or not. Defaults to True.
        **kwargs: Additional keyword arguments to pass to fetch_properties.

    Returns:
        pandas.DataFrame: A pandas DataFrame object containing the properties of the fetched monster cards.
    """
    debug = kwargs.get("debug", False)
    valid_cg = cg.value
    attributes = ["DIVINE", "LIGHT", "DARK", "WATER", "EARTH", "FIRE", "WIND", "?"]
    print("Downloading monsters")
    if monster_query is None:
        monster_query = card_query(default="monster")

    monster_df = pd.DataFrame()
    iterator = tqdm(
        attributes,
        leave=False,
        unit="attribute",
        disable=("PM_IN_EXECUTION" in os.environ),
    )
    for att in iterator:
        iterator.set_description(att)
        if debug:
            tqdm.write(f"- {att}")

        concept = f"[[Concept:CG%20monsters]][[Attribute::{att}]]"

        if valid_cg != "CG":
            concept += f"[[Medium::{valid_cg}]]"

        temp_df = fetch_properties(
            concept, monster_query, step=step, limit=limit, iterator=iterator, **kwargs
        )
        monster_df = pd.concat([monster_df, temp_df], ignore_index=True, axis=0)

    if exclude_token and "Primary type" in monster_df:
        monster_df = monster_df[
            monster_df["Primary type"] != "Monster Token"
        ].reset_index(drop=True)

    if debug:
        print("- Total")

    print(f"{len(monster_df.index)} results\n")

    return monster_df


### Non deck cards


def fetch_token(
    token_query: str = None, cg=CG.ALL, step: int = 500, limit: int = 5000, **kwargs
):
    """
    Fetch token cards based on query and properties of the cards.

    Args:
        token_query (str, optional): A string representing a SWM query to search for. Defaults to None.
        step (int, optional): An integer that represents the number of results to fetch at a time. Defaults to 500.
        limit (int, optional): An integer that represents the maximum number of results to fetch. Defaults to 5000.
        **kwargs: Additional keyword arguments to pass to fetch_properties.

    Returns:
        pandas.DataFrame: A pandas DataFrame object containing the properties of the fetched token cards.

    """
    valid_cg = cg.value
    print("Downloading tokens")

    concept = f"[[Category:Tokens]]"
    if valid_cg != "CG":
        concept += f"[[Category:{valid_cg}%20cards]]"
    else:
        concept += "[[Category:TCG%20cards||OCG%20cards]]"

    if token_query is None:
        token_query = card_query(default="monster")

    token_df = fetch_properties(concept, token_query, step=step, limit=limit, **kwargs)

    print(f"{len(token_df.index)} results\n")

    return token_df


def fetch_counter(
    counter_query: str = None, cg=CG.ALL, step: int = 500, limit: int = 5000, **kwargs
):
    """
    Fetch counter cards based on query and properties of the cards.

    Args:
        counter_query (str, optional): A string representing a SMW query to search for. Defaults to None.
        step (int, optional): An integer that represents the number of results to fetch at a time. Defaults to 500.
        limit (int, optional): An integer that represents the maximum number of results to fetch. Defaults to 5000.
        **kwargs: Additional keyword arguments to pass to fetch_properties.

    Returns:
        pandas.DataFrame: A pandas DataFrame object containing the properties of the fetched counter cards.
    """
    valid_cg = cg.value
    print("Downloading counters")

    concept = f"[[Category:Counters]][[Page%20type::Card%20page]]"
    if valid_cg != "CG":
        concept += f"[[Medium::{valid_cg}]]"

    if counter_query is None:
        counter_query = card_query(default="counter")

    counter_df = fetch_properties(
        concept, counter_query, step=step, limit=limit, **kwargs
    )

    print(f"{len(counter_df.index)} results\n")

    return counter_df


### Alternative formats


def fetch_speed(speed_query: str = None, step: int = 500, limit: int = 5000, **kwargs):
    """
    Fetches TCG Speed Duel cards from the yugipedia Wiki API.

    Args:
        speed_query (str):  A string representing a SMW query to search for. Defaults to None.
        step (int): The number of results to fetch in each API call. Defaults to 500.
        limit (int): The maximum number of results to fetch. Defaults to 5000.
        **kwargs: Additional keyword arguments to pass to fetch_properties.

    Returns:
        A pandas DataFrame containing the fetched TCG Speed Duel cards.
    """
    debug = kwargs.get("debug", False)

    print(f"Downloading Speed duel cards")
    concept = "[[Category:TCG Speed Duel cards]]"
    if speed_query is None:
        speed_query = card_query(default="speed")

    speed_df = fetch_properties(
        concept,
        speed_query,
        step=step,
        limit=limit,
        **kwargs,
    )

    if debug:
        print("- Total")

    print(f"{len(speed_df.index)} results\n")

    return speed_df


def fetch_skill(skill_query: str = None, step: int = 500, limit: int = 5000, **kwargs):
    """
    Fetches skill cards from the yugipedia Wiki API.

    Args:
        skill_query (str): A string representing a SMW query to search for. Defaults to None.
        step (int): The number of results to fetch in each API call. Defaults to 500.
        limit (int): The maximum number of results to fetch. Defaults to 5000.
        **kwargs: Additional keyword arguments to pass to fetch_properties.

    Returns:
        A pandas DataFrame containing the fetched skill cards.
    """
    print("Downloading skill cards")

    concept = "[[Category:Skill%20Cards]][[Card type::Skill Card]]"
    if skill_query is None:
        skill_query = card_query(default="skill")

    skill_df = fetch_properties(concept, skill_query, step=step, limit=limit, **kwargs)

    print(f"{len(skill_df.index)} results\n")

    return skill_df


def fetch_rush(rush_query: str = None, step: int = 500, limit: int = 5000, **kwargs):
    """
    Fetches Rush Duel cards from the Yu-Gi-Oh! Wikia API.

    Args:
        rush_query (str): A search query to filter the results. If not provided, it defaults to "rush".
        step (int): The number of results to fetch in each API call. Defaults to 500.
        limit (int): The maximum number of results to fetch. Defaults to 5000.
        **kwargs: Additional keyword arguments to pass to fetch_properties.

    Returns:
        A pandas DataFrame containing the fetched Rush Duel cards.
    """
    debug = kwargs.get("debug", False)
    print("Downloading Rush Duel cards")

    concept = f"[[Category:Rush%20Duel%20cards]][[Medium::Rush%20Duel]]"
    if rush_query is None:
        rush_query = card_query(default="rush")

    rush_df = fetch_properties(concept, rush_query, step=step, limit=limit, **kwargs)

    print(f"{len(rush_df.index)} results\n")

    return rush_df


### Unusable cards


def fetch_unusable(
    query: str = None,
    cg: CG = CG.ALL,
    filter=True,
    step: int = 500,
    limit: int = 5000,
    **kwargs,
):
    """
    Fetch unusable cards based on query and properties of the cards. Unusable cards include "Strategy cards", "Tip cards",
    "Card Checklists", etc, which are not actual cards. The filter option enables filtering those out and keeping only cards
    such as Duelist Kingdom "Ticket cards", old video-game promo "Character cards" and "Non-game cards" which have the layout
    of a real card, such as "Everyone's King". This criteria is not free of ambiguity.

    Args:
        query (str, optional): A string representing a SMW query to search for. Defaults to None.
        cg (CG, optional): An Enum that represents the card game to fetch cards from. Defaults to CG.ALL.
        filter (bool, optional): Keep only "Character Cards", "Non-game cards" and "Ticket Cards".
        step (int, optional): An integer that represents the number of results to fetch at a time. Defaults to 500.
        limit (int, optional): An integer that represents the maximum number of results to fetch. Defaults to 5000.
        **kwargs: Additional keyword arguments to pass to fetch_properties.

    Returns:
        pandas.DataFrame: A pandas DataFrame object containing the properties of the fetched spell/trap cards.

    """
    debug = kwargs.get("debug", False)
    concept = "[[Category:Unusable cards]]"

    valid_cg = cg.value
    if valid_cg == "CG":
        concept = "OR".join([concept + f"[[{s} status::+]]" for s in ["TCG", "OCG"]])
    else:
        concept += f"[[{valid_cg} status::+]]"

    concept = up.quote(concept)

    print(f"Downloading unusable cards")
    if query is None:
        query = card_query()

    unusable_df = fetch_properties(concept, query, step=step, limit=limit, **kwargs)

    if filter and "Card type" in unusable_df:
        unusable_df = unusable_df[
            unusable_df["Card type"].isin(
                ["Character Card", "Non-game card", "Ticket Card"]
            )
        ].reset_index(drop=True)

    unusable_df.dropna(how="all", axis=1, inplace=True)

    if debug:
        print("- Total")

    print(f"{len(unusable_df.index)} results\n")

    return unusable_df


### Extra properties


def fetch_errata(errata: str = "all", step: int = 500, **kwargs):
    """
    Fetches errata information from the yuipedia Wiki API.

    Args:
        errata (str): The type of errata information to fetch. Valid values are 'name', 'type', and 'all'. Defaults to 'all'.
        step (int): The number of results to fetch in each API call. Defaults to 500.
        **kwargs: Additional keyword arguments to pass to fetch_categorymembers.

    Returns:
        A pandas DataFrame containing a boolean table indicating whether each card has errata information for the specified type.
    """
    debug = kwargs.get("debug", False)
    errata = errata.lower()
    valid = {"name", "type", "all"}
    categories = {
        "all": "Card Errata",
        "type": "Cards with card type errata",
        "name": "Cards with name errata",
    }
    if errata not in valid:
        raise ValueError("results: errata must be one of %r." % valid)
    elif errata == "all":
        errata = "all"
        categories = list(categories.values())
    else:
        categories = list(categories["errata"])

    print(f"Downloading {errata} errata")
    errata_df = pd.DataFrame(dtype=bool)
    iterator = tqdm(
        categories,
        leave=False,
        unit="initial",
        disable=("PM_IN_EXECUTION" in os.environ),
    )
    for cat in iterator:
        desc = cat.split("Category:")[-1]
        iterator.set_description(desc)
        if debug:
            tqdm.write(f"- {cat}")

        temp = fetch_categorymembers(
            cat, namespace=3010, step=step, iterator=iterator, debug=debug
        )
        errata_data = temp["title"].apply(lambda x: x.split("Card Errata:")[-1])
        errata_series = pd.Series(data=True, index=errata_data, name=desc)
        errata_df = (
<<<<<<< HEAD
            pd.concat([errata_df, errata_series], axis=1).astype(bool).fillna(False).sort_index()
=======
            pd.concat([errata_df, errata_series], axis=1).astype("boolean").fillna(False).sort_index()
>>>>>>> b96a77a8
        )

    if debug:
        print("- Total")

    print(f"{len(errata_df.index)} results\n")
    return errata_df


## Sets


def fetch_set_list_pages(cg: CG = CG.ALL, step: int = 500, limit=5000, **kwargs):
    """
    Fetches a list of 'Set Card Lists' pages from the yugipedia Wiki API.

    Args:
        cg (CG): A member of the CG enum representing the card game for which set lists are being fetched.
        step (int): The number of pages to fetch in each API request.
        limit (int): The maximum number of pages to fetch.
        **kwargs: Additional keyword arguments to pass to fetch_properties.

    Returns:
        pd.DataFrame: A DataFrame containing the titles of the set list pages.

    """
    debug = kwargs.get("debug", False)
    valid_cg = cg.value
    if valid_cg == "CG":
        category = ["TCG Set Card Lists", "OCG Set Card Lists"]
    else:
        category = f"{valid_cg}%20Set%20Card%20Lists"

    print("Downloading list of 'Set Card Lists' pages")
    set_list_pages = pd.DataFrame()
    result = pd.DataFrame()
    iterator = tqdm(
        category,
        leave=False,
        unit="category",
        disable=("PM_IN_EXECUTION" in os.environ),
    )
    for cat in iterator:
        iterator.set_description(cat.split("Category:")[-1])
        temp = fetch_categorymembers(
            cat, namespace=None, step=step, iterator=iterator, debug=debug
        )
        sub_categories = pd.DataFrame(temp)["title"]
        sub_iterator = tqdm(
            sub_categories,
            leave=False,
            unit="subcategory",
            disable=("PM_IN_EXECUTION" in os.environ),
        )
        for sub_cat in sub_iterator:
            sub_iterator.set_description(sub_cat.split("Category:")[-1])
            temp = fetch_properties(
                f"[[{sub_cat}]]",
                query="|?Modification date",
                step=limit,
                limit=limit,
                iterator=sub_iterator,
                **kwargs,
            )
            set_list_pages = pd.concat([set_list_pages, pd.DataFrame(temp)])

    return set_list_pages


def fetch_set_lists(titles: List[str], **kwargs):  # Separate formating function
    """
    Fetches card set lists from a list of page titles.

    Args:
        titles (List[str]): A list of page titles from which to fetch set lists.
        **kwargs: Additional keyword arguments.

    Returns:
        pd.DataFrame: A DataFrame containing the parsed card set lists.
    """
    debug = kwargs.get("debug", False)
    if debug:
        print(f"{len(titles)} sets requested")

    titles = up.quote("|".join(titles))
    rarity_dict = load_json(os.path.join(PARENT_DIR, "assets/json/rarities.json"))
    set_lists_df = pd.DataFrame(
        columns=[
            "Set",
            "Card number",
            "Name",
            "Rarity",
            "Print",
            "Quantity",
            "Region",
            "Page name",
        ]
    )
    success = 0
    error = 0

    response = requests.get(
        f"{base_url}{revisions_query_action}{titles}", headers=http_headers
    )
    if debug:
        print(response.url)
    try:
        json = response.json()
    except:
        print(response.url)
        return

    contents = json["query"]["pages"].values()

    for content in contents:
        if "revisions" in content.keys():
            title = None
            raw = content["revisions"][0]["*"]
            parsed = wtp.parse(raw)
            for template in parsed.templates:
                if template.name == "Set page header":
                    for argument in template.arguments:
                        if "set=" in argument:
                            title = argument.value
                if template.name == "Set list":
                    set_df = pd.DataFrame(columns=set_lists_df.columns)
                    page_name = content["title"]

                    region = None
                    rarity = None
                    card_print = None
                    qty = None
                    desc = None
                    opt = None
                    list_df = None

                    for argument in template.arguments:
                        if "region=" in argument:
                            region = argument.value
                            # if region = 'ES': # Remove second identifier for spanish
                            #     region = 'SP'

                        elif "rarities=" in argument:
                            rarity = tuple(
                                rarity_dict.get(
                                    (
                                        i[0].upper() + i[1:] if i[0].islower() else i
                                    ).strip(),  # Correct lower case accronymns (Example: c->C for common)
                                    i.strip(),
                                )
                                for i in (argument.value).split(",")
                            )

                        elif "print=" in argument:
                            card_print = argument.value

                        elif "qty=" in argument:
                            qty = argument.value

                        elif "description=" in argument:
                            desc = argument.value

                        elif "options=" in argument:
                            opt = argument.value

                        else:
                            set_list = argument.value[1:-1]
                            lines = set_list.split("\n")

                            list_df = pd.DataFrame([x.split(";") for x in lines])
                            list_df = list_df[~list_df[0].str.contains("!:")]
                            list_df = list_df.map(
                                lambda x: x.split("//")[0] if x is not None else x
                            )
                            list_df = list_df.map(
                                lambda x: x.strip() if x is not None else x
                            )
                            list_df.replace(
                                r"^\s*$|^@.*$", None, regex=True, inplace=True
                            )

                    if list_df is None:
                        error += 1
                        if debug:
                            print(f'Error! Unable to parse template for "{page_name}"')
                        continue

                    noabbr = opt == "noabbr"
                    set_df["Name"] = list_df[1 - noabbr].apply(
                        lambda x: (
                            x.strip("\u200e").split(" (")[0] if x is not None else x
                        )
                    )

                    if not noabbr and len(list_df.columns > 1):
                        set_df["Card number"] = list_df[0]

                    if len(list_df.columns) > (2 - noabbr):  # and rare in str
                        set_df["Rarity"] = list_df[2 - noabbr].apply(
                            lambda x: (
                                tuple(
                                    [
                                        rarity_dict.get(y.strip(), y.strip())
                                        for y in x.split(",")
                                    ]
                                )
                                if x is not None and "description::" not in x
                                else rarity
                            )
                        )

                    else:
                        set_df["Rarity"] = [rarity for _ in set_df.index]

                    if len(list_df.columns) > (3 - noabbr):
                        if card_print is not None:  # and new/reprint in str
                            set_df["Print"] = list_df[3 - noabbr].apply(
                                lambda x: (
                                    card_print if (card_print and x is None) else x
                                )
                            )

                            if len(list_df.columns) > (4 - noabbr) and qty:
                                set_df["Quantity"] = list_df[4 - noabbr].apply(
                                    lambda x: x if x is not None else qty
                                )

                        elif qty:
                            set_df["Quantity"] = list_df[3 - noabbr].apply(
                                lambda x: x if x is not None else qty
                            )

                    if not title:
                        title = page_name.split("Lists:")[1]

                    set_df["Set"] = re.sub(r"\(\w{3}-\w{2}\)\s*$", "", title).strip()
                    set_df["Region"] = region.upper()
                    set_df["Page name"] = page_name
                    set_lists_df = pd.concat(
                        [set_lists_df, set_df], ignore_index=True
                    ).fillna(np.nan)
                    success += 1

        else:
            error += 1
            if debug:
                print(f"Error! No content for \"{content['title']}\"")

    if debug:
        print(f"{success} set lists received - {error} missing")
        print("-------------------------------------------------")

    return set_lists_df, success, error


def fetch_all_set_lists(cg: CG = CG.ALL, step: int = 40, **kwargs):
    """
    Fetches all set lists for a given card game.

    Args:
        cg (CG, optional): The card game to fetch set lists for. Defaults to CG.ALL.
        step (int, optional): The number of sets to fetch at once. Defaults to 50.
        **kwargs: Additional keyword arguments to pass to fetch_set_list_pages and fetch_set_lists.

    Returns:
        pd.DataFrame: A DataFrame containing all set lists for the specified card game.

    Raises:
        Any exceptions raised by fetch_set_list_pages() or fetch_set_lists().
    """
    debug = kwargs.get("debug", False)
    sets = fetch_set_list_pages(cg, **kwargs)  # Get list of sets
    keys = sets["Page name"]

    all_set_lists_df = pd.DataFrame(
        columns=["Set", "Card number", "Name", "Rarity", "Print", "Quantity", "Region"]
    )
    total_success = 0
    total_error = 0

    for i in trange(np.ceil(len(keys) / step).astype(int), leave=False):
        success = 0
        error = 0
        if debug:
            tqdm.write(f"Iteration {i}:")

        first = i * step
        last = (i + 1) * step

        set_lists_df, success, error = fetch_set_lists(keys[first:last], **kwargs)
        set_lists_df = set_lists_df.merge(sets, on="Page name", how="left").drop(
            "Page name", axis=1
        )
        all_set_lists_df = pd.concat(
            [all_set_lists_df, set_lists_df], ignore_index=True
        )
        total_success += success
        total_error += error

    all_set_lists_df = all_set_lists_df.convert_dtypes()
    all_set_lists_df.sort_values(by=["Set", "Region", "Card number"]).reset_index(
        inplace=True
    )
    print(
        f'{"Total: " if debug else ""}{total_success} set lists received - {total_error} missing'
    )

    return all_set_lists_df


def fetch_set_info(
    sets: List[str], extra_info: List[str] = [], step: int = 15, **kwargs
):
    """
    Fetches information for a list of sets.

    Args:
        sets (List[str]): A list of set names to fetch information for.
        extra_info (List[str], optional): A list of additional information to fetch for each set. Defaults to an empty list.
        step (int, optional): The number of sets to fetch information for at once. Defaults to 15.
        **kwargs: Additional keyword arguments.

    Returns:
        pd.DataFrame: A DataFrame containing information for all sets in the list.

    Raises:
        Any exceptions raised by requests.get().
    """
    debug = kwargs.get("debug", False)
    if debug:
        print(f"{len(titles)} sets requested")

    regions_dict = load_json(os.path.join(PARENT_DIR, "assets/json/regions.json"))
    # Info to ask
    info = extra_info + ["Series", "Set type", "Cover card"]
    # Release to ask
    release = [i + " release date" for i in set(regions_dict.values())]
    # Ask list
    ask = up.quote("|".join(np.append(info, release)))

    # Get set info
    set_info_df = pd.DataFrame()
    for i in trange(np.ceil(len(sets) / step).astype(int), leave=False):
        first = i * step
        last = (i + 1) * step
        titles = up.quote("]]OR[[".join(sets[first:last]))
        response = requests.get(
            f"{base_url}{askargs_query_action}{titles}&printouts={ask}",
            headers=http_headers,
        )
        formatted_response = extract_results(response)
        formatted_response.drop(
            "Page name", axis=1, inplace=True
        )  # Page name not needed - no set errata, set name same as page name
        formatted_df = format_df(
            formatted_response, include_all=(True if extra_info else True)
        )
        if debug:
            tqdm.write(
                f"Iteration {i}\n{len(formatted_df)} set properties downloaded - {step-len(formatted_df)} errors"
            )
            tqdm.write("-------------------------------------------------")

        set_info_df = pd.concat([set_info_df, formatted_df.dropna(axis=1, how="all")])

    set_info_df = set_info_df.convert_dtypes()
    set_info_df.sort_index(inplace=True)

    print(
        f'{"Total:" if debug else ""}{len(set_info_df)} set properties received - {len(sets)-len(set_info_df)} errors'
    )

    return set_info_df


# ================== #
# Plotting functions #
# ================== #

# Variables
colors_dict = load_json(
    os.path.join(PARENT_DIR, "assets/json/colors.json")
)  # Colors dictionary to associate to series and cards

# Functions


def adjust_lightness(color: str, amount: float = 0.5):
    """Adjust the lightness of a given color by a specified amount.

    Args:
        color (str): The color to be adjusted, in string format.
        amount (float): The amount by which to adjust the lightness of the color. Default value is 0.5.

    Returns:
        tuple: The adjusted color in RGB format.

    Raises:
        KeyError: If the specified color is not a valid Matplotlib color name.
    """

    try:
        c = mc.cnames[color]
    except:
        c = color
    c = colorsys.rgb_to_hls(*mc.to_rgb(c))
    return colorsys.hls_to_rgb(c[0], max(0, min(1, amount * c[1])), c[2])


def align_yaxis(ax1: plt.Axes, v1: float, ax2: plt.Axes, v2: float):
    """
    Adjust the y-axis of two subplots so that the specified values in each subplot are aligned.

    Args:
        ax1 (AxesSubplot): The first subplot.
        v1 (float): The value in ax1 that should be aligned with v2 in ax2.
        ax2 (AxesSubplot): The second subplot.
        v2 (float): The value in ax2 that should be aligned with v1 in ax1.

    Returns:
        None
    """
    _, y1 = ax1.transData.transform((0, v1))
    _, y2 = ax2.transData.transform((0, v2))
    adjust_yaxis(ax2, (y1 - y2) / 2, v2)
    adjust_yaxis(ax1, (y2 - y1) / 2, v1)


def adjust_yaxis(ax: plt.Axes, ydif: float, v: float):
    """
    Shift the y-axis of a subplot by a specified amount, while maintaining the location of a specified point.

    Args:
        ax (AxesSubplot): The subplot whose y-axis is to be adjusted.
        ydif (float): The amount by which to adjust the y-axis.
        v (float): The location of the point whose position should remain unchanged.

    Returns:
        None
    """
    inv = ax.transData.inverted()
    _, dy = inv.transform((0, 0)) - inv.transform((0, ydif))
    miny, maxy = ax.get_ylim()
    miny, maxy = miny - v, maxy - v
    if -miny > maxy or (-miny == maxy and dy > 0):
        nminy = miny
        nmaxy = miny * (maxy + dy) / (miny + dy)
    else:
        nmaxy = maxy
        nminy = maxy * (miny + dy) / (maxy + dy)
    ax.set_ylim(nminy + v, nmaxy + v)


def generate_rate_grid(
    dy: pd.DataFrame,
    ax: plt.Axes,
    xlabel: str = "Date",
    size: str = "150%",
    pad: int = 0,
    colors: List[str] = None,
    cumsum: bool = True,
):
    """
    Generate a grid of subplots displaying yearly and monthly rates from a Pandas DataFrame.

    Args:
        dy (pd.DataFrame): A Pandas DataFrame containing the data to be plotted.
        ax (AxesSubplot): The subplot onto which to plot the grid.
        xlabel (str): The label to be used for the x-axis. Default value is 'Date'.
        size (str): The size of the bottom subplot as a percentage of the top subplot. Default value is '150%'.
        pad (int): The amount of padding between the two subplots in pixels. Default value is 0.
        colors (List[str]): A list of colors to be used in the plot. If not provided, the default Matplotlib color cycle is used. Default value is None.
        cumsum (bool): If True, plot the cumulative sum of the data. If False, plot only the yearly and monthly rates. Default value is True.

    Returns:
        None
    """
    if colors is None:
        colors = plt.rcParams["axes.prop_cycle"].by_key()["color"]

    if cumsum:
        cumsum_ax = ax
        divider = make_axes_locatable(cumsum_ax)
        yearly_ax = divider.append_axes("bottom", size=size, pad=pad)
        cumsum_ax.figure.add_axes(yearly_ax)
        cumsum_ax.set_xticklabels([])
        axes = [cumsum_ax, yearly_ax]

        y = dy.fillna(0).cumsum()

        if len(dy.columns) == 1:
            cumsum_ax.plot(y, label="Cummulative", c=colors[0], antialiased=True)
            cumsum_ax.fill_between(
                y.index, y.values.T[0], color=colors[0], alpha=0.1, hatch="x"
            )
            cumsum_ax.set_ylabel(f"{y.columns[0]}")  # Wrap text
        else:
            cumsum_ax.stackplot(
                y.index, y.values.T, labels=y.columns, colors=colors, antialiased=True
            )
            cumsum_ax.set_ylabel(f"Cumulative {y.index.name.lower()}")

        yearly_ax.set_ylabel(f"Yearly {dy.index.name.lower()} rate")
        cumsum_ax.legend(loc="upper left", ncols=int(len(dy.columns) / 5 + 1))  # Test

    else:
        yearly_ax = ax
        axes = [yearly_ax]

        if len(dy.columns) == 1:
            yearly_ax.set_ylabel(
                f"{dy.columns[0]}\nYearly {dy.index.name.lower()} rate"
            )
        else:
            yearly_ax.set_ylabel(f"Yearly {dy.index.name.lower()} rate")

    if len(dy.columns) == 1:
        monthly_ax = yearly_ax.twinx()

        yearly_ax.plot(
            dy.resample("Y").sum(),
            label="Yearly rate",
            ls="--",
            c=colors[1],
            antialiased=True,
        )
        yearly_ax.legend(loc="upper left", ncols=int(len(dy.columns) / 8 + 1))
        monthly_ax.plot(
            dy.resample("M").sum(), label="Monthly rate", c=colors[2], antialiased=True
        )
        monthly_ax.set_ylabel(f"Monthly {dy.index.name.lower()} rate")
        monthly_ax.legend(loc="upper right")

    else:
        dy2 = dy.resample("Y").sum()
        yearly_ax.stackplot(
            dy2.index, dy2.values.T, labels=dy2.columns, colors=colors, antialiased=True
        )
        if not cumsum:
            yearly_ax.legend(loc="upper left", ncols=int(len(dy.columns) / 8 + 1))

    if xlabel is not None:
        yearly_ax.set_xlabel(xlabel)
    else:
        yearly_ax.set_xticklabels([])

    for temp_ax in axes:
        temp_ax.set_xlim(
            [
                dy.index.min() - pd.Timedelta(weeks=13),
                dy.index.max() + pd.Timedelta(weeks=52),
            ]
        )
        temp_ax.xaxis.set_minor_locator(AutoMinorLocator())
        temp_ax.yaxis.set_minor_locator(AutoMinorLocator())
        temp_ax.xaxis.set_major_locator(mdates.YearLocator())
        temp_ax.yaxis.set_major_locator(MaxNLocator(5, integer=True))
        temp_ax.set_axisbelow(True)
        temp_ax.grid()

    if len(dy.columns) == 1:
        align_yaxis(yearly_ax, 0, monthly_ax, 0)
        l = yearly_ax.get_ylim()
        l2 = monthly_ax.get_ylim()
        f = lambda x: l2[0] + (x - l[0]) / (l[1] - l[0]) * (l2[1] - l2[0])
        ticks = f(yearly_ax.get_yticks())
        monthly_ax.yaxis.set_major_locator(FixedLocator(ticks))
        monthly_ax.yaxis.set_minor_locator(AutoMinorLocator())
        axes.append(monthly_ax)

    return axes


def rate_subplots(
    df: pd.DataFrame,
    figsize: Tuple[int, int] = None,
    title: str = "",
    xlabel: str = "Date",
    colors: List[str] = None,
    cumsum: bool = True,
    bg: pd.DataFrame = None,
    vlines: pd.DataFrame = None,
):
    """
    Creates a grid of subplots to visualize rates of change over time of multiple variables in a pandas DataFrame.

    Args:
        df (pd.DataFrame): The pandas DataFrame containing the data to plot.
        figsize (Tuple[int, int] or None): The size of the figure to create. If None, default size is (16, len(df.columns)*2*(1+cumsum)).
        title (str): The title of the figure. Default is an empty string.
        xlabel (str): The label of the x-axis. Default is 'Date'.
        colors (List[str]): The list of colors to use for the lines. If None, default colors are used.
        cumsum (bool): Whether to plot the cumulative sum of the data. Default is True.
        bg (pd.DataFrame): A DataFrame containing the background shading data. Default is None.
        vlines (pd.DataFrame): A DataFrame containing the vertical line data. Default is None.

    Returns:
        None: Displays the generated plot.
    """
    if figsize is None:
        figsize = (16, len(df.columns) * 2 * (1 + cumsum))

    fig, axes = plt.subplots(
        nrows=len(df.columns), ncols=1, figsize=figsize, sharex=True
    )
    fig.suptitle(
        f'{title if title is not None else df.index.name.capitalize()}{f" by {df.columns.name.lower()}" if df.columns.name is not None else ""}',
        y=1,
    )

    if colors is None:
        cmap = plt.cm.tab20
    else:
        if len(colors) == len(df.columns):
            cmap = mc.ListedColormap(
                [adjust_lightness(c, i * 0.5 + 0.75) for c in colors for i in (0, 1)]
            )
        else:
            cmap = mc.ListedColormap(colors)

    c = 0
    for i, col in enumerate(df.columns):
        sub_axes = generate_rate_grid(
            df[col].to_frame(),
            ax=axes[i],
            colors=[cmap(2 * c), cmap(2 * c), cmap(2 * c + 1)],
            size="100%",
            xlabel="Date" if (i + 1) == len(df.columns) else None,
            cumsum=cumsum,
        )

        for ix, ax in enumerate(sub_axes[:2]):
            if bg is not None and all(col in bg.columns for col in ["begin", "end"]):
                bg = bg.copy()
                bg["end"].fillna(df.index.max(), inplace=True)
                for idx, row in bg.iterrows():
                    if row["end"] > pd.to_datetime(ax.get_xlim()[0], unit="d"):
                        filled_poly = ax.axvspan(
                            row["begin"],
                            row["end"],
                            alpha=0.1,
                            color=colors_dict[idx],
                            zorder=-1,
                        )
                        if i == 0 and ix == 0:
                            (x0, y0), (x1, y1) = (
                                filled_poly.get_path().get_extents().get_points()
                            )
                            ax.text(
                                (x0 + x1) / 2,
                                y1,
                                idx,
                                ha="center",
                                va="bottom",
                                transform=ax.get_xaxis_transform(),
                            )

            if vlines is not None:
                for idx, row in vlines.items():
                    if row > pd.to_datetime(ax.get_xlim()[0], unit="d"):
                        line = ax.axvline(row, ls="-.", c="maroon", lw=1)
                        if i == 0 and ix == 0:
                            (x0, y0), (x1, y1) = (
                                line.get_path().get_extents().get_points()
                            )
                            ax.text(
                                (x0 + x1) / 2 + 25,
                                (0.02 if cumsum else 0.98),
                                idx,
                                c="maroon",
                                ha="left",
                                va=("bottom" if cumsum else "top"),
                                rotation=90,
                                transform=ax.get_xaxis_transform(),
                            )

        c += 1
        if 2 * c + 1 >= cmap.N:
            c = 0

    warnings.filterwarnings(
        "ignore",
        category=UserWarning,
        message="This figure includes Axes that are not compatible with tight_layout, so results might be incorrect.",
    )

    fig.tight_layout()
    fig.show()

    warnings.filterwarnings(
        "default",
        category=UserWarning,
        message="This figure includes Axes that are not compatible with tight_layout, so results might be incorrect.",
    )


def rate_plot(
    dy: pd.DataFrame,
    figsize: Tuple[int, int] = (16, 6),
    title: str = None,
    xlabel: str = "Date",
    colors: List[str] = None,
    cumsum: bool = True,
    bg: pd.DataFrame = None,
    vlines: pd.DataFrame = None,
):
    """
    Creates a single plot to visualize the rate of change over time of a single variable in a pandas DataFrame.

    Args:
        dy (pd.DataFrame): The pandas DataFrame containing the data to plot.
        figsize (Tuple[int, int]): The size of the figure to create. Default is (16, 6).
        title (str): The title of the figure. Default is None.
        xlabel (str): The label of the x-axis. Default is 'Date'.
        colors (List[str]): The list of colors to use for the lines. If None, default colors are used.
        cumsum (bool): Whether to plot the cumulative sum of the data. Default is True.
        bg (pd.DataFrame): A DataFrame containing the background shading data. Default is None.
        vlines (pd.DataFrame): A DataFrame containing the vertical line data. Default is None.

    Returns:
        None: Displays the generated plot.
    """
    fig = plt.figure(figsize=figsize)
    ax = fig.add_subplot()
    fig.suptitle(
        f'{title if title is not None else dy.index.name.capitalize()}{f" by {dy.columns.name.lower()}" if dy.columns.name is not None else ""}'
    )

    axes = generate_rate_grid(dy, ax, size="100%", colors=colors, cumsum=cumsum)
    for i, ax in enumerate(axes[:2]):
        if bg is not None and all(col in bg.columns for col in ["begin", "end"]):
            bg = bg.copy()
            bg["end"].fillna(dy.index.max(), inplace=True)
            for idx, row in bg.iterrows():
                if row["end"] > pd.to_datetime(ax.get_xlim()[0], unit="d"):
                    filled_poly = ax.axvspan(
                        row["begin"],
                        row["end"],
                        alpha=0.1,
                        color=colors_dict[idx],
                        zorder=-1,
                    )
                    if i == 0:
                        (x0, y0), (x1, y1) = (
                            filled_poly.get_path().get_extents().get_points()
                        )
                        ax.text(
                            (x0 + x1) / 2,
                            y1,
                            idx,
                            ha="center",
                            va="bottom",
                            transform=ax.get_xaxis_transform(),
                        )

        if vlines is not None:
            for idx, row in vlines.items():
                if row > pd.to_datetime(ax.get_xlim()[0], unit="d"):
                    line = ax.axvline(row, ls="-.", c="maroon", lw=1)
                    if i == 0:
                        (x0, y0), (x1, y1) = line.get_path().get_extents().get_points()
                        ax.text(
                            (x0 + x1) / 2 + 25,
                            (0.02 if cumsum or len(dy.columns) > 1 else 0.98),
                            idx,
                            c="maroon",
                            ha="left",
                            va=("bottom" if cumsum or len(dy.columns) > 1 else "top"),
                            rotation=90,
                            transform=ax.get_xaxis_transform(),
                        )

    warnings.filterwarnings(
        "ignore",
        category=UserWarning,
        message="This figure includes Axes that are not compatible with tight_layout, so results might be incorrect.",
    )

    fig.tight_layout()
    fig.show()

    warnings.filterwarnings(
        "default",
        category=UserWarning,
        message="This figure includes Axes that are not compatible with tight_layout, so results might be incorrect.",
    )


def arrow_plot(arrows: pd.Series, figsize: Tuple[int, int] = (6, 6), **kwargs):
    """
    Create a polar plot to visualize the frequency of each arrow direction in a pandas Series.

    Args:
        arrows (pandas.Series): A pandas Series containing arrow symbols as string data type.
        figsize (Tuple[int, int], optional): The width and height of the figure. Defaults to (6, 6).
        **kwargs: Additional keyword arguments to be passed to the bar() method.

    Returns:
        None: Displays the generated plot.
    """
    # Count the frequency of each arrow direction
    counts = arrows.value_counts().sort_index()

    # Map the arrows to angles
    angle_map = {
        "→": 0,
        "↗": np.pi / 4,
        "↑": np.pi / 2,
        "↖": 3 * np.pi / 4,
        "←": np.pi,
        "↙": 5 * np.pi / 4,
        "↓": 3 * np.pi / 2,
        "↘": 7 * np.pi / 4,
    }
    angles = counts.index.map(angle_map)

    # Create a polar plot
    fig = plt.figure(figsize=figsize)
    ax = fig.add_subplot(polar=True)
    ax.bar(angles, counts, width=0.5, color=colors_dict["Link Monster"], **kwargs)

    # Set the label for each arrow
    ax.set_xticks(list(angle_map.values()))
    ax.set_xticklabels(["▶", "◥", "▲", "◤", "◀", "◣", "▼", "◢"], fontsize=18)

    # Set radius grid location
    ax.yaxis.set_major_locator(MaxNLocator(5))
    ticks = ax.get_yticks()
    ax.yaxis.set_major_locator(FixedLocator(ticks[1:]))
    ax.set_rorigin(-5)

    # Set the title of the plot
    ax.set_title("Link Arrows")

    # Display the plot
    fig.tight_layout()
    fig.show()


def boxplot(df, mean=True, **kwargs):
    """
    Plots a box plot of a given DataFrame using seaborn, with the year of the Release column on the x-axis and the remaining column on the y-axis.

    Args:
        df (pandas.DataFrame): The input DataFrame containing the Release dates and another numeric column.
        mean (bool, optional): If True, plots a line representing the mean of each box. Defaults to True.
        **kwargs: Additional keyword arguments to pass to seaborn.boxplot().

    Returns:
        None

    Raises:
        ValueError: If the DataFrame has no Release column.
    """
    df = df.dropna().copy()
    fig = plt.figure(figsize=(10, 5))
    ax = fig.add_subplot()
    col = df.columns.difference(["Release"])[0]
    df["year"] = df["Release"].dt.strftime("%Y")
    df[col] = df[col].apply(pd.to_numeric, errors="coerce")

    sns.boxplot(ax=ax, data=df, y=col, x="year", width=0.5, **kwargs)
    if mean:
        df.groupby("year").mean(numeric_only=True).plot(
            ax=ax, c="r", ls="--", alpha=0.75, grid=True, legend=False
        )

    if df[col].max() < 5000:
        ax.set_yticks(np.arange(0, df[col].max() + 1, 1))
    elif df[col].max() == 5000:
        ax.set_yticks(np.arange(0, 5500, 500))
        ax.yaxis.set_minor_locator(AutoMinorLocator())

    ax.set_axisbelow(True)
    plt.xticks(rotation=30)
    fig.tight_layout()
    fig.show()


# ======================= #
# Complete execution flow #
# ======================= #


def run(
    reports: Union[str, List[str]] = "all",
    progress_handler=None,
    telegram_first: bool = False,
    suppress_contribs: bool = False,
    cleanup: Union[bool, str] = False,
    dry_run: bool = False,
    **kwargs,
):
    """
    Executes all notebooks in the source directory that match the specified report, updates the page index
    to reflect the last execution timestamp, and clean up redundant data files.

    Args:
        reports (str, optional): The report to generate. Defaults to 'all'.
        progress_handler (function, optional): A progress handler function to report execution progress. Defaults to None.
        telegram_first (bool, optional): Defaults to False.
        suppress_contribs (bool, optional): Defaults to False.
        cleanup (Union[bool,str], optional): whether to cleanup data files after execution. If True, perform cleanup, if False, doesn't perform cleanup. If 'auto', performs cleanup if there are more than 4 data files for each report (assuming one per week). Defaults to 'auto'.
        dry_run (bool, optional): dry_run flag to pass to cleanup_data method call. Defaults to False.
        **kwargs: Additional keyword arguments to pass to run_notebook.

    Returns:
        None: This function does not return a value.
    """
    # Check API status
    if not check_API_status():
        if progress_handler:
            progress_handler.exit(API_status=False)
        return

    # Execute all notebooks in the source directory
    run_notebooks(
        reports=reports,
        progress_handler=progress_handler,
        telegram_first=telegram_first,
        suppress_contribs=suppress_contribs,
        **kwargs,
    )
    # Update page index to reflect last execution timestamp
    update_index()
    # Cleanup redundant data files
    if cleanup == "auto":
        data_files_count = len(glob.glob(os.path.join(PARENT_DIR, "data/*.bz2")))
        reports_count = len(glob.glob(os.path.join(SCRIPT_DIR, "*.ipynb")))
        if data_files_count / reports_count > 10:
            cleanup_data(dry_run=dry_run)
    elif cleanup:
        cleanup_data(dry_run=dry_run)


# ========= #
# CLI usage #
# ========= #


def auto_or_bool(value):
    if value is None:
        return True
    elif value.lower() == "auto":
        return "auto"
    else:
        return bool(value)


if __name__ == "__main__":
    parser = argparse.ArgumentParser()
    parser.add_argument(
        "-r",
        "--reports",
        nargs="+",
        dest="reports",
        default="all",
        type=str,
        required=False,
        help="The report(s) to be generated.",
    )
    parser.add_argument(
        "-t",
        "--telegram-token",
        dest="telegram_token",
        type=str,
        required=False,
        help="Telegram API token.",
    )
    parser.add_argument(
        "-d",
        "--discord-token",
        dest="discord_token",
        type=str,
        required=False,
        help="Discord API token.",
    )
    parser.add_argument(
        "-c",
        "--channel",
        dest="channel_id",
        type=int,
        required=False,
        help="Discord or Telegram Channel/chat ID.",
    )
    parser.add_argument(
        "-s",
        "--suppress-contribs",
        action="store_true",
        required=False,
        help="Disables using TQDM contribs entirely.",
    )
    parser.add_argument(
        "-f",
        "--telegram-first",
        action="store_true",
        required=False,
        help="Force TQDM to try using Telegram as progress bar before Discord.",
    )
    parser.add_argument(
        "--cleanup",
        default="auto",
        type=auto_or_bool,
        nargs="?",
        const=True,
        action="store",
        help="Wether to run the cleanup routine. Options are True, False and 'auto'. Defaults to auto.",
    )
    parser.add_argument(
        "--dryrun",
        action="store_true",
        required=False,
        help="Whether to dry run the cleanup routine. No effect if cleanup is False.",
    )
    parser.add_argument(
        "--debug",
        action="store_true",
        required=False,
        help="Enables debug flag.",
    )
    args = vars(parser.parse_args())
    # Assures the script is within a git repository before proceesing
    assure_repo()
    # Change working directory to script location
    os.chdir(SCRIPT_DIR)
    # Execute the complete workflow
    run(**args)
    # Exit python
    quit()<|MERGE_RESOLUTION|>--- conflicted
+++ resolved
@@ -2389,11 +2389,7 @@
         errata_data = temp["title"].apply(lambda x: x.split("Card Errata:")[-1])
         errata_series = pd.Series(data=True, index=errata_data, name=desc)
         errata_df = (
-<<<<<<< HEAD
-            pd.concat([errata_df, errata_series], axis=1).astype(bool).fillna(False).sort_index()
-=======
             pd.concat([errata_df, errata_series], axis=1).astype("boolean").fillna(False).sort_index()
->>>>>>> b96a77a8
         )
 
     if debug:
