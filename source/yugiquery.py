#!/usr/bin/env python3

# -*- coding: utf-8 -*-

# ======================================================================== #
#                                                                          #
# ██    ██ ██    ██  ██████  ██  ██████  ██    ██ ███████ ██████  ██    ██ #
#  ██  ██  ██    ██ ██       ██ ██    ██ ██    ██ ██      ██   ██  ██  ██  #
#   ████   ██    ██ ██   ███ ██ ██    ██ ██    ██ █████   ██████    ████   #
#    ██    ██    ██ ██    ██ ██ ██ ▄▄ ██ ██    ██ ██      ██   ██    ██    #
#    ██     ██████   ██████  ██  ██████   ██████  ███████ ██   ██    ██    #
#                                   ▀▀                                     #
# ======================================================================== #

__author__ = "Guilherme Ruiz"
__copyright__ = "2023, Guilherme Ruiz"
__license__ = "MIT"
__version__ = "1.0.2"
__maintainer__ = "Guilherme Ruiz"
__email__ = "57478888+guigoruiz1@users.noreply.github.com"
__status__ = "Development"

# ======= #
# Imports #
# ======= #

# Native python packages
import argparse
import calendar
import colorsys
import glob
import hashlib
import io
import json
import logging
import os
import re
import socket
import subprocess
import time
import warnings
from enum import Enum
from textwrap import wrap
from typing import Any, Callable, Dict, List, Tuple, Union

# Shorthand variables
SCRIPT_DIR = os.path.dirname(os.path.realpath(__file__))
PARENT_DIR = os.path.dirname(SCRIPT_DIR)

# PIP packages
loop = 0
while True:
    try:
        import asyncio
        import urllib.parse as up
        from ast import literal_eval

        import aiohttp
        import arrow
        import git
        import jupyter_client
        import matplotlib.colors as mc  # LogNorm, Normalize, ListedColormap, cnames, to_rgb
        import matplotlib.dates as mdates
        import matplotlib.pyplot as plt
        import nbformat
        import numpy as np
        import pandas as pd
        import papermill as pm
        import requests
        import seaborn as sns
        import wikitextparser as wtp
        from dotenv import dotenv_values
        from halo import Halo
        from ipylab import JupyterFrontEnd
        from IPython.display import Markdown, display
        from matplotlib.ticker import (
            AutoMinorLocator,
            FixedLocator,
            MaxNLocator,
            MultipleLocator,
        )
        from matplotlib_venn import venn2
        from mpl_toolkits.axes_grid1 import make_axes_locatable
        from tqdm.auto import tqdm, trange

        break

    except ImportError:
        if loop > 1:
            print("Failed to install required packages twice. Aborting...")
            quit()

        loop += 1
        print("Missing required packages. Trying to install now...")
        subprocess.call(["sh", os.path.join(SCRIPT_DIR, "./install.sh")])

# Overwrite packages with versions specific for jupyter notebook
try:
    if get_ipython() is not None:
        from itables import init_notebook_mode
        from halo import HaloNotebook as Halo
except:
    pass

# Default settings overrides
pd.set_option("display.max_columns", 40)

# ======= #
# Helpers #
# ======= #


# Variables
class CG(Enum):
    """
    Enum representing the card game formats.

    Attributes:
        CG (str): Both TCG and OCG.
        ALL (CG): Alias for CG, representing all card games.
        BOTH (CG): Alias for CG, representing both card games.
        TCG (str): The 'trading card game' type.
        OCG (str): The 'official card game' type.
    """

    CG = "CG"
    ALL = CG
    BOTH = CG
    TCG = "TCG"
    OCG = "OCG"


arrows_dict = {
    "Middle-Left": "←",
    "Middle-Right": "→",
    "Top-Left": "↖",
    "Top-Center": "↑",
    "Top-Right": "↗",
    "Bottom-Left": "↙",
    "Bottom-Center": "↓",
    "Bottom-Right": "↘",
}

# Functions

## Data loaders


def load_secrets(
    requested_secrets: List[str] = [], secrets_file: str = None, required: bool = False
):
    """
    Load secrets from environment variables and/or a .env file.

    The secrets can be specified by name using the `requested_secrets` argument, which should be a list of strings. If `requested_secrets` is not specified, all available secrets will be returned.

    The `secrets_file` argument is the path to a .env file containing additional secrets to load. If `secrets_file` is specified and the file exists, the function will load the secrets from the file and merge them with the secrets loaded from the environment variables giving priority to secrets obtained from the .env file.

    The `required` argument is a boolean or list of booleans indicating whether each requested secret is required to be present. If `required` is True, a KeyError will be raised if the secret is not found. If `required` is False or not specified, missing secrets will be skipped.

    Args:
        requested_secrets (List[str], optional): A list of names of the secrets to retrieve. If empty or not specified, all available secrets will be returned. Defaults to [].
        secrets_file (str, optional): The path to a .env file containing additional secrets to load. Defaults to None.
        required (bool or List[bool], optional): A boolean or list of booleans indicating whether each requested secret is required to be present. If True, a KeyError will be raised if the secret is not found. If False or not specified, missing secrets will be skipped. Defaults to False.

    Returns:
        Dict[str, str]: A dictionary containing the requested secrets as key-value pairs.

    Raises:
        KeyError: If a required secret is not found in the environment variables or .env file.

    """
    secrets = {
        key: os.environ.get(key, os.environ.get(f"TQDM_{key}"))
        for key in requested_secrets
    }
    if secrets_file and os.path.isfile(secrets_file):
        secrets = secrets | dotenv_values(secrets_file)

        if not requested_secrets:
            return secrets
        else:
            secrets = {
                key: secrets[key]
                for key in requested_secrets
                if key in secrets.keys() and secrets[key]
            }
    if required:
        for i, key in enumerate(requested_secrets):
            check = required if isinstance(required, bool) else required[i]
            if check and key not in secrets.keys():
                raise KeyError(f'Secret "{requested_secrets[i]}" not found')

    return secrets


def load_json(json_file: str):
    """
    Load data from a JSON file.

    Args:
        json_file (str): The file path to the JSON file.

    Returns:
        dict: A dictionary containing the data from the JSON file. If the file does not exist, an empty dictionary is returned.
    """
    try:
        with open(json_file, "r") as file:
            data = json.load(file)
            return data
    except:
        print(f"Error loading {json_file}. Ignoring...")
        return {}


## Validators


def md5(name: str):
    """
    Generate the MD5 hash of a string.

    Args:
        name (str): The string to hash.

    Returns:
        str: The MD5 hash of the string.
    """
    hash_md5 = hashlib.md5()
    hash_md5.update(name.encode())
    return hash_md5.hexdigest()


def separate_words_and_acronyms(strings: List[str]):
    """
    Separates a list of strings into words and acronyms.

    Args:
        strings (List[str]): A list of strings to be categorized.

    Returns:
        Tuple[List[str], List[str]]: A tuple containing two lists:
            - The first list contains words (strings starting with an uppercase letter followed by lowercase letters).
            - The second list contains acronyms (strings not meeting the word criteria).
    """
    words = []
    acronyms = []
    for string in strings:
        if re.match(r"^[A-Z][a-z]+$", string):
            words.append(string)
        else:
            acronyms.append(string)
    return words, acronyms


def make_filename(
    report: str, timestamp: arrow.Arrow, previous_timestamp: arrow.Arrow = None
):
    """
    Generates a standardized filename based on the provided parameters.

    Args:
        report (str): The name or identifier of the report.
        timestamp (arrow.Arrow): The timestamp to be included in the filename.
        previous_timestamp (arrow.Arrow): The previous timestamp, if applicable. Defaults to None.

    Returns:
        str: The generated filename.
    """
    if previous_timestamp is None:
        return f"{report}_data_{timestamp.isoformat(timespec='minutes').replace('+00:00', 'Z')}.bz2"
    else:
        return f"{report}_changelog_{previous_timestamp.isoformat(timespec='minutes').replace('+00:00', 'Z')}_{timestamp.isoformat(timespec='minutes').replace('+00:00', 'Z')}.bz2"


## Image handling


async def download_images(
    file_names: pd.DataFrame, save_folder: str = "../images/", max_tasks: int = 10
):
    """
    Downloads a set of images given their names and saves them to a specified folder.

    Args:
        file_names (pandas.DataFrame): A DataFrame containing the names of the image files to be downloaded.
        save_folder (str): The path to the folder where the downloaded images will be saved. Defaults to "../images/".
        max_tasks (int): The maximum number of images to download at once. Defaults to 10.

    Returns:
        None
    """
    # Prepare URL from file names
    file_names_md5 = file_names.apply(md5)
    urls = file_names_md5.apply(lambda x: f"/{x[0]}/{x[0]}{x[1]}/") + file_names

    # Download image from URL
    async def download_image(session, url, save_folder, semaphore, pbar):
        async with semaphore:
            async with session.get(url) as response:
                save_name = url.split("/")[-1]
                if response.status != 200:
                    raise ValueError(
                        f"URL {url} returned status code {response.status}"
                    )
                total_size = int(response.headers.get("Content-Length", 0))
                progress = tqdm(
                    unit="B",
                    total=total_size,
                    unit_scale=True,
                    unit_divisor=1024,
                    desc=save_name,
                    leave=False,
                    disable=("PM_IN_EXECUTION" in os.environ),
                )
                if os.path.isfile(f"{save_folder}/{save_name}"):
                    os.remove(f"{save_folder}/{save_name}")
                while True:
                    chunk = await response.content.read(1024)
                    if not chunk:
                        break
                    progress.update(len(chunk))
                    with open(f"{save_folder}/{save_name}", "ab") as f:
                        f.write(chunk)
                progress.close()
                return save_name

    # Parallelize image downloads
    semaphore = asyncio.Semaphore(max_tasks)
    async with aiohttp.ClientSession(
        base_url="https://ms.yugipedia.com/", headers=http_headers
    ) as session:
        if not os.path.exists(save_folder):
            os.makedirs(save_folder)
        with tqdm(
            total=len(urls),
            unit_scale=True,
            unit="file",
            disable=("PM_IN_EXECUTION" in os.environ),
        ) as pbar:
            tasks = [
                download_image(session, url, save_folder, semaphore, pbar)
                for url in urls
            ]
            for task in asyncio.as_completed(tasks):
                pbar.update()
                await task


# =============== #
# Data management #
# =============== #


# Git management


def assure_repo():
    """
    Assures the script is inside a git repository. Initializes a repository if one is not found.

    Raises:
        Exception: For any unexpected errors.

    Returns:
        None
    """
    try:
        # Try to create a Repo object
        repo = git.Repo(PARENT_DIR)

    except git.InvalidGitRepositoryError:
        # Handle the case when the path is not a valid Git repository
        git.Repo.init(PARENT_DIR)
        print(f"Git repository initialized in {PARENT_DIR}")

    except Exception as e:
        # Handle any exceptions (e.g., invalid path)
        print(f"Unable to init Git repository: {e}")
        raise


def commit(files: Union[str, List[str]], commit_message: str = None):
    """
    Commits the specified files to the git repository after staging them.

    Args:
        files (Union[str, List[str]]): A list of file paths to be committed.
        commit_message (str, optional): The commit message. If not provided, a default message will be used.

    Raises:
        git.InvalidGitRepositoryError: If the PARENT_DIR is not a git repository.
        git.GitCommandError: If an error occurs while committing the changes.
        Exception: For any other unexpected errors.

    Returns:
        None
    """
    if commit_message is None:
        commit_message = f"Commit - {arrow.utcnow().isoformat()}"
    if isinstance(files, str):
        files = [files]
    try:
        with git.Repo(SCRIPT_DIR, search_parent_directories=True) as repo:
            # Stage the files before committing
            repo.git.add(*files)
            return repo.git.commit(message=commit_message)

    except git.InvalidGitRepositoryError as e:
        raise RuntimeError(f"Unable to find a git repository: {e}")
    except git.GitCommandError as e:
        raise RuntimeError(f"Failed to commit changes: {e}")
    except Exception as e:
        raise RuntimeError(f"An unexpected error occurred: {e}")


def pull(passphrase: str = None):
    """
    Pulls changes from the remote git repository.

    Args:
        passphrase (str, optional): The passphrase to unlock your Git credential store.

    Raises:
        git.InvalidGitRepositoryError: If the PARENT_DIR is not a git repository.
        git.GitCommandError: If an error occurs while committing the changes.
        Exception: For any other unexpected errors.

    Returns:
        None
    """
    result = subprocess.run(
        ["sh", "unlock_git.sh", passphrase if passphrase else ""],
        stdout=subprocess.PIPE,
        stderr=subprocess.PIPE,
    )
    if result.returncode != 0:
        return result.stdout.decode("utf-8")
    else:
        try:
            with git.Repo(SCRIPT_DIR, search_parent_directories=True) as repo:
                return repo.git.pull()

        except git.InvalidGitRepositoryError as e:
            raise RuntimeError(f"Unable to find a git repository: {e}")
        except git.GitCommandError as e:
            raise RuntimeError(f"Failed to push changes: {e}")
        except Exception as e:
            raise RuntimeError(f"An unexpected error occurred: {e}")


def push(passphrase: str = None):
    """
    Pushes commits to the remote git repository.

    Args:
        passphrase (str, optional): The passphrase to unlock your Git credential store.

    Raises:
        git.InvalidGitRepositoryError: If the PARENT_DIR is not a git repository.
        git.GitCommandError: If an error occurs while committing the changes.
        Exception: For any other unexpected errors.

    Returns:
        None
    """
    result = subprocess.run(
        ["sh", "unlock_git.sh", passphrase if passphrase else ""],
        stdout=subprocess.PIPE,
        stderr=subprocess.PIPE,
    )
    if result.returncode != 0:
        return result.stdout.decode("utf-8")
    else:
        try:
            with git.Repo(SCRIPT_DIR, search_parent_directories=True) as repo:
                return repo.git.push()

        except git.InvalidGitRepositoryError as e:
            return f"Unable to find a git repository: {e}"
        except git.GitCommandError as e:
            return f"Failed to push changes: {e}"
        except Exception as e:
            return f"An unexpected error occurred: {e}"


# Data files


def benchmark(timestamp: arrow.Arrow, report: str = None):
    """
    Records the execution time of a report and saves the data to a JSON file.

    Args:
        timestamp (arrow.Arrow): The timestamp when the report execution began.
         report (str): The name of the report being benchmarked. If None, tries obtaining report name from JPY_SESSION_NAME environment variable.

    Returns:
        None
    """
    if report is None:
        try:
            report = os.path.basename(os.environ["JPY_SESSION_NAME"]).split(".")[0]
        except:
            report = ""

    now = arrow.utcnow()
    timedelta = now - timestamp
    benchmark_file = os.path.join(PARENT_DIR, "data/benchmark.json")
    data = load_json(benchmark_file)
    # Add the new data to the existing data
    if report not in data:
        data[report] = []
    data[report].append(
        {"ts": now.isoformat(), "average": timedelta.total_seconds(), "weight": 1}
    )
    # Save new data to file
    with open(benchmark_file, "w+") as file:
        json.dump(data, file)

    result = commit(
        files=[benchmark_file],
        commit_message=f"{report} report benchmarked - {now.isoformat()}",
    )
    print(result)


def condense_changelogs(files: pd.DataFrame):
    """
    Condenses multiple changelog files into a consolidated dataframe and generates a new filename.

    Args:
        files (pd.DataFrame): A dataframe containing the changelog files.

    Returns:
        Tuple[pd.DataFrame, str]: A tuple containing the consolidated changelog dataframe and the new filename.
    """
    new_changelog = pd.DataFrame()
    changelog_name = None
    first_date = None
    last_date = None
    for file in files:
        match = re.search(
            r"(\w+)_\w+_(\d{4}-\d{2}-\d{2}T\d{2}:\d{2})Z_(\d{4}-\d{2}-\d{2}T\d{2}:\d{2})Z.bz2",
            os.path.basename(file),
        )
        name = match.group(1)
        from_date = match.group(2)
        to_date = match.group(3)
        if changelog_name is not None and not changelog_name == name:
            print("Names mismatch!")
        changelog_name = name
        if first_date is None or first_date > from_date:
            first_date = from_date
        if last_date is None or last_date < to_date:
            last_date = to_date
        df = pd.read_csv(file, dtype=object)
        df["Version"] = df["Version"].map({"Old": from_date, "New": to_date})
        new_changelog = pd.concat([new_changelog, df], axis=0, ignore_index=True)

    new_changelog.sort_values(
        by=[new_changelog.columns[0], "Version"],
        ascending=[True, True],
        axis=0,
        inplace=True,
    )
    new_changelog = new_changelog.drop_duplicates(keep="last").dropna(how="all", axis=0)
    index = (
        new_changelog.drop(["Modification date", "Version"], axis=1)
        .drop_duplicates(keep="last")
        .index
    )
    new_filename = os.path.join(
        os.path.dirname(file),
        make_filename(
            report=changelog_name,
            timestamp=arrow.get(last_date),
            previous_timestamp=arrow.get(first_date),
        ),
    )
    return new_changelog.loc[index], new_filename


def condense_benchmark(benchmark: dict):
    """
    Condenses a benchmark dictionary by calculating the weighted average and total weight for each key.

    Args:
        benchmark (dict): A dictionary containing benchmark data.

    Returns:
        dict: The condensed benchmark dictionary with updated entries.
    """
    now = arrow.utcnow()
    for key, pair in benchmark.items():
        for key, values in benchmark.items():
            weighted_sum = 0
            total_weight = 0
            for entry in values:
                weighted_sum += entry["average"] * entry["weight"]
                total_weight += entry["weight"]
            weighted_average = weighted_sum / total_weight
            benchmark.update(
                {
                    key: [
                        {
                            "ts": now.isoformat(),
                            "average": weighted_average,
                            "weight": total_weight,
                        }
                    ]
                }
            )

    return benchmark


def cleanup_data(dry_run=False):
    """
    Cleans up data files, keeping only the most recent file from each month and week.

    Args:
        dry_run (bool): If True, the function will only print the files that would be deleted without actually deleting them. Defaults to False.

    Returns:
        None
    """
    # Benchmark
    now = arrow.utcnow()
    benchmark_path = os.path.join(PARENT_DIR, "data/benchmark.json")
    benchmark = load_json(benchmark_path)
    new_benchmark = condense_benchmark(benchmark)
    if dry_run:
        print("Benchmark:", new_benchmark)
    else:
        with open(benchmark_path, "w+") as f:
            json.dump(new_benchmark, f)

    # Data CSV files
    file_list = glob.glob(os.path.join(PARENT_DIR, "data/*.bz2"))

    # Create a DataFrame
    df = pd.DataFrame(file_list, columns=["Name"])

    # Convert the 'Date' column to a datetime type
    df["Date"] = pd.to_datetime(df["Name"].apply(os.path.getctime), unit="s")

    # Create a new column 'Group' based on the first two elements after splitting the filename
    df["Group"] = df["Name"].apply(
        lambda x: "_".join(os.path.basename(x).split("_", 2)[:2])
    )

    # Group the DataFrame by 'Group' and 'Date' (year and month)
    grouped = df.groupby(["Group", pd.Grouper(key="Date", freq="MS")])

    # Get a list of all the files created on the same month of the same year, separated by whether they contain "changelog"
    same_month_files = {
        "changelog": [
            group[1]["Name"].tolist() for group in grouped if "changelog" in group[0][0]
        ],
        "data": [
            group[1]["Name"].tolist()
            for group in grouped
            if not "changelog" in group[0][0]
        ],
    }

    # Get a list of all the files created in the last month and split them into weeks
    last_month_files = (
        df[df["Date"] >= df["Date"].max() - pd.Timedelta("1MS")]
        .resample("W", on="Date")
        .first()
    )

    # Separate the last_month_files by whether they contain "changelog"
    last_month_files = {
        "changelog": last_month_files[
            last_month_files["Group"].str.contains("changelog")
        ]["Name"].tolist(),
        "data": last_month_files[~last_month_files["Group"].str.contains("changelog")][
            "Name"
        ].tolist(),
    }

    # Remove the last_month_files from the same_month_files
    same_month_files["changelog"] = [
        files
        for files in same_month_files["changelog"]
        if files not in last_month_files["changelog"]
    ]
    same_month_files["data"] = [
        files
        for files in same_month_files["data"]
        if files not in last_month_files["data"]
    ]

    print("\n- same month (with changelog)")
    for files in same_month_files["changelog"]:
        if len(files) > 1:
            new_changelog, new_filepath = condense_changelogs(files)
            print(f"New changelog file: {new_filepath}")
            if dry_run:
                display(new_changelog)
            else:
                new_changelog.to_csv(new_filepath)
            for file in files:
                if dry_run:
                    print("Delete", file)
                else:
                    os.remove(file)

    print("\n- same month (without changelog)")
    for files in same_month_files["data"]:
        for file in files[:-1]:
            if dry_run:
                print("Delete", file)
            else:
                os.remove(file)
        if dry_run:
            print("Keep", files[-1])

    if (files := last_month_files["changelog"]) and (len(files) > 1):
        print("\n- Last month (with changelog)")
        new_changelog, new_filepath = condense_changelogs(files)
        print(f"New changelog file: {new_filepath}")
        if dry_run:
            display(new_changelog)
        else:
            new_changelog.to_csv(new_filepath)
        for file in last_month_files["changelog"]:
            if dry_run:
                print("Delete", file)
            else:
                os.remove(file)

    if files := last_month_files["data"]:
        print("\n- Last month (without changelog)")
        for file in files[:-1]:
            if dry_run:
                print("Delete", file)
            else:
                os.remove(file)
        if dry_run:
            print("Keep", files[-1])

    if not dry_run:
        result = commit(
            files=[
                os.path.join(PARENT_DIR, "data/benchmark.json"),
                os.path.join(PARENT_DIR, "data/*bz2"),  # May not work
            ],
            commit_message=f"Data cleanup {arrow.utcnow().isoformat()}",
        )
        print(result)


def load_corrected_latest(name_pattern: str, tuple_cols: List[str] = []):
    """
    Loads the most recent data file matching the specified name pattern and applies corrections.

    Args:
        name_pattern (str): Data file name pattern to load.
        tuple_cols (List[str]): List of columns containing tuple values to apply literal_eval.

    Returns:
        Tuple[pd.DataFrame, arrow.Arrow]: A tuple containing the loaded dataframe and the timestamp of the file.
    """
    files = sorted(
        glob.glob(f"../data/{name_pattern}_data_*.bz2"),
        key=os.path.getctime,
        reverse=True,
    )

    if files:
        df = pd.read_csv(files[0], dtype=object)
        for col in tuple_cols:
            if col in df:
                df[col] = df[col].dropna().apply(literal_eval)

        for col in ["Modification date", "Release"]:
            if col in df:
                df[col] = pd.to_datetime(df[col])

        ts = arrow.get(os.path.basename(files[0]).split("_")[-1].split(".bz2")[0])
        print(f"{name_pattern} file loaded")
        return df, ts
    else:
        print(f"No {name_pattern} files")
        return None, None


# Data formating


def extract_fulltext(x: List[Union[Dict[str, Any], str]], multiple: bool = False):
    """
    Extracts fulltext from a list of dictionaries or strings.
    If multiple is True, returns a sorted tuple of all fulltexts.
    Otherwise, returns the first fulltext found, with leading/trailing whitespaces removed.
    If the input list is empty, returns np.nan.

    Args:
        x (List[Union[Dict[str, Any], str]]): A list of dictionaries or strings to extract fulltext from.
        multiple (bool): If True, return a tuple of all fulltexts. Otherwise, return the first fulltext. Default is False.

    Returns:
        str or Tuple[str] or np.nan: The extracted fulltext(s).
    """
    if len(x) > 0:
        if isinstance(x[0], int):
            return str(x[0])
        elif "fulltext" in x[0]:
            if multiple:
                return tuple(sorted([i["fulltext"] for i in x]))
            else:
                return x[0]["fulltext"].strip("\u200e")
        else:
            if multiple:
                return tuple(sorted(x))
            else:
                return x[0].strip("\u200e")
    else:
        return np.nan


def format_df(input_df: pd.DataFrame, include_all: bool = False):
    """
    Formats a dataframe containing card information.
    Returns a new dataframe with specific columns extracted and processed.

    Args:
        input_df (pd.DataFrame): The input dataframe to format.
        include_all (bool): If True, include all unspecified columns in the output dataframe. Default is False.

    Returns:
        pd.DataFrame: The formatted dataframe.
    """
    df = pd.DataFrame(index=input_df.index)

    # Column name: multiple values
    individual_cols = {
        "Name": False,
        "Password": False,
        "Card type": False,
        "Property": False,
        "Card image": False,
        "Archseries": True,
        "Misc": True,
        "Category": True,
        "Summoning": True,
        # Monster card specific columns
        "Attribute": False,
        "Primary type": True,
        "Secondary type": True,
        "Monster type": False,
        "Effect type": True,
        "DEF": False,
        "Pendulum Scale": False,
        "Link": False,
        # Skill card specific columns
        "Character": False,
        # Rush duel specific columns
        # Set specific columns
        "Set": False,
        "Card number": False,
        "Series": False,
        "Set type": False,
        "Cover card": True,
        # Bandai specific columns
        "Ability": False,
        "Rule": False,
    }
    for col, multi in individual_cols.items():
        if col in input_df.columns:
            extracted_col = input_df[col].apply(extract_fulltext, multiple=multi)
            # Primary type classification
            if col == "Primary type":
                df[col] = extracted_col.apply(extract_primary_type)
            elif col == "Misc":
                # Rush specific
                df = df.join(extracted_col.apply(extract_misc))
            else:
                df[col] = extracted_col

    # Link arrows styling
    if "Link Arrows" in input_df.columns:
        df["Link Arrows"] = input_df["Link Arrows"].apply(
            lambda x: (
                tuple([arrows_dict[i] for i in sorted(x)]) if len(x) > 0 else np.nan
            )
        )

    # Columns with matching name pattern: extraction function
    filter_cols = {
        "ATK": True,
        "Level": True,
        " status": True,
        " Material": True,
        "Page ": False,
    }
    for col, extract in filter_cols.items():
        col_matches = input_df.filter(like=col).columns
        if len(col_matches) > 0:
            extracted_cols = input_df[col_matches].map(
                extract_fulltext if extract else lambda x: x
            )
            if col == " Material":
                df["Materials"] = extracted_cols.apply(
                    lambda x: tuple(elem for tup in col for elem in tup), axis=1
                )
            else:
                df = df.join(extracted_cols)

    # Category boolean columns for merging into tuple
    category_bool_cols = {
        "Artwork": ".*[aA]rtworks$",
    }
    for col, cat in category_bool_cols.items():
        col_matches = input_df.filter(regex=cat).columns
        if len(col_matches) > 0:
            cat_bool = input_df[col_matches].map(extract_category_bool)
            # Artworks extraction
            if col == "Artwork":
                df[col] = cat_bool.apply(format_artwork, axis=1)
            else:
                df[col] = cat_bool

    # Date columns concatenation
    if len(input_df.filter(like=" date").columns) > 0:
        df = df.join(
            input_df.filter(like=" date").map(
                lambda x: (
                    pd.to_datetime(
                        pd.to_numeric(x[0]["timestamp"]), unit="s", errors="coerce"
                    )
                    if len(x) > 0
                    else np.nan
                )
            )
        )

    # Include other unspecified columns
    if include_all:
        df = df.join(
            input_df[input_df.columns.difference(df.columns)].map(
                extract_fulltext, multiple=True
            )
        )

    return df


## Cards


def extract_primary_type(x: Union[str, List[str], Tuple[str]]):
    """
    Extracts the primary type of a card.
    If the input is a list or tuple, removes "Pendulum Monster" and "Maximum Monster" from the list.
    If the input is a list or tuple with only one element, returns that element.
    If the input is a list or tuple with multiple elements, returns the first element that is not "Effect Monster".
    Otherwise, returns the input.

    Args:
        x (Union[str, List[str], Tuple[str]]): The input type(s) to extract the primary type from.

    Returns:
        Union[str, List[str]]: The extracted primary type(s).
    """
    if isinstance(x, list) or isinstance(x, tuple):
        if "Monster Token" in x:
            return "Monster Token"
        else:
            x = [z for z in x if (z != "Pendulum Monster") and (z != "Maximum Monster")]
            if len(x) == 1 and "Effect Monster" in x:
                return "Effect Monster"
            elif len(x) > 0:
                return [z for z in x if z != "Effect Monster"][0]
            else:
                return "???"

    return x


def extract_misc(x: Union[str, List[str], Tuple[str]]):
    """
    Extracts the misc properties of a card.
    Checks whether the input contains the values "Legend Card" or "Requires Maximum Mode" and creates a boolean table.

    Args:
        x (Union[str, List[str], Tuple[str]]): The Misc values to generate the boolean table from.

    Returns:
        pd.Series: A pandas Series of boolean values indicating whether "Legend Card" and "Requires Maximum Mode" are present in the input.
    """
    if isinstance(x, list) or isinstance(x, tuple):
        return pd.Series(
            [val in x for val in ["Legend Card", "Requires Maximum Mode"]],
            index=["Legend", "Maximum mode"],
        )
    else:
        return pd.Series([False, False], index=["Legend", "Maximum mode"])


def extract_category_bool(x: List[str]):
    """
    Extracts a boolean value from a list of strings that represent a boolean value.
    If the first string in the list is "t", returns True.
    If the first string in the list is "f", returns False.
    Otherwise, returns np.nan.

    Args:
        x (List[str]): The input list of strings to extract a boolean value from.

    Returns:
        Union[bool, np.nan]: The extracted boolean value.
    """
    if len(x) > 0:
        if x[0] == "f":
            return False
        elif x[0] == "t":
            return True

    return np.nan


def format_artwork(row: pd.Series):
    """
    Formats a row of a dataframe that contains "alternate artworks" and "edited artworks" columns.
    If the "alternate artworks" column(s) in the row contain at least one "True" value, adds "Alternate" to the result tuple.
    If the "edited artworks" column(s) in the row contain at least one "True" value, adds "Edited" to the result tuple.
    Returns the result tuple.

    Args:
        row (pd.Series): A row of a dataframe that contains "alternate artworks" and "edited artworks" columns.

    Returns:
        Tuple[str]: The formatted row as a tuple.
    """
    result = tuple()
    index_str = row.index.str
    if index_str.endswith("alternate artworks").any():
        matching_cols = row.index[index_str.endswith("alternate artworks")]
        if row[matching_cols].any():
            result += ("Alternate",)
    if index_str.endswith("edited artworks").any():
        matching_cols = row.index[index_str.endswith("edited artworks")]
        if row[matching_cols].any():
            result += ("Edited",)
    if result == tuple():
        return np.nan
    else:
        return result


def format_errata(row: pd.Series):
    """
    Formats errata information from a pandas Series and returns a tuple of errata types.

    Args:
        row (pd.Series): A pandas Series containing errata information for a single card.

    Returns:
        Tuple[str]: Tuple of errata types if any errata information is present in the input Series, otherwise np.nan.
    """
    result = []
    if "Cards with name errata" in row:
        if row["Cards with name errata"]:
            result.append("Name")
    if "Cards with card type errata" in row:
        if row["Cards with card type errata"]:
            result.append("Type")
    if "Card Errata" in row and not result:
        if row["Card Errata"]:
            result.append("Any")
    if result:
        return tuple(sorted(result))
    else:
        return np.nan


def merge_errata(input_df: pd.DataFrame, input_errata_df: pd.DataFrame):
    """
    Merges errata information from an input errata DataFrame into an input DataFrame based on card names.

    Args:
        input_df (pd.DataFrame): A pandas DataFrame containing card information.
        input_errata_df (pd.DataFrame): A pandas DataFrame containing errata information.

    Returns:
        pd.DataFrame: A pandas DataFrame with errata information merged into it.
    """
    if "Name" in input_df.columns:
        errata_series = input_errata_df.apply(format_errata, axis=1).rename("Errata")
        input_df = input_df.merge(
            errata_series,
            left_on="Name",
            right_index=True,
            how="left",
            suffixes=("", " errata"),
        )
    else:
        print('Error! No "Name" column to join errata')

    return input_df


## Sets


def merge_set_info(input_df: pd.DataFrame, input_info_df: pd.DataFrame):
    """
    Merges set information from an input set info DataFrame into an input set list DataFrame based on set and region.

    Args:
        input_df (pd.DataFrame): A pandas DataFrame containing set lists.
        input_info_df (pd.DataFrame): A pandas DataFrame containing set information.

    Returns:
        pd.DataFrame: A pandas DataFrame with set information merged into it.
    """
    if all([col in input_df.columns for col in ["Set", "Region"]]):
        regions_dict = load_json(os.path.join(PARENT_DIR, "assets/json/regions.json"))
        input_df["Release"] = input_df[["Set", "Region"]].apply(
            lambda x: (
                input_info_df[regions_dict[x["Region"]] + " release date"][x["Set"]]
                if (
                    x["Region"] in regions_dict.keys()
                    and x["Set"] in input_info_df.index
                )
                else np.nan
            ),
            axis=1,
        )
        input_df["Release"] = pd.to_datetime(
            input_df["Release"].astype(str), errors="coerce"
        )  # Bug fix
        input_df = input_df.merge(
            input_info_df.loc[:, :"Cover card"],
            left_on="Set",
            right_index=True,
            how="outer",
            indicator=False,
        ).reset_index(drop=True)
        print("Set properties merged")
    else:
        print('Error! No "Set" and/or "Region" column(s) to join set info')

    return input_df


# ========= #
# Changelog #
# ========= #


def generate_changelog(
    previous_df: pd.DataFrame, current_df: pd.DataFrame, col: Union[str, List[str]]
):
    """
    Generates a changelog DataFrame by comparing two DataFrames based on a specified column.

    Args:
        previous_df (pd.DataFrame): A DataFrame containing the previous version of the data.
        current_df (pd.DataFrame): A DataFrame containing the current version of the data.
        col (Union[str, List[str]]): The name of the column to compare the DataFrames on.

    Returns:
        pd.DataFrame: A DataFrame containing the changes made between the previous and current versions of the data. The DataFrame will have the following columns: the specified column name, the modified data, and the indicator for whether the data is new or modified renamed as version (either "Old" or "New"). If there are no changes, the function will return a DataFrame with no rows.
    """
    if isinstance(col, str):
        col = [col]
    changelog = (
        previous_df.merge(current_df, indicator=True, how="outer")
        .loc[lambda x: x["_merge"] != "both"]
        .sort_values(col, ignore_index=True)
    )
    changelog["_merge"] = changelog["_merge"].cat.rename_categories(
        {"left_only": "Old", "right_only": "New"}
    )
    changelog.rename(columns={"_merge": "Version"}, inplace=True)
    nunique = changelog.groupby(col).nunique(dropna=False)
    cols_to_drop = (
        nunique[nunique < 2]
        .dropna(axis=1)
        .columns.difference(["Modification date", "Version"])
    )
    changelog.drop(cols_to_drop, axis=1, inplace=True)
    changelog = changelog.set_index(col)

    if all(col in changelog.columns for col in ["Modification date", "Version"]):
        true_changes = (
            changelog.drop(["Modification date", "Version"], axis=1)[nunique > 1]
            .dropna(axis=0, how="all")
            .index
        )
        new_entries = nunique[nunique["Version"] == 1].dropna(axis=0, how="all").index
        rows_to_keep = true_changes.union(new_entries).unique()
        changelog = changelog.loc[rows_to_keep].sort_values(by=[*col, "Version"])

    if changelog.empty:
        print("No changes")

    return changelog


# =================== #
# Notebook management #
# =================== #


def save_notebook():
    """
    Save the current notebook opened in JupyterLab to disk.

    Args:
        None

    Returns:
        None
    """
    app = JupyterFrontEnd()
    app.commands.execute("docmanager:save")
    print("Notebook saved to disk")


def run_notebooks(
    reports: Union[str, List[str]] = "all",
    progress_handler: Callable = None,
    telegram_first: bool = False,
    suppress_contribs: bool = False,
    **kwargs,
):
    """
    Execute specified Jupyter notebooks in the source directory using Papermill.

    Args:
        reports (Union[str, List[str]]): List of notebooks to execute or 'all' to execute all notebooks in the source directory. Default is 'all'.
        progress_handler (callable): An optional callable to provide progress bar functionality. Default is None.
        telegram_first (bool, optional): Default is False.
        suppress_contribs (bool, optional): Default is False.
        **kwargs: Additional keyword arguments containing secrets key-value pairs to pass to TQDM contrib iterators.

    Returns:
        None
    """
    debug = kwargs.pop("debug", False)

    if reports == "all":
        # Get reports
        reports = sorted(glob.glob("*.ipynb"))
    else:
        reports = [str(reports)] if not isinstance(reports, list) else reports

    if progress_handler:
        external_pbar = progress_handler.pbar(
            iterable=reports, desc="Completion", unit="report", unit_scale=True
        )
    else:
        external_pbar = None

    # Initialize iterators
    iterator = tqdm(
        reports,
        desc="Completion",
        unit="report",
        unit_scale=True,
        dynamic_ncols=True,
    )

    if not suppress_contribs:
        contribs = ["DISCORD", "TELEGRAM"]
        if telegram_first:
            contribs = contribs[::-1]
        secrets = {key: value for key, value in kwargs.items() if value is not None}
        secrets_file = os.path.join(PARENT_DIR, "assets/secrets.env")
        for contrib in contribs:
            required_secrets = [
                f"{contrib}_" + key if key == "CHANNEL_ID" else key
                for key in [f"{contrib}_TOKEN", f"CHANNEL_ID"]
                if key not in secrets
            ]
            try:
                loaded_secrets = load_secrets(
                    required_secrets, secrets_file=secrets_file, required=True
                )
                secrets = secrets | loaded_secrets

                token = secrets.get(f"{contrib}_TOKEN")
                channel_id = secrets.get(
                    f"{contrib}_CHANNEL_ID", secrets.get("CHANNEL_ID")
                )
                if contrib == "DISCORD":
                    from tqdm.contrib.discord import tqdm as contrib_tqdm

                    channel_id_dict = {"channel_id": channel_id}

                elif contrib == "TELEGRAM":
                    from tqdm.contrib.telegram import tqdm as contrib_tqdm

                    channel_id_dict = {"chat_id": channel_id}

                iterator = contrib_tqdm(
                    reports,
                    desc="Completion",
                    unit="report",
                    unit_scale=True,
                    dynamic_ncols=True,
                    token=token,
                    **channel_id_dict,  # Needed to handle Telegram using chat_ID instaed of channel_ID.
                )

                break
            except:
                pass

    # Create the main logger
    logger = logging.getLogger("papermill")
    logger.setLevel(logging.INFO)

    # Create a StreamHandler and attach it to the logger
    stream_handler = logging.StreamHandler(io.StringIO())
    stream_handler.setFormatter(logging.Formatter("%(message)s"))
    stream_handler.addFilter(
        lambda record: record.getMessage().startswith("Ending Cell")
    )
    logger.addHandler(stream_handler)

    # Define a function to update the output variable
    def update_pbar():
        iterator.update((1 / cells))
        if external_pbar:
            external_pbar.update((1 / cells))

    for i, report in enumerate(iterator):
        iterator.n = i
        iterator.last_print_n = i
        iterator.refresh()
        report_name = os.path.basename(report)[:-6]

        with open(report) as f:
            nb = nbformat.read(f, nbformat.NO_CONVERT)
            cells = len(nb.cells)
            # print(f'Number of Cells: {cells}')

        # Attach the update_pbar function to the stream_handler
        stream_handler.flush = update_pbar

        # Update postfix
        tqdm.write(f"Generating {report_name} report")
        iterator.set_postfix(report=report_name)
        if external_pbar:
            external_pbar.set_postfix(report=report_name)

        # execute the notebook with papermill
        os.environ["PM_IN_EXECUTION"] = "True"
        if "yugiquery" in jupyter_client.kernelspec.find_kernel_specs():
            kernel_name = "yugiquery"
        else:
            kernel_name = "python3"
       
        try:
            pm.execute_notebook(
                report,
                report,
                log_output=True,
                progress_bar=True,
                kernel_name=kernel_name,
            )
        except pm.PapermillExecutionError as e:
            tqdm.write(e)
            if debug:
                raise e
        finally:
            os.environ.pop("PM_IN_EXECUTION", None)

    # Close the iterator
    iterator.close()
    if external_pbar:
        external_pbar.close()

    # Close the stream_handler
    stream_handler.close()
    # Clear custom handler
    logger.handlers.clear()


# ================ #
# Markdown editing #
# ================ #


def update_index():  # Handle index and readme properly
    """
    Update the index.md and README.md files with a table of links to all HTML reports in the parent directory.
    Also update the @REPORT_|_TIMESTAMP@ and @TIMESTAMP@ placeholders in the index.md file with the latest timestamp.
    If the update is successful, commit the changes to Git with a commit message that includes the timestamp.
    If there is no index.md or README.md files in the assets directory, print an error message and abort.

    Raises:
        FileNotFoundError: If the "index.md" or "README.md" files in "assets" are not found.

    Returns:
        None
    """

    index_file_name = "index.md"
    readme_file_name = "README.md"

    index_input_path = os.path.join(PARENT_DIR, "assets/markdown", index_file_name)
    readme_input_path = os.path.join(PARENT_DIR, "assets/markdown", readme_file_name)
    index_output_path = os.path.join(PARENT_DIR, index_file_name)
    readme_output_path = os.path.join(PARENT_DIR, readme_file_name)

    timestamp = arrow.utcnow()
    try:
        with open(index_input_path) as f:
            index = f.read()

        with open(readme_input_path) as f:
            readme = f.read()
    except:
        print('Missing template files in "assets". Aborting...')

    reports = sorted(glob.glob(os.path.join(PARENT_DIR, "*.html")))
    rows = []
    for report in reports:
        rows.append(
            f"[{os.path.basename(report).split('.')[0]}]({os.path.basename(report)}) | {pd.to_datetime(os.path.getmtime(report),unit='s', utc=True).strftime('%d/%m/%Y %H:%M %Z')}"
        )
    table = " |\n| ".join(rows)

    index = index.replace(f"@REPORT_|_TIMESTAMP@", table)
    index = index.replace(f"@TIMESTAMP@", timestamp.strftime("%d/%m/%Y %H:%M %Z"))

    with open(index_output_path, "w+") as o:
        print(index, file=o)

    readme = readme.replace(f"@REPORT_|_TIMESTAMP@", table)
    readme = readme.replace(f"@TIMESTAMP@", timestamp.strftime("%d/%m/%Y %H:%M %Z"))

    with open(readme_output_path, "w+") as o:
        print(readme, file=o)

    result = commit(
        files=[index_output_path, readme_output_path],
        commit_message=f"Index and README timestamp update - {timestamp.isoformat()}",
    )
    print(result)


def header(name: str = None):
    """
    Generates a Markdown header with a timestamp and the name of the notebook (if provided).

    Args:
        name (str, optional): The name of the notebook. If None, attempts to extract the name from the environment variable JPY_SESSION_NAME. Defaults to None.

    Returns:
        Markdown: The generated Markdown header.
    """
    if name is None:
        try:
            name = os.path.basename(os.environ["JPY_SESSION_NAME"]).split(".")[0]
        except:
            name = ""

    with open(os.path.join(PARENT_DIR, "assets/markdown/header.md")) as f:
        header = f.read()
        header = header.replace(
            "@TIMESTAMP@",
            arrow.utcnow().strftime("%d/%m/%Y %H:%M %Z"),
        )
        header = header.replace("@NOTEBOOK@", name)
        return Markdown(header)


def footer(timestamp: arrow.Arrow = None):
    """
    Generates a Markdown footer with a timestamp.

    Args:
        timestamp (arrow.Arrow, optional): The timestamp to use. If None, uses the current time. Defaults to None.

    Returns:
        Markdown: The generated Markdown footer.
    """
    with open(os.path.join(PARENT_DIR, "assets/markdown/footer.md")) as f:
        footer = f.read()
        now = arrow.utcnow()
        footer = footer.replace("@TIMESTAMP@", now.strftime("%d/%m/%Y %H:%M %Z"))

        return Markdown(footer)


# ================== #
# API call functions #
# ================== #

# Variables
http_headers = {"User-Agent": "Yugiquery/1.0 - https://guigoruiz1.github.io/yugiquery/"}
base_url = "https://yugipedia.com/api.php"
media_url = "https://ws.yugipedia.com/"
revisions_query_action = (
    "?action=query&format=json&prop=revisions&rvprop=content&titles="
)
ask_query_action = "?action=ask&format=json&query="
askargs_query_action = "?action=askargs&format=json&conditions="
categorymembers_query_action = "?action=query&format=json&list=categorymembers&cmdir=desc&cmsort=timestamp&cmtitle=Category:"
redirects_query_action = "?action=query&format=json&redirects=True&titles="
backlinks_query_action = (
    "?action=query&format=json&list=backlinks&blfilterredir=redirects&bltitle="
)


# Functions
def extract_results(response: requests.Response):
    """
    Extracts the relevant data from the response object and returns it as a Pandas DataFrame.

    Args:
        response (requests.Response): The response object obtained from making a GET request to the Yu-Gi-Oh! Wiki API.

    Returns:
        pd.DataFrame: A DataFrame containing the relevant data extracted from the response object.
    """
    json = response.json()
    df = pd.DataFrame(json["query"]["results"]).transpose()
    if "printouts" in df:
        df = pd.DataFrame(df["printouts"].values.tolist(), index=df["printouts"].keys())
        page_url = (
            pd.DataFrame(json["query"]["results"])
            .transpose()["fullurl"]
            .rename("Page URL")
        )
        page_name = (
            pd.DataFrame(json["query"]["results"])
            .transpose()["fulltext"]
            .rename("Page name")
        )  # Not necessarily same as card name (Used to merge errata)
        df = pd.concat([df, page_name, page_url], axis=1)

    return df


def card_query(default: str = None, *args, **kwargs):
    """
    Builds a string of arguments to be passed to the yugipedia Wiki API for a card search query.

    Args:
        default (str, optional): The default card type to build a query string for. Can be one of {'spell', 'trap', 'st', 'monster', 'skill', 'counter', 'speed', 'rush', None}. Defaults to None.
        *args: Additional positional arguments to be passed to the API.
        **kwargs: Additional keyword arguments to be passed to the API.

    Raises:
        ValueError: If default is not a valid card type.

    Returns:
        str: A string containing the arguments to be passed to the API for the card search query.
    """
    # Default card query
    prop_bool = {
        "password": True,
        "card_type": True,
        "property": True,
        "primary": True,
        "secondary": True,
        "attribute": True,
        "monster_type": True,
        "stars": True,
        "atk": True,
        "def": True,
        "scale": True,
        "link": True,
        "arrows": True,
        "effect_type": True,
        "archseries": True,
        "alternate_artwork": True,
        "edited_artwork": True,
        "tcg": True,
        "ocg": True,
        "date": True,
    }

    if default is not None:
        default = default.lower()
    valid_default = {
        "spell",
        "trap",
        "st",
        "monster",
        "skill",
        "counter",
        "speed",
        "rush",
        None,
    }
    if default not in valid_default:
        raise ValueError("results: default must be one of %r." % valid_default)
    elif default == "monster":
        prop_bool.update({"property": False})
    elif default == "st" or default == "trap" or default == "spell":
        prop_bool.update(
            {
                "primary": False,
                "secondary": False,
                "attribute": False,
                "monster_type": False,
                "stars": False,
                "atk": False,
                "def": False,
                "scale": False,
                "link": False,
                "arrows": False,
            }
        )
    elif default == "counter":
        prop_bool.update(
            {
                "primary": False,
                "secondary": False,
                "attribute": False,
                "monster_type": False,
                "property": False,
                "stars": False,
                "atk": False,
                "def": False,
                "scale": False,
                "link": False,
                "arrows": False,
            }
        )
    elif default == "skill":
        prop_bool.update(
            {
                "password": False,
                "primary": False,
                "secondary": False,
                "attribute": False,
                "monster_type": False,
                "stars": False,
                "atk": False,
                "def": False,
                "scale": False,
                "link": False,
                "arrows": False,
                "effect_type": False,
                "edited_artwork": False,
                "alternate_artwork": False,
                "ocg": False,
                "speed": True,
                "character": True,
            }
        )
    elif default == "speed":
        prop_bool.update(
            {
                "speed": True,
                "scale": False,
                "link": False,
                "arrows": False,
            }
        )
    elif default == "rush":
        prop_bool.update(
            {
                "password": False,
                "secondary": False,
                "scale": False,
                "link": False,
                "arrows": False,
                "tcg": False,
                "ocg": False,
                "maximum_atk": True,
                "edited_artwork": False,
                "alternate_artwork": False,
                "rush_alt_artwork": True,
                "rush_edited_artwork": True,
                "misc": True,
            }
        )

    # Card properties dictionary
    prop_dict = {
        "password": "|?Password",
        "card_type": "|?Card%20type",
        "property": "|?Property",
        "primary": "|?Primary%20type",
        "secondary": "|?Secondary%20type",
        "attribute": "|?Attribute",
        "monster_type": "|?Type=Monster%20type",
        "stars": "|?Stars%20string=Level%2FRank%20",
        "atk": "|?ATK%20string=ATK",
        "def": "|?DEF%20string=DEF",
        "scale": "|?Pendulum%20Scale",
        "link": "|?Link%20Rating=Link",
        "arrows": "|?Link%20Arrows",
        "effect_type": "|?Effect%20type",
        "archseries": "|?Archseries",
        "alternate_artwork": "|?Category:OCG/TCG%20cards%20with%20alternate%20artworks",
        "edited_artwork": "|?Category:OCG/TCG%20cards%20with%20edited%20artworks",
        "tcg": "|?TCG%20status",
        "ocg": "|?OCG%20status",
        "date": "|?Modification%20date",
        "image_URL": "|?Card%20image",
        "misc": "|?Misc",
        "summoning": "|?Summoning",
        # Speed duel specific
        "speed": "|?TCG%20Speed%20Duel%20status",
        "character": "|?Character",
        # Rush duel specific
        "rush_alt_artwork": "|?Category:Rush%20Duel%20cards%20with%20alternate%20artworks",
        "rush_edited_artwork": "|?Category:Rush%20Duel%20cards%20with%20edited%20artworks",
        "maximum_atk": "|?MAXIMUM%20ATK",
        # Deprecated - Use for debuging
        "category": "|?category",
    }
    # Change default values to kwargs values
    prop_bool.update(kwargs)
    # Initialize string
    search_string = "|?English%20name=Name"
    # Iterate default plus kwargs items
    for arg, value in prop_bool.items():
        # If property is true
        if value:
            # If property in the dictionary, get its value
            if arg in prop_dict.keys():
                search_string += f"{prop_dict[arg]}"
            # If property is not in the dictionary, assume generic property
            else:
                print(f"Unrecognized property {arg}. Assuming |?{up.quote(arg)}.")
                search_string += f"|?{up.quote(arg)}"

    for arg in args:
        search_string += f"|?{up.quote(arg)}"

    return search_string


def check_API_status():
    """
    Checks if the API is running and reachable by making a query to retrieve site information. If the API is up and running, returns True. If the API is down or unreachable, returns False and prints an error message with details.

    Returns:
        bool: True if the API is up and running, False otherwise.
    """
    params = {
        "action": "query",
        "meta": "siteinfo",
        "siprop": "general",
        "format": "json",
    }

    try:
        response = requests.get(base_url, params=params, headers=http_headers)
        response.raise_for_status()
        print(
            f"{base_url} is up and running {response.json()['query']['general']['generator']}"
        )
        return True
    except requests.exceptions.RequestException as err:
        print(f"{base_url} is not alive: {err}")
        domain = up.urlparse(base_url).netloc
        port = 443

        try:
            socket.create_connection((domain, port), timeout=2)
            print(f"{domain} is reachable")
        except OSError as err:
            print(f"{domain} is not reachable: {err}")

        return False


def fetch_categorymembers(
    category: str,
    namespace: int = 0,
    step: int = 500,
    iterator=None,
    debug: bool = False,
):
    """
    Fetches members of a category from the API by making iterative requests with a specified step size until all members are retrieved.

    Args:
        category (str): The category to retrieve members for.
        namespace (int, optional): The namespace ID to filter the members by. Defaults to 0 (main namespace).
        step (int, optional): The number of members to retrieve in each request. Defaults to 500.
        iterator (tqdm.std.tqdm, optional): A tqdm iterator to display progress updates. Defaults to None.
        debug (bool, optional): If True, prints the URL of each request for debugging purposes. Defaults to False.

    Returns:
        pandas.DataFrame: A DataFrame containing the members of the category.
    """
    params = {"cmlimit": step, "cmnamespace": namespace}

    lastContinue = {}
    all_results = []
    i = 0
    with Halo(
        text="Fetching category members...",
        spinner="line",
        enabled=("PM_IN_EXECUTION" not in os.environ),
    ) as spinner:
        try:
            while True:
                if iterator is None:
                    spinner.text = f"Fetching category members... Iteration {i+1}"
                else:
                    iterator.set_postfix(it=i + 1)

                params = params.copy()
                params.update(lastContinue)
                response = requests.get(
                    f"{base_url}{categorymembers_query_action}{category}",
                    params=params,
                    headers=http_headers,
                )
                if debug:
                    print(response.url)
                if response.status_code != 200:
                    spinner.fail(f"HTTP error code {response.status_code}")
                    break

                result = response.json()
                if "error" in result:
                    spinner.fail(result["error"]["info"])
                    # raise Exception(result['error']['info'])
                if "warnings" in result:
                    spinner.warn(result["warnings"])
                    # print(result['warnings'])
                if "query" in result:
                    all_results += result["query"]["categorymembers"]
                if "continue" not in result:
                    spinner.succeed("Fetch completed")
                    break
                lastContinue = result["continue"]
                i += 1

            if "PM_IN_EXECUTION" not in os.environ:
                time.sleep(0.5)

        except (KeyboardInterrupt, SystemExit):
            spinner.fail("Execution interrupted.")
            if "PM_IN_EXECUTION" not in os.environ:
                time.sleep(0.5)
            raise

        spinner.output.close()

    results_df = pd.DataFrame(all_results)
    return results_df


def fetch_properties(
    condition: str,
    query: str,
    step: int = 500,
    limit: int = 5000,
    iterator=None,
    include_all: bool = False,
    debug: bool = False,
):
    """
    Fetches properties from the API by making iterative requests with a specified step size until a specified limit is reached.

    Args:
        condition (str): The query condition to filter the properties by.
        query (str): The query to retrieve the properties.
        step (int, optional): The number of properties to retrieve in each request. Defaults to 500.
        limit (int, optional): The maximum number of properties to retrieve. Defaults to 5000.
        iterator (tqdm.std.tqdm, optional): A tqdm iterator to display progress updates. Defaults to None.
        include_all (bool, optional): If True, includes all properties in the DataFrame. If False, includes only properties that have values. Defaults to False.
        debug (bool, optional): If True, prints the URL of each request for debugging purposes. Defaults to False.

    Returns:
        pandas.DataFrame: A DataFrame containing the properties matching the query and condition.
    """
    df = pd.DataFrame()
    i = 0
    complete = False
    with Halo(
        text="Fetching properties...",
        spinner="line",
        enabled=("PM_IN_EXECUTION" not in os.environ),
    ) as spinner:
        try:
            while not complete:
                if iterator is None:
                    # spinner.clear()
                    spinner.text = f"Fetching properties... Iteration {i+1}"
                else:
                    iterator.set_postfix(it=i + 1)

                response = requests.get(
                    f"{base_url}{ask_query_action}{condition}{query}|limit%3D{step}|offset={i*step}|order%3Dasc",
                    headers=http_headers,
                )
                if debug:
                    print(response.url)
                if response.status_code != 200:
                    spinner.fail(f"HTTP error code {response.status_code}")
                    break

                result = extract_results(response)
                formatted_df = format_df(result, include_all=include_all)
                df = pd.concat([df, formatted_df], ignore_index=True, axis=0)

                if debug:
                    tqdm.write(f"Iteration {i+1}: {len(formatted_df.index)} results")

                if len(formatted_df.index) < step or (i + 1) * step >= limit:
                    spinner.succeed("Fetch completed")
                    complete = True
                else:
                    i += 1

            if "PM_IN_EXECUTION" not in os.environ:
                time.sleep(0.5)

        except (KeyboardInterrupt, SystemExit):
            spinner.fail("Execution interrupted.")
            if "PM_IN_EXECUTION" not in os.environ:
                time.sleep(0.5)
            raise

        spinner.output.close()

    return df


def fetch_redirects(titles: List[str]):
    """
    Fetches redirects for a list of page titles.

    Args:
        titles (List[str]): A list of titles.

    Returns:
        Dict[str, str]: A dictionary mapping source titles to their corresponding redirect targets.
    """
    results = {}
    iterator = trange(
        np.ceil(len(titles) / 50).astype(int), desc="Redirects", leave=False
    )
    for i in iterator:
        first = i * 50
        last = (i + 1) * 50
        target_titles = "|".join(titles[first:last])
        response = requests.get(
            base_url + redirects_query_action + target_titles, headers=http_headers
        ).json()
        redirects = response["query"]["redirects"]
        for redirect in redirects:
            results[redirect.get("from", "")] = redirect.get("to", "")

    return results


def fetch_backlinks(titles: List[str]):
    """
    Fetches backlinks for a list of page titles.

    Args:
        titles (List[str]): A list of titles.

    Returns:
        Dict[str, str]: A dictionary mapping backlink titles to their corresponding target titles.
    """
    results = {}
    iterator = tqdm(titles, desc="Backlinks", leave=False)
    for target_title in iterator:
        iterator.set_postfix(title=target_title)
        response = requests.get(
            base_url + backlinks_query_action + target_title, headers=http_headers
        ).json()
        backlinks = response["query"]["backlinks"]
        for backlink in backlinks:
            if re.match(r"^[a-zA-Z]+$", backlink["title"]) and backlink[
                "title"
            ] not in target_title.split(" "):
                results[backlink["title"]] = target_title

    return results


## Rarities dictionary


def fetch_rarities_dict(rarities_list: List[str] = []):
    """
    Fetches backlinks and redirects for a list of rarities, including abbreviations, to generate a map of rarity abbreviations to their corresponding names.

    Args:
        rarities_list (List[str]): A list of rarities.

    Returns:
        Dict[str, str]: A dictionary mapping rarity abbreviations to their corresponding names.

    """
    words, acronyms = separate_words_and_acronyms(rarities_list)
    if len(rarities_list) > 0:
        print(f"Words: {words}")
        print(f"Acronyms: {acronyms}")

    titles = fetch_categorymembers(category="Rarities", namespace=0)["title"]
    words = words + titles.tolist()
    rarity_backlinks = fetch_backlinks(words)
    rarity_redirects = fetch_redirects(acronyms)
    rarity_dict = rarity_backlinks | rarity_redirects

    return rarity_dict


## Bandai


def fetch_bandai(limit: int = 200, *args, **kwargs):
    """
    Fetch Bandai cards.

    Args:
        limit (int, optional): An integer that represents the maximum number of results to fetch. Defaults to 200.
        *args: Additional properties to query.
        **kwargs: keyword arguments to disable specific properties from query. Remaining keword arguments are passed to fetch_properties()

    Returns:
        pandas.DataFrame: A pandas DataFrame object containing the properties of the fetched Bandai cards.
    """
    debug = kwargs.get("debug", False)
    bandai_query = "|?English%20name=Name"
    bandai_prop_dict = {
        "card_type": "|?Card%20type",
        "level": "|?Level",
        "atk": "|?ATK",
        "def": "|?DEF",
        "number": "|?Bandai%20number=Card%20number",
        "type": "|?Type=Monster%20type",
        "rule": "|?Bandai%20rule=Rule",
        "sets": "|?Sets=Set",
        "rarity": "|?Rarity",
        "ability": "|?Ability",
        "date": "|?Modification%20date",
    }
    for key, value in bandai_prop_dict.items():
        if key in kwargs:
            disable = not kwargs.pop(key)
            if disable:
                continue
        bandai_query += value

    for arg in args:
        bandai_query += f"|?{up.quote(arg)}"

    print(f"Downloading bandai cards")
    concept = "[[Medium::Bandai]]"
    bandai_df = fetch_properties(
        concept, bandai_query, step=limit, limit=limit, **kwargs
    )
    if "Monster type" in bandai_df:
        bandai_df["Monster type"] = (
            bandai_df["Monster type"].dropna().apply(lambda x: x.split("(")[0])
        )  # Temporary
    if debug:
        print("- Total")

    print(f"{len(bandai_df.index)} results\n")

    time.sleep(0.5)

    return bandai_df


## Cards


def fetch_st(
    st_query: str = None,
    st: str = "both",
    cg: CG = CG.ALL,
    step: int = 500,
    limit: int = 5000,
    **kwargs,
):
    """
    Fetch spell or trap cards based on query and properties of the cards.

    Args:
        st_query (str, optional): A string representing a SMW query to search for. Defaults to None.
        st (str, optional): A string representing the type of cards to fetch, either "spell", "trap", "both", or "all". Defaults to "both".
        cg (CG, optional): An Enum that represents the card game to fetch cards from. Defaults to CG.ALL.
        step (int, optional): An integer that represents the number of results to fetch at a time. Defaults to 500.
        limit (int, optional): An integer that represents the maximum number of results to fetch. Defaults to 5000.
        **kwargs: Additional keyword arguments to pass to fetch_properties.

    Returns:
        pandas.DataFrame: A pandas DataFrame object containing the properties of the fetched spell/trap cards.

    Raises:
        ValueError: Raised if the "st" argument is not one of "spell", "trap", "both", or "all".
    """
    debug = kwargs.get("debug", False)
    st = st.capitalize()
    valid_st = {"Spell", "Trap", "Both", "All"}
    valid_cg = cg.value
    concept = f"[[Concept:CG%20non-monster%20cards]]"
    if st not in valid_st:
        raise ValueError("results: st must be one of %r." % valid_st)
    elif st == "Both" or st == "All":
        st = "Spells and Trap"
    else:
        concept += f"[[Card type::{st} card]]"
    if valid_cg != "CG":
        concept += f"[[Medium::{valid_cg}]]"
    print(f"Downloading {st}s")
    if st_query is None:
        st_query = card_query(default="st")

    st_df = fetch_properties(concept, st_query, step=step, limit=limit, **kwargs)

    if debug:
        print("- Total")

    print(f"{len(st_df.index)} results\n")

    return st_df


def fetch_monster(
    monster_query: str = None,
    cg: CG = CG.ALL,
    step: int = 500,
    limit: int = 5000,
    exclude_token=True,
    **kwargs,
):
    """
    Fetch monster cards based on query and properties of the cards.

    Args:
        monster_query (str, optional): A string representing a SMW query to search for. Defaults to None.
        cg (CG, optional): An Enum that represents the card game to fetch cards from. Defaults to CG.ALL.
        step (int, optional): An integer that represents the number of results to fetch at a time. Defaults to 500.
        limit (int, optional): An integer that represents the maximum number of results to fetch. Defaults to 5000.
        exclude_token (bool, optional): A boolean that determines whether to exclude Monster Tokens or not. Defaults to True.
        **kwargs: Additional keyword arguments to pass to fetch_properties.

    Returns:
        pandas.DataFrame: A pandas DataFrame object containing the properties of the fetched monster cards.
    """
    debug = kwargs.get("debug", False)
    valid_cg = cg.value
    attributes = ["DIVINE", "LIGHT", "DARK", "WATER", "EARTH", "FIRE", "WIND", "?"]
    print("Downloading monsters")
    if monster_query is None:
        monster_query = card_query(default="monster")

    monster_df = pd.DataFrame()
    iterator = tqdm(
        attributes,
        leave=False,
        unit="attribute",
        disable=("PM_IN_EXECUTION" in os.environ),
    )
    for att in iterator:
        iterator.set_description(att)
        if debug:
            tqdm.write(f"- {att}")

        concept = f"[[Concept:CG%20monsters]][[Attribute::{att}]]"

        if valid_cg != "CG":
            concept += f"[[Medium::{valid_cg}]]"

        temp_df = fetch_properties(
            concept, monster_query, step=step, limit=limit, iterator=iterator, **kwargs
        )
        monster_df = pd.concat([monster_df, temp_df], ignore_index=True, axis=0)

    if exclude_token and "Primary type" in monster_df:
        monster_df = monster_df[
            monster_df["Primary type"] != "Monster Token"
        ].reset_index(drop=True)

    if debug:
        print("- Total")

    print(f"{len(monster_df.index)} results\n")

    return monster_df


### Non deck cards


def fetch_token(
    token_query: str = None, cg=CG.ALL, step: int = 500, limit: int = 5000, **kwargs
):
    """
    Fetch token cards based on query and properties of the cards.

    Args:
        token_query (str, optional): A string representing a SWM query to search for. Defaults to None.
        step (int, optional): An integer that represents the number of results to fetch at a time. Defaults to 500.
        limit (int, optional): An integer that represents the maximum number of results to fetch. Defaults to 5000.
        **kwargs: Additional keyword arguments to pass to fetch_properties.

    Returns:
        pandas.DataFrame: A pandas DataFrame object containing the properties of the fetched token cards.

    """
    valid_cg = cg.value
    print("Downloading tokens")

    concept = f"[[Category:Tokens]]"
    if valid_cg != "CG":
        concept += f"[[Category:{valid_cg}%20cards]]"
    else:
        concept += "[[Category:TCG%20cards||OCG%20cards]]"

    if token_query is None:
        token_query = card_query(default="monster")

    token_df = fetch_properties(concept, token_query, step=step, limit=limit, **kwargs)

    print(f"{len(token_df.index)} results\n")

    return token_df


def fetch_counter(
    counter_query: str = None, cg=CG.ALL, step: int = 500, limit: int = 5000, **kwargs
):
    """
    Fetch counter cards based on query and properties of the cards.

    Args:
        counter_query (str, optional): A string representing a SMW query to search for. Defaults to None.
        step (int, optional): An integer that represents the number of results to fetch at a time. Defaults to 500.
        limit (int, optional): An integer that represents the maximum number of results to fetch. Defaults to 5000.
        **kwargs: Additional keyword arguments to pass to fetch_properties.

    Returns:
        pandas.DataFrame: A pandas DataFrame object containing the properties of the fetched counter cards.
    """
    valid_cg = cg.value
    print("Downloading counters")

    concept = f"[[Category:Counters]][[Page%20type::Card%20page]]"
    if valid_cg != "CG":
        concept += f"[[Medium::{valid_cg}]]"

    if counter_query is None:
        counter_query = card_query(default="counter")

    counter_df = fetch_properties(
        concept, counter_query, step=step, limit=limit, **kwargs
    )

    print(f"{len(counter_df.index)} results\n")

    return counter_df


### Alternative formats


def fetch_speed(speed_query: str = None, step: int = 500, limit: int = 5000, **kwargs):
    """
    Fetches TCG Speed Duel cards from the yugipedia Wiki API.

    Args:
        speed_query (str):  A string representing a SMW query to search for. Defaults to None.
        step (int): The number of results to fetch in each API call. Defaults to 500.
        limit (int): The maximum number of results to fetch. Defaults to 5000.
        **kwargs: Additional keyword arguments to pass to fetch_properties.

    Returns:
        A pandas DataFrame containing the fetched TCG Speed Duel cards.
    """
    debug = kwargs.get("debug", False)

    print(f"Downloading Speed duel cards")
    concept = "[[Category:TCG Speed Duel cards]]"
    if speed_query is None:
        speed_query = card_query(default="speed")

    speed_df = fetch_properties(
        concept,
        speed_query,
        step=step,
        limit=limit,
        **kwargs,
    )

    if debug:
        print("- Total")

    print(f"{len(speed_df.index)} results\n")

    return speed_df


def fetch_skill(skill_query: str = None, step: int = 500, limit: int = 5000, **kwargs):
    """
    Fetches skill cards from the yugipedia Wiki API.

    Args:
        skill_query (str): A string representing a SMW query to search for. Defaults to None.
        step (int): The number of results to fetch in each API call. Defaults to 500.
        limit (int): The maximum number of results to fetch. Defaults to 5000.
        **kwargs: Additional keyword arguments to pass to fetch_properties.

    Returns:
        A pandas DataFrame containing the fetched skill cards.
    """
    print("Downloading skill cards")

    concept = "[[Category:Skill%20Cards]][[Card type::Skill Card]]"
    if skill_query is None:
        skill_query = card_query(default="skill")

    skill_df = fetch_properties(concept, skill_query, step=step, limit=limit, **kwargs)

    print(f"{len(skill_df.index)} results\n")

    return skill_df


def fetch_rush(rush_query: str = None, step: int = 500, limit: int = 5000, **kwargs):
    """
    Fetches Rush Duel cards from the Yu-Gi-Oh! Wikia API.

    Args:
        rush_query (str): A search query to filter the results. If not provided, it defaults to "rush".
        step (int): The number of results to fetch in each API call. Defaults to 500.
        limit (int): The maximum number of results to fetch. Defaults to 5000.
        **kwargs: Additional keyword arguments to pass to fetch_properties.

    Returns:
        A pandas DataFrame containing the fetched Rush Duel cards.
    """
    debug = kwargs.get("debug", False)
    print("Downloading Rush Duel cards")

    concept = f"[[Category:Rush%20Duel%20cards]][[Medium::Rush%20Duel]]"
    if rush_query is None:
        rush_query = card_query(default="rush")

    rush_df = fetch_properties(concept, rush_query, step=step, limit=limit, **kwargs)

    print(f"{len(rush_df.index)} results\n")

    return rush_df


### Unusable cards


def fetch_unusable(
    query: str = None,
    cg: CG = CG.ALL,
    filter=True,
    step: int = 500,
    limit: int = 5000,
    **kwargs,
):
    """
    Fetch unusable cards based on query and properties of the cards. Unusable cards include "Strategy cards", "Tip cards",
    "Card Checklists", etc, which are not actual cards. The filter option enables filtering those out and keeping only cards
    such as Duelist Kingdom "Ticket cards", old video-game promo "Character cards" and "Non-game cards" which have the layout
    of a real card, such as "Everyone's King". This criteria is not free of ambiguity.

    Args:
        query (str, optional): A string representing a SMW query to search for. Defaults to None.
        cg (CG, optional): An Enum that represents the card game to fetch cards from. Defaults to CG.ALL.
        filter (bool, optional): Keep only "Character Cards", "Non-game cards" and "Ticket Cards".
        step (int, optional): An integer that represents the number of results to fetch at a time. Defaults to 500.
        limit (int, optional): An integer that represents the maximum number of results to fetch. Defaults to 5000.
        **kwargs: Additional keyword arguments to pass to fetch_properties.

    Returns:
        pandas.DataFrame: A pandas DataFrame object containing the properties of the fetched spell/trap cards.

    """
    debug = kwargs.get("debug", False)
    concept = "[[Category:Unusable cards]]"

    valid_cg = cg.value
    if valid_cg == "CG":
        concept = "OR".join([concept + f"[[{s} status::+]]" for s in ["TCG", "OCG"]])
    else:
        concept += f"[[{valid_cg} status::+]]"

    concept = up.quote(concept)

    print(f"Downloading unusable cards")
    if query is None:
        query = card_query()

    unusable_df = fetch_properties(concept, query, step=step, limit=limit, **kwargs)

    if filter and "Card type" in unusable_df:
        unusable_df = unusable_df[
            unusable_df["Card type"].isin(
                ["Character Card", "Non-game card", "Ticket Card"]
            )
        ].reset_index(drop=True)

    unusable_df.dropna(how="all", axis=1, inplace=True)

    if debug:
        print("- Total")

    print(f"{len(unusable_df.index)} results\n")

    return unusable_df


### Extra properties


def fetch_errata(errata: str = "all", step: int = 500, **kwargs):
    """
    Fetches errata information from the yuipedia Wiki API.

    Args:
        errata (str): The type of errata information to fetch. Valid values are 'name', 'type', and 'all'. Defaults to 'all'.
        step (int): The number of results to fetch in each API call. Defaults to 500.
        **kwargs: Additional keyword arguments to pass to fetch_categorymembers.

    Returns:
        A pandas DataFrame containing a boolean table indicating whether each card has errata information for the specified type.
    """
    debug = kwargs.get("debug", False)
    errata = errata.lower()
    valid = {"name", "type", "all"}
    categories = {
        "all": "Card Errata",
        "type": "Cards with card type errata",
        "name": "Cards with name errata",
    }
    if errata not in valid:
        raise ValueError("results: errata must be one of %r." % valid)
    elif errata == "all":
        errata = "all"
        categories = list(categories.values())
    else:
        categories = list(categories["errata"])

    print(f"Downloading {errata} errata")
    errata_df = pd.DataFrame(dtype=bool)
    iterator = tqdm(
        categories,
        leave=False,
        unit="initial",
        disable=("PM_IN_EXECUTION" in os.environ),
    )
    for cat in iterator:
        desc = cat.split("Category:")[-1]
        iterator.set_description(desc)
        if debug:
            tqdm.write(f"- {cat}")

        temp = fetch_categorymembers(
            cat, namespace=3010, step=step, iterator=iterator, debug=debug
        )
        errata_data = temp["title"].apply(lambda x: x.split("Card Errata:")[-1])
        errata_series = pd.Series(data=True, index=errata_data, name=desc)
        errata_df = (
            pd.concat([errata_df, errata_series], axis=1)
            .astype("boolean")
            .fillna(False)
            .sort_index()
        )

    if debug:
        print("- Total")

    print(f"{len(errata_df.index)} results\n")
    return errata_df


## Sets


def fetch_set_list_pages(cg: CG = CG.ALL, step: int = 500, limit=5000, **kwargs):
    """
    Fetches a list of 'Set Card Lists' pages from the yugipedia Wiki API.

    Args:
        cg (CG): A member of the CG enum representing the card game for which set lists are being fetched.
        step (int): The number of pages to fetch in each API request.
        limit (int): The maximum number of pages to fetch.
        **kwargs: Additional keyword arguments to pass to fetch_properties.

    Returns:
        pd.DataFrame: A DataFrame containing the titles of the set list pages.

    """
    debug = kwargs.get("debug", False)
    valid_cg = cg.value
    if valid_cg == "CG":
        category = ["TCG Set Card Lists", "OCG Set Card Lists"]
    else:
        category = f"{valid_cg}%20Set%20Card%20Lists"

    print("Downloading list of 'Set Card Lists' pages")
    set_list_pages = pd.DataFrame()
    result = pd.DataFrame()
    iterator = tqdm(
        category,
        leave=False,
        unit="category",
        disable=("PM_IN_EXECUTION" in os.environ),
    )
    for cat in iterator:
        iterator.set_description(cat.split("Category:")[-1])
        temp = fetch_categorymembers(
            cat, namespace=None, step=step, iterator=iterator, debug=debug
        )
        sub_categories = pd.DataFrame(temp)["title"]
        sub_iterator = tqdm(
            sub_categories,
            leave=False,
            unit="subcategory",
            disable=("PM_IN_EXECUTION" in os.environ),
        )
        for sub_cat in sub_iterator:
            sub_iterator.set_description(sub_cat.split("Category:")[-1])
            temp = fetch_properties(
                f"[[{sub_cat}]]",
                query="|?Modification date",
                step=limit,
                limit=limit,
                iterator=sub_iterator,
                **kwargs,
            )
            set_list_pages = pd.concat([set_list_pages, pd.DataFrame(temp)])

    return set_list_pages


def fetch_set_lists(titles: List[str], **kwargs):  # Separate formating function
    """
    Fetches card set lists from a list of page titles.

    Args:
        titles (List[str]): A list of page titles from which to fetch set lists.
        **kwargs: Additional keyword arguments.

    Returns:
        pd.DataFrame: A DataFrame containing the parsed card set lists.
    """
    debug = kwargs.get("debug", False)
    if debug:
        print(f"{len(titles)} sets requested")

    titles = up.quote("|".join(titles))
    rarity_dict = load_json(os.path.join(PARENT_DIR, "assets/json/rarities.json"))
    set_lists_df = pd.DataFrame(
        columns=[
            "Set",
            "Card number",
            "Name",
            "Rarity",
            "Print",
            "Quantity",
            "Region",
            "Page name",
        ]
    )
    success = 0
    error = 0

    response = requests.get(
        f"{base_url}{revisions_query_action}{titles}", headers=http_headers
    )
    if debug:
        print(response.url)
    try:
        json = response.json()
    except:
        print(response.url)
        return

    contents = json["query"]["pages"].values()

    for content in contents:
        if "revisions" in content.keys():
            title = None
            raw = content["revisions"][0]["*"]
            parsed = wtp.parse(raw)
            for template in parsed.templates:
                if template.name == "Set page header":
                    for argument in template.arguments:
                        if "set=" in argument:
                            title = argument.value
                if template.name == "Set list":
                    set_df = pd.DataFrame(columns=set_lists_df.columns)
                    page_name = content["title"]

                    region = None
                    rarity = None
                    card_print = None
                    qty = None
                    desc = None
                    opt = None
                    list_df = None
                    extra_df = None

                    for argument in template.arguments:
                        if "region=" in argument:
                            region = argument.value
                            # if region = 'ES': # Remove second identifier for spanish
                            #     region = 'SP'

                        elif "rarities=" in argument:
                            rarity = tuple(
                                rarity_dict.get(
                                    (
                                        i[0].upper() + i[1:] if i[0].islower() else i
                                    ).strip(),  # Correct lower case accronymns (Example: c->C for common)
                                    i.strip(),
                                )
                                for i in (argument.value).split(",")
                            )

                        elif "print=" in argument:
                            card_print = argument.value

                        elif "qty=" in argument:
                            qty = argument.value

                        elif "description=" in argument:
                            desc = argument.value

                        elif "options=" in argument:
                            opt = argument.value

                        else:
                            set_list = argument.value[1:-1]
                            lines = set_list.split("\n")

                            list_df = pd.DataFrame([x.split(";") for x in lines])
                            list_df = list_df[~list_df[0].str.contains("!:")]

                            # Handle extra parameters passed as "// descriptions"
                            extra = list_df.map(
                                lambda x: (
                                    x.split("//")[1]
                                    if isinstance(x, str) and "//" in x
                                    else None
                                )
                            ).dropna(how="all")
                            if not extra.empty:
                                extra = extra.stack().droplevel(1, axis=0)
                                extra_lines = pd.DataFrame()
                                for extra_idx, extra_value in extra.items():
                                    if "::" in extra_value:
                                        col, val = extra_value.split("::")
                                        # Strip and process col and val to extract desired values
                                        col = col.strip().strip("@").lower()
                                        val = (
                                            val.strip()
                                            .strip("(")
                                            .strip(")")
                                            .split("]]")[0]
                                            .split("[[")[-1]
                                        )
                                        extra_lines.loc[extra_idx, col] = val

                                extra_lines = extra_lines.dropna(how="all")
                                if not extra_lines.empty:
                                    extra_df = extra_lines
                            ###

                            list_df = list_df.map(
                                lambda x: x.split("//")[0] if x is not None else x
                            )

                            list_df = list_df.map(
                                lambda x: x.strip() if x is not None else x
                            )
                            list_df.replace(
                                r"^\s*$|^@.*$", None, regex=True, inplace=True
                            )

                    if list_df is None:
                        error += 1
                        if debug:
                            print(f'Error! Unable to parse template for "{page_name}"')
                        continue

                    noabbr = opt == "noabbr"
                    set_df["Name"] = list_df[1 - noabbr].apply(
                        lambda x: (
                            x.strip("\u200e").split(" (")[0] if x is not None else x
                        )
                    )

                    if not noabbr and len(list_df.columns > 1):
                        set_df["Card number"] = list_df[0]

                    if len(list_df.columns) > (2 - noabbr):  # and rare in str
                        set_df["Rarity"] = list_df[2 - noabbr].apply(
                            lambda x: (
                                tuple(
                                    [
                                        rarity_dict.get(y.strip(), y.strip())
                                        for y in x.split(",")
                                    ]
                                )
                                if x is not None and "description::" not in x
                                else rarity
                            )
                        )

                    else:
                        set_df["Rarity"] = [rarity for _ in set_df.index]

                    if len(list_df.columns) > (3 - noabbr):
                        if card_print is not None:  # and new/reprint in str
                            set_df["Print"] = list_df[3 - noabbr].apply(
                                lambda x: (
                                    card_print if (card_print and x is None) else x
                                )
                            )

                            if len(list_df.columns) > (4 - noabbr) and qty:
                                set_df["Quantity"] = list_df[4 - noabbr].apply(
                                    lambda x: x if x is not None else qty
                                )

                        elif qty:
                            set_df["Quantity"] = list_df[3 - noabbr].apply(
                                lambda x: x if x is not None else qty
                            )

                    if not title:
                        title = page_name.split("Lists:")[1]

                    # Handle token name and print in description
                    if extra_df is not None:
                        for row in set_df.index:
                            # Handle token name in description
                            if (
                                "description" in extra_df
                                and row in extra_df["description"].dropna().index
                            ):
                                if (
                                    set_df.at[row, "Name"] is not None
                                    and "Token" in set_df.at[row, "Name"]
                                    and "Token" in extra_df.at[row, "description"]
                                ):
                                    set_df.at[row, "Name"] = extra_df.at[
                                        row, "description"
                                    ]

                            # Handle print in description
                            if (
                                "print" in extra_df
                                and row in extra_df["print"].dropna().index
                            ):
                                set_df.at[row, "Print"] = extra_df.at[row, "print"]
                    ###

                    set_df["Set"] = re.sub(r"\(\w{3}-\w{2}\)\s*$", "", title).strip()
                    set_df["Region"] = region.upper()
                    set_df["Page name"] = page_name
<<<<<<< HEAD
                    set_lists_df = (
                        pd.concat([set_lists_df, set_df], ignore_index=True)
                        .infer_objects(copy=False)
                        .fillna(np.nan)
                    )
=======
                    set_lists_df = pd.concat(
                        [set_lists_df, set_df], ignore_index=True
                    ).infer_objects(copy=False).fillna(np.nan)
>>>>>>> f8a28616
                    success += 1

        else:
            error += 1
            if debug:
                print(f"Error! No content for \"{content['title']}\"")

    if debug:
        print(f"{success} set lists received - {error} missing")
        print("-------------------------------------------------")

    return set_lists_df, success, error


def fetch_all_set_lists(cg: CG = CG.ALL, step: int = 40, **kwargs):
    """
    Fetches all set lists for a given card game.

    Args:
        cg (CG, optional): The card game to fetch set lists for. Defaults to CG.ALL.
        step (int, optional): The number of sets to fetch at once. Defaults to 50.
        **kwargs: Additional keyword arguments to pass to fetch_set_list_pages and fetch_set_lists.

    Returns:
        pd.DataFrame: A DataFrame containing all set lists for the specified card game.

    Raises:
        Any exceptions raised by fetch_set_list_pages() or fetch_set_lists().
    """
    debug = kwargs.get("debug", False)
    sets = fetch_set_list_pages(cg, **kwargs)  # Get list of sets
    keys = sets["Page name"]

    all_set_lists_df = pd.DataFrame(
        columns=["Set", "Card number", "Name", "Rarity", "Print", "Quantity", "Region"]
    )
    total_success = 0
    total_error = 0

    for i in trange(np.ceil(len(keys) / step).astype(int), leave=False):
        success = 0
        error = 0
        if debug:
            tqdm.write(f"Iteration {i}:")

        first = i * step
        last = (i + 1) * step

        set_lists_df, success, error = fetch_set_lists(keys[first:last], **kwargs)
        set_lists_df = set_lists_df.merge(sets, on="Page name", how="left").drop(
            "Page name", axis=1
        )
        all_set_lists_df = pd.concat(
            [all_set_lists_df, set_lists_df], ignore_index=True
        )
        total_success += success
        total_error += error

    all_set_lists_df = all_set_lists_df.convert_dtypes()
    all_set_lists_df.sort_values(by=["Set", "Region", "Card number"]).reset_index(
        inplace=True
    )
    print(
        f'{"Total: " if debug else ""}{total_success} set lists received - {total_error} missing'
    )

    return all_set_lists_df


def fetch_set_info(
    sets: List[str], extra_info: List[str] = [], step: int = 15, **kwargs
):
    """
    Fetches information for a list of sets.

    Args:
        sets (List[str]): A list of set names to fetch information for.
        extra_info (List[str], optional): A list of additional information to fetch for each set. Defaults to an empty list.
        step (int, optional): The number of sets to fetch information for at once. Defaults to 15.
        **kwargs: Additional keyword arguments.

    Returns:
        pd.DataFrame: A DataFrame containing information for all sets in the list.

    Raises:
        Any exceptions raised by requests.get().
    """
    debug = kwargs.get("debug", False)
    if debug:
        print(f"{len(titles)} sets requested")

    regions_dict = load_json(os.path.join(PARENT_DIR, "assets/json/regions.json"))
    # Info to ask
    info = extra_info + ["Series", "Set type", "Cover card"]
    # Release to ask
    release = [i + " release date" for i in set(regions_dict.values())]
    # Ask list
    ask = up.quote("|".join(np.append(info, release)))

    # Get set info
    set_info_df = pd.DataFrame()
    for i in trange(np.ceil(len(sets) / step).astype(int), leave=False):
        first = i * step
        last = (i + 1) * step
        titles = up.quote("]]OR[[".join(sets[first:last]))
        response = requests.get(
            f"{base_url}{askargs_query_action}{titles}&printouts={ask}",
            headers=http_headers,
        )
        formatted_response = extract_results(response)
        formatted_response.drop(
            "Page name", axis=1, inplace=True
        )  # Page name not needed - no set errata, set name same as page name
        formatted_df = format_df(
            formatted_response, include_all=(True if extra_info else True)
        )
        if debug:
            tqdm.write(
                f"Iteration {i}\n{len(formatted_df)} set properties downloaded - {step-len(formatted_df)} errors"
            )
            tqdm.write("-------------------------------------------------")

        set_info_df = pd.concat([set_info_df, formatted_df.dropna(axis=1, how="all")])

    set_info_df = set_info_df.convert_dtypes()
    set_info_df.sort_index(inplace=True)

    print(
        f'{"Total:" if debug else ""}{len(set_info_df)} set properties received - {len(sets)-len(set_info_df)} errors'
    )

    return set_info_df


# ================== #
# Plotting functions #
# ================== #

# Variables
colors_dict = load_json(
    os.path.join(PARENT_DIR, "assets/json/colors.json")
)  # Colors dictionary to associate to series and cards

# Functions


def adjust_lightness(color: str, amount: float = 0.5):
    """Adjust the lightness of a given color by a specified amount.

    Args:
        color (str): The color to be adjusted, in string format.
        amount (float): The amount by which to adjust the lightness of the color. Default value is 0.5.

    Returns:
        tuple: The adjusted color in RGB format.

    Raises:
        KeyError: If the specified color is not a valid Matplotlib color name.
    """

    try:
        c = mc.cnames[color]
    except:
        c = color
    c = colorsys.rgb_to_hls(*mc.to_rgb(c))
    return colorsys.hls_to_rgb(c[0], max(0, min(1, amount * c[1])), c[2])


def align_yaxis(ax1: plt.Axes, v1: float, ax2: plt.Axes, v2: float):
    """
    Adjust the y-axis of two subplots so that the specified values in each subplot are aligned.

    Args:
        ax1 (AxesSubplot): The first subplot.
        v1 (float): The value in ax1 that should be aligned with v2 in ax2.
        ax2 (AxesSubplot): The second subplot.
        v2 (float): The value in ax2 that should be aligned with v1 in ax1.

    Returns:
        None
    """
    _, y1 = ax1.transData.transform((0, v1))
    _, y2 = ax2.transData.transform((0, v2))
    adjust_yaxis(ax2, (y1 - y2) / 2, v2)
    adjust_yaxis(ax1, (y2 - y1) / 2, v1)


def adjust_yaxis(ax: plt.Axes, ydif: float, v: float):
    """
    Shift the y-axis of a subplot by a specified amount, while maintaining the location of a specified point.

    Args:
        ax (AxesSubplot): The subplot whose y-axis is to be adjusted.
        ydif (float): The amount by which to adjust the y-axis.
        v (float): The location of the point whose position should remain unchanged.

    Returns:
        None
    """
    inv = ax.transData.inverted()
    _, dy = inv.transform((0, 0)) - inv.transform((0, ydif))
    miny, maxy = ax.get_ylim()
    miny, maxy = miny - v, maxy - v
    if -miny > maxy or (-miny == maxy and dy > 0):
        nminy = miny
        nmaxy = miny * (maxy + dy) / (miny + dy)
    else:
        nmaxy = maxy
        nminy = maxy * (miny + dy) / (maxy + dy)
    ax.set_ylim(nminy + v, nmaxy + v)


def generate_rate_grid(
    dy: pd.DataFrame,
    ax: plt.Axes,
    xlabel: str = "Date",
    size: str = "150%",
    pad: int = 0,
    colors: List[str] = None,
    cumsum: bool = True,
):
    """
    Generate a grid of subplots displaying yearly and monthly rates from a Pandas DataFrame.

    Args:
        dy (pd.DataFrame): A Pandas DataFrame containing the data to be plotted.
        ax (AxesSubplot): The subplot onto which to plot the grid.
        xlabel (str): The label to be used for the x-axis. Default value is 'Date'.
        size (str): The size of the bottom subplot as a percentage of the top subplot. Default value is '150%'.
        pad (int): The amount of padding between the two subplots in pixels. Default value is 0.
        colors (List[str]): A list of colors to be used in the plot. If not provided, the default Matplotlib color cycle is used. Default value is None.
        cumsum (bool): If True, plot the cumulative sum of the data. If False, plot only the yearly and monthly rates. Default value is True.

    Returns:
        None
    """
    if colors is None:
        colors = plt.rcParams["axes.prop_cycle"].by_key()["color"]

    if cumsum:
        cumsum_ax = ax
        divider = make_axes_locatable(cumsum_ax)
        yearly_ax = divider.append_axes("bottom", size=size, pad=pad)
        cumsum_ax.figure.add_axes(yearly_ax)
        cumsum_ax.set_xticklabels([])
        axes = [cumsum_ax, yearly_ax]

        y = dy.fillna(0).cumsum()

        if len(dy.columns) == 1:
            cumsum_ax.plot(y, label="Cummulative", c=colors[0], antialiased=True)
            cumsum_ax.fill_between(
                y.index, y.values.T[0], color=colors[0], alpha=0.1, hatch="x"
            )
            cumsum_ax.set_ylabel(f"{y.columns[0]}")  # Wrap text
        else:
            cumsum_ax.stackplot(
                y.index, y.values.T, labels=y.columns, colors=colors, antialiased=True
            )
            cumsum_ax.set_ylabel(f"Cumulative {y.index.name.lower()}")

        yearly_ax.set_ylabel(f"Yearly {dy.index.name.lower()} rate")
        cumsum_ax.legend(loc="upper left", ncols=int(len(dy.columns) / 5 + 1))  # Test

    else:
        yearly_ax = ax
        axes = [yearly_ax]

        if len(dy.columns) == 1:
            yearly_ax.set_ylabel(
                f"{dy.columns[0]}\nYearly {dy.index.name.lower()} rate"
            )
        else:
            yearly_ax.set_ylabel(f"Yearly {dy.index.name.lower()} rate")

    if len(dy.columns) == 1:
        monthly_ax = yearly_ax.twinx()

        yearly_ax.plot(
            dy.resample("Y").sum(),
            label="Yearly rate",
            ls="--",
            c=colors[1],
            antialiased=True,
        )
        yearly_ax.legend(loc="upper left", ncols=int(len(dy.columns) / 8 + 1))
        monthly_ax.plot(
            dy.resample("M").sum(), label="Monthly rate", c=colors[2], antialiased=True
        )
        monthly_ax.set_ylabel(f"Monthly {dy.index.name.lower()} rate")
        monthly_ax.legend(loc="upper right")

    else:
        dy2 = dy.resample("Y").sum()
        yearly_ax.stackplot(
            dy2.index, dy2.values.T, labels=dy2.columns, colors=colors, antialiased=True
        )
        if not cumsum:
            yearly_ax.legend(loc="upper left", ncols=int(len(dy.columns) / 8 + 1))

    if xlabel is not None:
        yearly_ax.set_xlabel(xlabel)
    else:
        yearly_ax.set_xticklabels([])

    for temp_ax in axes:
        temp_ax.set_xlim(
            [
                dy.index.min() - pd.Timedelta(weeks=13),
                dy.index.max() + pd.Timedelta(weeks=52),
            ]
        )
        temp_ax.xaxis.set_minor_locator(AutoMinorLocator())
        temp_ax.yaxis.set_minor_locator(AutoMinorLocator())
        temp_ax.xaxis.set_major_locator(mdates.YearLocator())
        temp_ax.yaxis.set_major_locator(MaxNLocator(5, integer=True))
        temp_ax.set_axisbelow(True)
        temp_ax.grid()

    if len(dy.columns) == 1:
        align_yaxis(yearly_ax, 0, monthly_ax, 0)
        l = yearly_ax.get_ylim()
        l2 = monthly_ax.get_ylim()
        f = lambda x: l2[0] + (x - l[0]) / (l[1] - l[0]) * (l2[1] - l2[0])
        ticks = f(yearly_ax.get_yticks())
        monthly_ax.yaxis.set_major_locator(FixedLocator(ticks))
        monthly_ax.yaxis.set_minor_locator(AutoMinorLocator())
        axes.append(monthly_ax)

    return axes


def rate_subplots(
    df: pd.DataFrame,
    figsize: Tuple[int, int] = None,
    title: str = "",
    xlabel: str = "Date",
    colors: List[str] = None,
    cumsum: bool = True,
    bg: pd.DataFrame = None,
    vlines: pd.DataFrame = None,
):
    """
    Creates a grid of subplots to visualize rates of change over time of multiple variables in a pandas DataFrame.

    Args:
        df (pd.DataFrame): The pandas DataFrame containing the data to plot.
        figsize (Tuple[int, int] or None): The size of the figure to create. If None, default size is (16, len(df.columns)*2*(1+cumsum)).
        title (str): The title of the figure. Default is an empty string.
        xlabel (str): The label of the x-axis. Default is 'Date'.
        colors (List[str]): The list of colors to use for the lines. If None, default colors are used.
        cumsum (bool): Whether to plot the cumulative sum of the data. Default is True.
        bg (pd.DataFrame): A DataFrame containing the background shading data. Default is None.
        vlines (pd.DataFrame): A DataFrame containing the vertical line data. Default is None.

    Returns:
        None: Displays the generated plot.
    """
    if figsize is None:
        figsize = (16, len(df.columns) * 2 * (1 + cumsum))

    fig, axes = plt.subplots(
        nrows=len(df.columns), ncols=1, figsize=figsize, sharex=True
    )
    fig.suptitle(
        f'{title if title is not None else df.index.name.capitalize()}{f" by {df.columns.name.lower()}" if df.columns.name is not None else ""}',
        y=1,
    )

    if colors is None:
        cmap = plt.cm.tab20
    else:
        if len(colors) == len(df.columns):
            cmap = mc.ListedColormap(
                [adjust_lightness(c, i * 0.5 + 0.75) for c in colors for i in (0, 1)]
            )
        else:
            cmap = mc.ListedColormap(colors)

    c = 0
    for i, col in enumerate(df.columns):
        sub_axes = generate_rate_grid(
            df[col].to_frame(),
            ax=axes[i],
            colors=[cmap(2 * c), cmap(2 * c), cmap(2 * c + 1)],
            size="100%",
            xlabel="Date" if (i + 1) == len(df.columns) else None,
            cumsum=cumsum,
        )

        for ix, ax in enumerate(sub_axes[:2]):
            if bg is not None and all(col in bg.columns for col in ["begin", "end"]):
                bg = bg.copy()
                bg["end"].fillna(df.index.max(), inplace=True)
                for idx, row in bg.iterrows():
                    if row["end"] > pd.to_datetime(ax.get_xlim()[0], unit="d"):
                        filled_poly = ax.axvspan(
                            row["begin"],
                            row["end"],
                            alpha=0.1,
                            color=colors_dict[idx],
                            zorder=-1,
                        )
                        if i == 0 and ix == 0:
                            (x0, y0), (x1, y1) = (
                                filled_poly.get_path().get_extents().get_points()
                            )
                            ax.text(
                                (x0 + x1) / 2,
                                y1,
                                idx,
                                ha="center",
                                va="bottom",
                                transform=ax.get_xaxis_transform(),
                            )

            if vlines is not None:
                for idx, row in vlines.items():
                    if row > pd.to_datetime(ax.get_xlim()[0], unit="d"):
                        line = ax.axvline(row, ls="-.", c="maroon", lw=1)
                        if i == 0 and ix == 0:
                            (x0, y0), (x1, y1) = (
                                line.get_path().get_extents().get_points()
                            )
                            ax.text(
                                (x0 + x1) / 2 + 25,
                                (0.02 if cumsum else 0.98),
                                idx,
                                c="maroon",
                                ha="left",
                                va=("bottom" if cumsum else "top"),
                                rotation=90,
                                transform=ax.get_xaxis_transform(),
                            )

        c += 1
        if 2 * c + 1 >= cmap.N:
            c = 0

    warnings.filterwarnings(
        "ignore",
        category=UserWarning,
        message="This figure includes Axes that are not compatible with tight_layout, so results might be incorrect.",
    )

    fig.tight_layout()
    fig.show()

    warnings.filterwarnings(
        "default",
        category=UserWarning,
        message="This figure includes Axes that are not compatible with tight_layout, so results might be incorrect.",
    )


def rate_plot(
    dy: pd.DataFrame,
    figsize: Tuple[int, int] = (16, 6),
    title: str = None,
    xlabel: str = "Date",
    colors: List[str] = None,
    cumsum: bool = True,
    bg: pd.DataFrame = None,
    vlines: pd.DataFrame = None,
):
    """
    Creates a single plot to visualize the rate of change over time of a single variable in a pandas DataFrame.

    Args:
        dy (pd.DataFrame): The pandas DataFrame containing the data to plot.
        figsize (Tuple[int, int]): The size of the figure to create. Default is (16, 6).
        title (str): The title of the figure. Default is None.
        xlabel (str): The label of the x-axis. Default is 'Date'.
        colors (List[str]): The list of colors to use for the lines. If None, default colors are used.
        cumsum (bool): Whether to plot the cumulative sum of the data. Default is True.
        bg (pd.DataFrame): A DataFrame containing the background shading data. Default is None.
        vlines (pd.DataFrame): A DataFrame containing the vertical line data. Default is None.

    Returns:
        None: Displays the generated plot.
    """
    fig = plt.figure(figsize=figsize)
    ax = fig.add_subplot()
    fig.suptitle(
        f'{title if title is not None else dy.index.name.capitalize()}{f" by {dy.columns.name.lower()}" if dy.columns.name is not None else ""}'
    )

    axes = generate_rate_grid(dy, ax, size="100%", colors=colors, cumsum=cumsum)
    for i, ax in enumerate(axes[:2]):
        if bg is not None and all(col in bg.columns for col in ["begin", "end"]):
            bg = bg.copy()
            bg["end"].fillna(dy.index.max(), inplace=True)
            for idx, row in bg.iterrows():
                if row["end"] > pd.to_datetime(ax.get_xlim()[0], unit="d"):
                    filled_poly = ax.axvspan(
                        row["begin"],
                        row["end"],
                        alpha=0.1,
                        color=colors_dict[idx],
                        zorder=-1,
                    )
                    if i == 0:
                        (x0, y0), (x1, y1) = (
                            filled_poly.get_path().get_extents().get_points()
                        )
                        ax.text(
                            (x0 + x1) / 2,
                            y1,
                            idx,
                            ha="center",
                            va="bottom",
                            transform=ax.get_xaxis_transform(),
                        )

        if vlines is not None:
            for idx, row in vlines.items():
                if row > pd.to_datetime(ax.get_xlim()[0], unit="d"):
                    line = ax.axvline(row, ls="-.", c="maroon", lw=1)
                    if i == 0:
                        (x0, y0), (x1, y1) = line.get_path().get_extents().get_points()
                        ax.text(
                            (x0 + x1) / 2 + 25,
                            (0.02 if cumsum or len(dy.columns) > 1 else 0.98),
                            idx,
                            c="maroon",
                            ha="left",
                            va=("bottom" if cumsum or len(dy.columns) > 1 else "top"),
                            rotation=90,
                            transform=ax.get_xaxis_transform(),
                        )

    warnings.filterwarnings(
        "ignore",
        category=UserWarning,
        message="This figure includes Axes that are not compatible with tight_layout, so results might be incorrect.",
    )

    fig.tight_layout()
    fig.show()

    warnings.filterwarnings(
        "default",
        category=UserWarning,
        message="This figure includes Axes that are not compatible with tight_layout, so results might be incorrect.",
    )


def arrow_plot(arrows: pd.Series, figsize: Tuple[int, int] = (6, 6), **kwargs):
    """
    Create a polar plot to visualize the frequency of each arrow direction in a pandas Series.

    Args:
        arrows (pandas.Series): A pandas Series containing arrow symbols as string data type.
        figsize (Tuple[int, int], optional): The width and height of the figure. Defaults to (6, 6).
        **kwargs: Additional keyword arguments to be passed to the bar() method.

    Returns:
        None: Displays the generated plot.
    """
    # Count the frequency of each arrow direction
    counts = arrows.value_counts().sort_index()

    # Map the arrows to angles
    angle_map = {
        "→": 0,
        "↗": np.pi / 4,
        "↑": np.pi / 2,
        "↖": 3 * np.pi / 4,
        "←": np.pi,
        "↙": 5 * np.pi / 4,
        "↓": 3 * np.pi / 2,
        "↘": 7 * np.pi / 4,
    }
    angles = counts.index.map(angle_map)

    # Create a polar plot
    fig = plt.figure(figsize=figsize)
    ax = fig.add_subplot(polar=True)
    ax.bar(angles, counts, width=0.5, color=colors_dict["Link Monster"], **kwargs)

    # Set the label for each arrow
    ax.set_xticks(list(angle_map.values()))
    ax.set_xticklabels(["▶", "◥", "▲", "◤", "◀", "◣", "▼", "◢"], fontsize=18)

    # Set radius grid location
    ax.yaxis.set_major_locator(MaxNLocator(5))
    ticks = ax.get_yticks()
    ax.yaxis.set_major_locator(FixedLocator(ticks[1:]))
    ax.set_rorigin(-5)

    # Set the title of the plot
    ax.set_title("Link Arrows")

    # Display the plot
    fig.tight_layout()
    fig.show()


def boxplot(df, mean=True, **kwargs):
    """
    Plots a box plot of a given DataFrame using seaborn, with the year of the Release column on the x-axis and the remaining column on the y-axis.

    Args:
        df (pandas.DataFrame): The input DataFrame containing the Release dates and another numeric column.
        mean (bool, optional): If True, plots a line representing the mean of each box. Defaults to True.
        **kwargs: Additional keyword arguments to pass to seaborn.boxplot().

    Returns:
        None

    Raises:
        ValueError: If the DataFrame has no Release column.
    """
    df = df.dropna().copy()
    fig = plt.figure(figsize=(10, 5))
    ax = fig.add_subplot()
    col = df.columns.difference(["Release"])[0]
    df["year"] = df["Release"].dt.strftime("%Y")
    df[col] = df[col].apply(pd.to_numeric, errors="coerce")

    sns.boxplot(ax=ax, data=df, y=col, x="year", width=0.5, **kwargs)
    if mean:
        df.groupby("year").mean(numeric_only=True).plot(
            ax=ax, c="r", ls="--", alpha=0.75, grid=True, legend=False
        )

    if df[col].max() < 5000:
        ax.set_yticks(np.arange(0, df[col].max() + 1, 1))
    elif df[col].max() == 5000:
        ax.set_yticks(np.arange(0, 5500, 500))
        ax.yaxis.set_minor_locator(AutoMinorLocator())

    ax.set_axisbelow(True)
    plt.xticks(rotation=30)
    fig.tight_layout()
    fig.show()


# ======================= #
# Complete execution flow #
# ======================= #


def run(
    reports: Union[str, List[str]] = "all",
    progress_handler=None,
    telegram_first: bool = False,
    suppress_contribs: bool = False,
    cleanup: Union[bool, str] = False,
    dry_run: bool = False,
    **kwargs,
):
    """
    Executes all notebooks in the source directory that match the specified report, updates the page index
    to reflect the last execution timestamp, and clean up redundant data files.

    Args:
        reports (str, optional): The report to generate. Defaults to 'all'.
        progress_handler (function, optional): A progress handler function to report execution progress. Defaults to None.
        telegram_first (bool, optional): Defaults to False.
        suppress_contribs (bool, optional): Defaults to False.
        cleanup (Union[bool,str], optional): whether to cleanup data files after execution. If True, perform cleanup, if False, doesn't perform cleanup. If 'auto', performs cleanup if there are more than 4 data files for each report (assuming one per week). Defaults to 'auto'.
        dry_run (bool, optional): dry_run flag to pass to cleanup_data method call. Defaults to False.
        **kwargs: Additional keyword arguments to pass to run_notebook.

    Returns:
        None: This function does not return a value.
    """
    # Check API status
    if not check_API_status():
        if progress_handler:
            progress_handler.exit(API_status=False)
        return

    # Execute all notebooks in the source directory
    run_notebooks(
        reports=reports,
        progress_handler=progress_handler,
        telegram_first=telegram_first,
        suppress_contribs=suppress_contribs,
        **kwargs,
    )
    # Update page index to reflect last execution timestamp
    update_index()
    # Cleanup redundant data files
    if cleanup == "auto":
        data_files_count = len(glob.glob(os.path.join(PARENT_DIR, "data/*.bz2")))
        reports_count = len(glob.glob(os.path.join(SCRIPT_DIR, "*.ipynb")))
        if data_files_count / reports_count > 10:
            cleanup_data(dry_run=dry_run)
    elif cleanup:
        cleanup_data(dry_run=dry_run)


# ========= #
# CLI usage #
# ========= #


def auto_or_bool(value):
    if value is None:
        return True
    elif value.lower() == "auto":
        return "auto"
    else:
        return bool(value)


if __name__ == "__main__":
    parser = argparse.ArgumentParser()
    parser.add_argument(
        "-r",
        "--reports",
        nargs="+",
        dest="reports",
        default="all",
        type=str,
        required=False,
        help="The report(s) to be generated.",
    )
    parser.add_argument(
        "-t",
        "--telegram-token",
        dest="telegram_token",
        type=str,
        required=False,
        help="Telegram API token.",
    )
    parser.add_argument(
        "-d",
        "--discord-token",
        dest="discord_token",
        type=str,
        required=False,
        help="Discord API token.",
    )
    parser.add_argument(
        "-c",
        "--channel",
        dest="channel_id",
        type=int,
        required=False,
        help="Discord or Telegram Channel/chat ID.",
    )
    parser.add_argument(
        "-s",
        "--suppress-contribs",
        action="store_true",
        required=False,
        help="Disables using TQDM contribs entirely.",
    )
    parser.add_argument(
        "-f",
        "--telegram-first",
        action="store_true",
        required=False,
        help="Force TQDM to try using Telegram as progress bar before Discord.",
    )
    parser.add_argument(
        "--cleanup",
        default="auto",
        type=auto_or_bool,
        nargs="?",
        const=True,
        action="store",
        help="Wether to run the cleanup routine. Options are True, False and 'auto'. Defaults to auto.",
    )
    parser.add_argument(
        "--dryrun",
        action="store_true",
        required=False,
        help="Whether to dry run the cleanup routine. No effect if cleanup is False.",
    )
    parser.add_argument(
        "--debug",
        action="store_true",
        required=False,
        help="Enables debug flag.",
    )
    args = vars(parser.parse_args())
    # Assures the script is within a git repository before proceesing
    assure_repo()
    # Change working directory to script location
    os.chdir(SCRIPT_DIR)
    # Execute the complete workflow
    run(**args)
    # Exit python
    quit()<|MERGE_RESOLUTION|>--- conflicted
+++ resolved
@@ -2768,17 +2768,11 @@
                     set_df["Set"] = re.sub(r"\(\w{3}-\w{2}\)\s*$", "", title).strip()
                     set_df["Region"] = region.upper()
                     set_df["Page name"] = page_name
-<<<<<<< HEAD
                     set_lists_df = (
                         pd.concat([set_lists_df, set_df], ignore_index=True)
                         .infer_objects(copy=False)
                         .fillna(np.nan)
                     )
-=======
-                    set_lists_df = pd.concat(
-                        [set_lists_df, set_df], ignore_index=True
-                    ).infer_objects(copy=False).fillna(np.nan)
->>>>>>> f8a28616
                     success += 1
 
         else:
