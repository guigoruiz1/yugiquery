<div align='center'>
    <pre>
        <br>
    ██    ██ ██    ██  ██████  ██  ██████  ██    ██ ███████ ██████  ██    ██ 
     ██  ██  ██    ██ ██       ██ ██    ██ ██    ██ ██      ██   ██  ██  ██  
      ████   ██    ██ ██   ███ ██ ██    ██ ██    ██ █████   ██████    ████   
       ██    ██    ██ ██    ██ ██ ██ ▄▄ ██ ██    ██ ██      ██   ██    ██    
       ██     ██████   ██████  ██  ██████   ██████  ███████ ██   ██    ██    
                                      ▀▀                                     
    </pre>
</div>

[![License](https://img.shields.io/github/license/guigoruiz1/yugiquery)](https://github.com/guigoruiz1/yugiquery/blob/main/LICENSE.md)
![Repo size](https://img.shields.io/github/repo-size/guigoruiz1/yugiquery)
![Code size](https://img.shields.io/github/languages/code-size/guigoruiz1/yugiquery)
[![Code style: black](https://img.shields.io/badge/code%20style-black-000000.svg)](https://github.com/psf/black)

[![Read the Docs](https://img.shields.io/readthedocs/yugiquery/latest)](https://yugiquery.readthedocs.io/en/latest/)
[![Pages-build-deployment](https://github.com/guigoruiz1/yugiquery/actions/workflows/pages/pages-build-deployment/badge.svg)](https://github.com/guigoruiz1/yugiquery/actions/workflows/pages/pages-build-deployment)
[![Codespaces Prebuilds](https://github.com/guigoruiz1/yugiquery/actions/workflows/codespaces/create_codespaces_prebuilds/badge.svg)](https://github.com/guigoruiz1/yugiquery/actions/workflows/codespaces/create_codespaces_prebuilds)
[![CodeQL](https://github.com/guigoruiz1/yugiquery/actions/workflows/github-code-scanning/codeql/badge.svg)](https://github.com/guigoruiz1/yugiquery/actions/workflows/github-code-scanning/codeql)
<!-- [![hackmd-github-sync-badge](https://hackmd.io/VkEfdO3nRyuIZedC4FRPZA/badge)](https://hackmd.io/VkEfdO3nRyuIZedC4FRPZA) -->

# What is it?

YugiQuery is a Python package to query and display Yu-Gi-Oh! data extracted from the [yugipedia](http://yugipedia.com) database. It is entirely built on Jupyter notebooks and Git. The notebooks are rendered as HTML reports and can be displayed as an "always up to date" static web page by laveraging on GitHub pages. The raw data is kept as CSV files with timestamps and changelogs for a thorough record of the game's history. Every operation is recorded on git with a descriptive commit message. 

# Reports

Below are listed all the available reports and their execution timestamps. 

|                    Report | Last execution       |
| -------------------------:|:-------------------- |
<<<<<<< HEAD
| [Bandai](reports/Bandai.html) | 20/09/2024 23:04 UTC |
| [Cards](reports/Cards.html) | 13/09/2024 22:54 UTC |
| [Rush](reports/Rush.html) | 13/09/2024 22:54 UTC |
| [Sets](reports/Sets.html) | 13/09/2024 22:54 UTC |
| [Speed](reports/Speed.html) | 19/09/2024 21:46 UTC |
| [Timeline](reports/Timeline.html) | 19/09/2024 21:46 UTC |


The full YugiQuery flow was last executed at `20/09/2024 23:04 UTC`
=======
| [Bandai](reports/Bandai.html) | 19/09/2024 17:05 UTC |
| [Cards](reports/Cards.html) | 13/09/2024 22:54 UTC |
| [Rush](reports/Rush.html) | 13/09/2024 22:54 UTC |
| [Sets](reports/Sets.html) | 13/09/2024 22:54 UTC |
| [Speed](reports/Speed.html) | 19/09/2024 00:28 UTC |
| [Timeline](reports/Timeline.html) | 13/09/2024 22:54 UTC |


The full YugiQuery flow was last executed at `19/09/2024 17:06 UTC`
>>>>>>> 92756326

# Usage

The full YugiQuery workflow can be run directly with 

```
>> yugiquery
```

All commands and options can be displayed with the command
```
>> yugiquery -h
```

Any Jupyter notebook in the ***notebooks*** directory will be assumed to be a report and will be executed and saved as HTML in the ***reports*** directory. The index.md and README.md files will be updated, using their respective template files in the ***assets*** directory, to include a table with all the reports available and their timestamps. The source notebooks will then be cleared of their outputs and all changes will be commited to Git.

Template notebooks are included in the `notebooks/templates` folder.

Further user input can be made through the command
```
>> yugiquery run
```

To use the optional Discord bot, run
```
>> yugiquery bot SUBCLASS
```
Where `SUBCLASS` can be either `telegram` or `discord`.

Both the `yugiquery.py` and `bot.py` modules within the `yugiquery` package accept command line arguments. Using `-h` or `--help` will print an useful help message listing the parameters that can be passed and their usage.

## Installation

YugiQuery is meant to be user friendly to users without much coding experience. It can be used "as is" from the repository, or installed via pip.

The `post_install.py` script in the assets directory has options to install: 
1 - A nbconvert template which adds dynamic light and dark modes to the exported html report. This is the default template used by YugiQuery.
2 - The TQDM fork needed to run the discord bot subclass.
3 - A jupyter kernel for the current envyronment.

It can be run from the main yugiquery CLI with the command
```
>> yugiquery install
```

Further details can be found the [documentation](#documentation).

## Repository hierarchy

The repository is structured such that its root contains the web page source files, while the actual executable files are kept in the ***source*** directory. Any template files (markdown, nbconvert, notebook, etc) and files used for reference such as dictionaries are kept in the ***assets*** directory. The raw data used by the reports is saved in the ***data*** directory. The *Read The Docs* source files are kept in the ***docs*** directory. Below is an skeleton of the directory structure.

```
yugiquery/
├─ assets/
│  ├─ json/
│  │  ├─ colors.json
│  │  ├─ dates.json
│  │  ├─ headers.json
│  │  ├─ rarities.json
│  │  └─ regions.json
│  ├─ markdown/
│  │  ├─ footer.md
│  │  ├─ header.md
│  │  ├─ index.md
│  │  └─ REAMDME.md
│  ├─ scripts/
│  │  ├─ git_filters.sh
│  │  ├─ post_install.py
│  │  └─ unlock_git.sh
│  ├─ nbconvert/
|  |  └─ labdynamic/
|  │      ├─ conf.json
|  │      ├─ dynamic.css
|  │      └─ index.html.j2
│  ├─ Gateway.html
│  └─ secrets.env
├─ data/
│  ├─ benchmark.json
│  ├─ report_data.bz2
│  └─ report_changelog.bz2
├─ docs/
│  ├─ Makefile
│  ├─ make.bat
│  ├─ conf.py
│  ├─ utils.rst
│  ├─ index.rst
│  ├─ bot.rst
│  └─ yugiquery.rst
├─ yugiquery/
│  ├─ utils
│  |  ├─ __init__.py
│  |  ├─ api.py
│  |  ├─ dirs.py
│  |  ├─ git.py
│  |  ├─ helpers.py
│  |  └─ plot.py
│  ├─ __init__.py
│  ├─ __main__.py
│  ├─ bot.py
│  ├─ metadata.py
│  └─ yugiquery.py
├─ _config.yml
├─ .devcontainer.json
├─ .readthedocs.yaml
├─ index.md
├─ LICENSE.md
├─ pyproject.toml
├─ README.md
└─ requirements.txt
```

Ideally, files in the ***assets*** directory should not be edited unless you know what you are doing. Files in the ***data*** directory are read and write files for the generation of the reports. HTML reports are saved in the ***reports*** folder. The root of the repository should only contain files intended for the web page generation by GitHub pages or files that cannot be in another location.

## Documentation

The documentation can be found at [ReadTheDocs](https://yugiquery.readthedocs.io/en/latest/)

## Known limitations

At present, `TQDM` relies on the deprecated `disco-py` package which won't build. To circunvent this problem until the official`TQDM` release drops the `disco-py` dependency, we install `TQDM` from [this fork](https://github.com/guigoruiz1/tqdm), which uses pure REST API and/or `discord.py`.

Recent updates to `IPython` broke `HALO` in Jupyter notebooks. Until `HALO` conforms to the new IPython API, we install it from [this fork](https://github.com/guigoruiz1/halo).

---

###### tags: `Personal` `Public` `yugioh` `python`<|MERGE_RESOLUTION|>--- conflicted
+++ resolved
@@ -31,17 +31,6 @@
 
 |                    Report | Last execution       |
 | -------------------------:|:-------------------- |
-<<<<<<< HEAD
-| [Bandai](reports/Bandai.html) | 20/09/2024 23:04 UTC |
-| [Cards](reports/Cards.html) | 13/09/2024 22:54 UTC |
-| [Rush](reports/Rush.html) | 13/09/2024 22:54 UTC |
-| [Sets](reports/Sets.html) | 13/09/2024 22:54 UTC |
-| [Speed](reports/Speed.html) | 19/09/2024 21:46 UTC |
-| [Timeline](reports/Timeline.html) | 19/09/2024 21:46 UTC |
-
-
-The full YugiQuery flow was last executed at `20/09/2024 23:04 UTC`
-=======
 | [Bandai](reports/Bandai.html) | 19/09/2024 17:05 UTC |
 | [Cards](reports/Cards.html) | 13/09/2024 22:54 UTC |
 | [Rush](reports/Rush.html) | 13/09/2024 22:54 UTC |
@@ -51,7 +40,6 @@
 
 
 The full YugiQuery flow was last executed at `19/09/2024 17:06 UTC`
->>>>>>> 92756326
 
 # Usage
 
