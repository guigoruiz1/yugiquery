--- conflicted
+++ resolved
@@ -1,26 +1,15 @@
 # Yugiquery
 Jupyter notebook to query and display yugipedia data
 
-<<<<<<< HEAD
-    Last execution: 14/02/2023 10:47 UTC
-=======
     Last execution: 12/02/2023 16:51 UTC
->>>>>>> 3841c636
 
 ## Reports
 
 |                    Report | Last execution       |
 | -------------------------:|:-------------------- |
-<<<<<<< HEAD
-|       [Cards](Cards.html) | 14/02/2023 10:34 UTC |
-|         [Sets](Sets.html) | 14/02/2023 10:43 UTC |
-| [Timeline](Timeline.html) | 14/02/2023 10:47 UTC |
-
-=======
 | [Cards](Cards.html) | 11/02/2023 23:55 UTC |
 | [Sets](Sets.html) | 11/02/2023 23:55 UTC |
 | [Timeline](Timeline.html) | 11/02/2023 23:55 UTC |
->>>>>>> 3841c636
 
 # Readme
 
