--- conflicted
+++ resolved
@@ -1,33 +1,19 @@
 # Yugiquery
 Jupyter notebook to query and display yugipedia data
 
-<<<<<<< HEAD
-    Last execution: 26/02/2023 21:11 UTC
-=======
     Last execution: 25/02/2023 21:52 UTC
->>>>>>> cd217658
 
 ## Reports
 
 |                    Report | Last execution       |
 | -------------------------:|:-------------------- |
-<<<<<<< HEAD
-| [Bandai](Bandai.html) | 26/02/2023 20:48 UTC |
-| [Cards](Cards.html) | 26/02/2023 20:52 UTC |
-| [Rush](Rush.html) | 26/02/2023 20:53 UTC |
-| [Sets](Sets.html) | 26/02/2023 21:06 UTC |
-| [Speed](Speed.html) | 26/02/2023 21:07 UTC |
-| [Timeline](Timeline.html) | 26/02/2023 21:11 UTC |
-=======
 | [Bandai](Bandai.html) | 25/02/2023 21:29 UTC |
 | [Cards](Cards.html) | 25/02/2023 21:33 UTC |
 | [Rush](Rush.html) | 25/02/2023 21:34 UTC |
 | [Sets](Sets.html) | 25/02/2023 21:47 UTC |
 | [Speed](Speed.html) | 25/02/2023 21:48 UTC |
 | [Timeline](Timeline.html) | 25/02/2023 21:52 UTC |
->>>>>>> cd217658
 
 # Readme
 
-
-###### tags: `Personal` `Public` `yugioh` `python`+###### tags: `Personal` `Public`