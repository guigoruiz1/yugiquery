--- conflicted
+++ resolved
@@ -1,30 +1,18 @@
 # Yugiquery
 Jupyter notebook to query and display yugipedia data
 
-<<<<<<< HEAD
-    Last execution: 17/02/2023 16:08 UTC
-=======
     Last execution: 20/02/2023 12:36 UTC
->>>>>>> e549656c
 
 ## Reports
 
 |                    Report | Last execution       |
 | -------------------------:|:-------------------- |
-<<<<<<< HEAD
-| [Cards](Cards.html) | 17/02/2023 15:54 UTC |
-| [Rus](Rush.html) | 17/02/2023 15:55 UTC |
-| [Sets](Sets.html) | 17/02/2023 16:04 UTC |
-| [Speed](Speed.html) | 17/02/2023 16:04 UTC |
-| [Timeline](Timeline.html) | 17/02/2023 16:07 UTC |
-=======
 | [Bandai](Bandai.html) | 20/02/2023 12:06 UTC |
 | [Cards](Cards.html) | 20/02/2023 12:15 UTC |
 | [Rush](Rush.html) | 20/02/2023 12:17 UTC |
 | [Sets](Sets.html) | 20/02/2023 12:32 UTC |
 | [Speed](Speed.html) | 20/02/2023 12:33 UTC |
 | [Timeline](Timeline.html) | 20/02/2023 12:36 UTC |
->>>>>>> e549656c
 
 # Readme
 
